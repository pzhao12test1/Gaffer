--- conflicted
+++ resolved
@@ -78,11 +78,7 @@
 
     @JsonIgnore
     @Override
-<<<<<<< HEAD
-    public TypeReference<Void> getTypeReference() {
-=======
     public TypeReference<Void> getOutputTypeReference() {
->>>>>>> 24f0eaa0
         return new TypeReferenceImpl.Void();
     }
 
