/*
 * Copyright 2016-2017 Crown Copyright
 *
 * Licensed under the Apache License, Version 2.0 (the "License");
 * you may not use this file except in compliance with the License.
 * You may obtain a copy of the License at
 *
 *     http://www.apache.org/licenses/LICENSE-2.0
 *
 * Unless required by applicable law or agreed to in writing, software
 * distributed under the License is distributed on an "AS IS" BASIS,
 * WITHOUT WARRANTIES OR CONDITIONS OF ANY KIND, either express or implied.
 * See the License for the specific language governing permissions and
 * limitations under the License.
 */
package uk.gov.gchq.gaffer.sparkaccumulo.operation.handler;

import org.apache.accumulo.core.client.IteratorSetting;
import org.apache.accumulo.core.client.mapreduce.AccumuloInputFormat;
import org.apache.accumulo.core.client.mapreduce.lib.impl.InputConfigurator;
import org.apache.accumulo.core.data.Range;
import org.apache.hadoop.conf.Configuration;
import org.apache.hadoop.io.NullWritable;
import scala.Tuple2;
import scala.runtime.AbstractFunction1;
import uk.gov.gchq.gaffer.accumulostore.AccumuloStore;
import uk.gov.gchq.gaffer.accumulostore.key.exception.IteratorSettingException;
import uk.gov.gchq.gaffer.accumulostore.key.exception.RangeFactoryException;
import uk.gov.gchq.gaffer.commonutil.CommonConstants;
import uk.gov.gchq.gaffer.data.element.Element;
import uk.gov.gchq.gaffer.data.element.id.ElementId;
import uk.gov.gchq.gaffer.operation.Operation;
import uk.gov.gchq.gaffer.operation.OperationException;
import uk.gov.gchq.gaffer.operation.Options;
import uk.gov.gchq.gaffer.operation.graph.GraphFilters;
import uk.gov.gchq.gaffer.operation.io.Input;
import uk.gov.gchq.gaffer.operation.io.Output;
import uk.gov.gchq.gaffer.store.StoreException;
import uk.gov.gchq.gaffer.store.operation.handler.OutputOperationHandler;
import uk.gov.gchq.gaffer.user.User;
import java.io.ByteArrayInputStream;
import java.io.DataInputStream;
import java.io.IOException;
import java.io.Serializable;
import java.util.ArrayList;
import java.util.List;

public abstract class AbstractGetRDDHandler<OP extends Output<O> & GraphFilters & Options, O>
        implements OutputOperationHandler<OP, O> {

    public static final String HADOOP_CONFIGURATION_KEY = "Hadoop_Configuration_Key";

    public void addIterators(final AccumuloStore accumuloStore,
                             final Configuration conf,
                             final User user,
                             final OP operation) throws OperationException {
        try {
            // Update configuration with instance name, table name, zookeepers, and with view
            accumuloStore.updateConfiguration(conf, operation.getView(), user);
            // Add iterators based on operation-specific (i.e. not view related) options
            final IteratorSetting edgeEntityDirectionFilter = accumuloStore.getKeyPackage()
                    .getIteratorFactory()
                    .getEdgeEntityDirectionFilterIteratorSetting(operation);
            if (edgeEntityDirectionFilter != null) {
                InputConfigurator.addIterator(AccumuloInputFormat.class, conf, edgeEntityDirectionFilter);
            }
            final IteratorSetting queryTimeAggregator = accumuloStore.getKeyPackage()
                    .getIteratorFactory()
                    .getQueryTimeAggregatorIteratorSetting(operation.getView(), accumuloStore);
            if (queryTimeAggregator != null) {
                InputConfigurator.addIterator(AccumuloInputFormat.class, conf, queryTimeAggregator);
            }
        } catch (final StoreException | IteratorSettingException e) {
            throw new OperationException("Failed to update configuration", e);
        }
    }

<<<<<<< HEAD
    public <INPUT_OP extends Operation & GraphFilters & Options & IterableInput<ElementId>>
=======
    public <INPUT_OP extends Operation & GraphFilters & Options & Input<Iterable<? extends ElementSeed>>>
>>>>>>> 24359f4d
    void addRanges(final AccumuloStore accumuloStore,
                   final Configuration conf,
                   final INPUT_OP operation)
            throws OperationException {
        final List<Range> ranges = new ArrayList<>();
        for (final ElementId entityId : operation.getInput()) {
            try {
                ranges.addAll(accumuloStore.getKeyPackage()
                        .getRangeFactory()
                        .getRange(entityId, operation));
            } catch (final RangeFactoryException e) {
                throw new OperationException("Failed to add ranges to configuration", e);
            }
        }
        InputConfigurator.setRanges(AccumuloInputFormat.class, conf, ranges);
    }

    protected Configuration getConfiguration(final OP operation) throws OperationException {
        final Configuration conf = new Configuration();
        final String serialisedConf = operation.getOption(AbstractGetRDDHandler.HADOOP_CONFIGURATION_KEY);
        if (serialisedConf != null) {
            try {
                final ByteArrayInputStream bais = new ByteArrayInputStream(serialisedConf.getBytes(CommonConstants.UTF_8));
                conf.readFields(new DataInputStream(bais));
            } catch (final IOException e) {
                throw new OperationException("Exception decoding Configuration from options", e);
            }
        }
        return conf;
    }

    public static class FirstElement extends AbstractFunction1<Tuple2<Element, NullWritable>, Element> implements Serializable {
        private static final long serialVersionUID = -5693778654823431294L;

        @Override
        public Element apply(final Tuple2<Element, NullWritable> tuple) {
            return tuple._1();
        }
    }
}<|MERGE_RESOLUTION|>--- conflicted
+++ resolved
@@ -75,11 +75,7 @@
         }
     }
 
-<<<<<<< HEAD
-    public <INPUT_OP extends Operation & GraphFilters & Options & IterableInput<ElementId>>
-=======
-    public <INPUT_OP extends Operation & GraphFilters & Options & Input<Iterable<? extends ElementSeed>>>
->>>>>>> 24359f4d
+    public <INPUT_OP extends Operation & GraphFilters & Options & Input<Iterable<? extends ElementId>>>
     void addRanges(final AccumuloStore accumuloStore,
                    final Configuration conf,
                    final INPUT_OP operation)
