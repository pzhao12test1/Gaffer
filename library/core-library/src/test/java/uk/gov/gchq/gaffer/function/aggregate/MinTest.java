/*
 * Copyright 2016 Crown Copyright
 *
 * Licensed under the Apache License, Version 2.0 (the "License");
 * you may not use this file except in compliance with the License.
 * You may obtain a copy of the License at
 *
 *     http://www.apache.org/licenses/LICENSE-2.0
 *
 * Unless required by applicable law or agreed to in writing, software
 * distributed under the License is distributed on an "AS IS" BASIS,
 * WITHOUT WARRANTIES OR CONDITIONS OF ANY KIND, either express or implied.
 * See the License for the specific language governing permissions and
 * limitations under the License.
 */
package uk.gov.gchq.gaffer.function.aggregate;

import org.junit.Before;
import org.junit.Test;
import uk.gov.gchq.gaffer.commonutil.JsonUtil;
import uk.gov.gchq.gaffer.exception.SerialisationException;
import uk.gov.gchq.gaffer.jsonserialisation.JSONSerialiser;
import uk.gov.gchq.koryphe.bifunction.BiFunctionTest;

import static org.junit.Assert.assertEquals;
import static org.junit.Assert.assertNotNull;
import static org.junit.Assert.assertTrue;
import static org.junit.Assert.fail;

public class MinTest extends BiFunctionTest {
    private Comparable state;

    @Before
    public void before() {
        state = null;
    }

    @Test
    public void testAggregateInIntMode() {
        // Given
        final Min min = new Min();

        // When 1
        state = min.apply(1, state);

        // Then 1
        assertTrue(state instanceof Integer);
        assertEquals(1, state);

        // When 2
        state = min.apply(2, state);

        // Then 2
        assertTrue(state instanceof Integer);
        assertEquals(1, state);

        // When 3
        state = min.apply(3, state);

        // Then 3
        assertTrue(state instanceof Integer);
        assertEquals(1, state);
    }

    @Test
    public void testAggregateInLongMode() {
        // Given
<<<<<<< HEAD
        final Min min = new Min();

        // When 1
        state = min.apply(1l, state);

        // Then 1
        assertTrue(state instanceof Long);
        assertEquals(1l, state);

        // When 2
        state = min.apply(2l, state);

        // Then 2
        assertTrue(state instanceof Long);
        assertEquals(1l, state);

        // When 3
        state = min.apply(3l, state);

        // Then 3
        assertTrue(state instanceof Long);
        assertEquals(1l, state);
    }

    @Test
    public void testAggregateInDoubleMode() {
        // Given
        final Min min = new Min();


        // When 1
        state = min.apply(2.1d, state);

        // Then 1
        assertTrue(state instanceof Double);
        assertEquals(2.1d, state);

        // When 2
        state = min.apply(1.1d, state);

        // Then 2
        assertTrue(state instanceof Double);
        assertEquals(1.1d, state);

        // When 3
        state = min.apply(3.1d, state);

        // Then 3
        assertTrue(state instanceof Double);
        assertEquals(1.1d, state);
    }

    @Test
    public void testAggregateMixedInput() {
        // Given
        final Min min = new Min();

        // When 1
        state = min.apply(5, state);

        // When 2
        try {
            state = min.apply(2l, state);
            fail();
        } catch (ClassCastException cce) {
        }

        // When 3
        try {
            state = min.apply(2.1d, state);
            fail();
        } catch (ClassCastException cce) {
        }

        // Then 3
=======
        final Min min = new Min();

        // When 1
        state = min.apply(1l, state);

        // Then 1
        assertTrue(state instanceof Long);
        assertEquals(1l, state);

        // When 2
        state = min.apply(2l, state);

        // Then 2
        assertTrue(state instanceof Long);
        assertEquals(1l, state);

        // When 3
        state = min.apply(3l, state);

        // Then 3
        assertTrue(state instanceof Long);
        assertEquals(1l, state);
    }

    @Test
    public void testAggregateInDoubleMode() {
        // Given
        final Min min = new Min();


        // When 1
        state = min.apply(2.1d, state);

        // Then 1
        assertTrue(state instanceof Double);
        assertEquals(2.1d, state);

        // When 2
        state = min.apply(1.1d, state);

        // Then 2
        assertTrue(state instanceof Double);
        assertEquals(1.1d, state);

        // When 3
        state = min.apply(3.1d, state);

        // Then 3
        assertTrue(state instanceof Double);
        assertEquals(1.1d, state);
    }

    @Test
    public void testAggregateMixedInput() {
        // Given
        final Min min = new Min();

        // When 1
        state = min.apply(5, state);

        // When 2
        try {
            state = min.apply(2l, state);
            fail();
        } catch (final ClassCastException cce) {
        }

        // When 3
        try {
            state = min.apply(2.1d, state);
            fail();
        } catch (final ClassCastException cce) {
        }

        // Then 3
>>>>>>> b89930a3
        assertTrue(state instanceof Integer);
        assertEquals(5, state);
    }

    @Test
    public void shouldJsonSerialiseAndDeserialise() throws SerialisationException {
        // Given
        final Min aggregator = new Min();

        // When 1
        final String json = new String(new JSONSerialiser().serialise(aggregator, true));

        // Then 1
        JsonUtil.assertEquals(String.format("{%n" +
                "  \"class\" : \"uk.gov.gchq.gaffer.function.aggregate.Min\"%n" +
                "}"), json);

        // When 2
        final Min deserialisedAggregator = new JSONSerialiser().deserialise(json.getBytes(), Min.class);

        // Then 2
        assertNotNull(deserialisedAggregator);
    }

    @Override
    protected Min getInstance() {
        return new Min();
    }

    @Override
    protected Class<Min> getFunctionClass() {
        return Min.class;
    }
}<|MERGE_RESOLUTION|>--- conflicted
+++ resolved
@@ -65,83 +65,6 @@
     @Test
     public void testAggregateInLongMode() {
         // Given
-<<<<<<< HEAD
-        final Min min = new Min();
-
-        // When 1
-        state = min.apply(1l, state);
-
-        // Then 1
-        assertTrue(state instanceof Long);
-        assertEquals(1l, state);
-
-        // When 2
-        state = min.apply(2l, state);
-
-        // Then 2
-        assertTrue(state instanceof Long);
-        assertEquals(1l, state);
-
-        // When 3
-        state = min.apply(3l, state);
-
-        // Then 3
-        assertTrue(state instanceof Long);
-        assertEquals(1l, state);
-    }
-
-    @Test
-    public void testAggregateInDoubleMode() {
-        // Given
-        final Min min = new Min();
-
-
-        // When 1
-        state = min.apply(2.1d, state);
-
-        // Then 1
-        assertTrue(state instanceof Double);
-        assertEquals(2.1d, state);
-
-        // When 2
-        state = min.apply(1.1d, state);
-
-        // Then 2
-        assertTrue(state instanceof Double);
-        assertEquals(1.1d, state);
-
-        // When 3
-        state = min.apply(3.1d, state);
-
-        // Then 3
-        assertTrue(state instanceof Double);
-        assertEquals(1.1d, state);
-    }
-
-    @Test
-    public void testAggregateMixedInput() {
-        // Given
-        final Min min = new Min();
-
-        // When 1
-        state = min.apply(5, state);
-
-        // When 2
-        try {
-            state = min.apply(2l, state);
-            fail();
-        } catch (ClassCastException cce) {
-        }
-
-        // When 3
-        try {
-            state = min.apply(2.1d, state);
-            fail();
-        } catch (ClassCastException cce) {
-        }
-
-        // Then 3
-=======
         final Min min = new Min();
 
         // When 1
@@ -217,7 +140,6 @@
         }
 
         // Then 3
->>>>>>> b89930a3
         assertTrue(state instanceof Integer);
         assertEquals(5, state);
     }
