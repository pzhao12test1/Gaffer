--- conflicted
+++ resolved
@@ -48,30 +48,14 @@
         assertEquals(1, state);
 
         // When 2
-<<<<<<< HEAD
         state = min.apply(2, state);
-=======
-        try {
-            intMin._aggregate(2.7d);
-            fail();
-        } catch (final ClassCastException cce) {
-        }
->>>>>>> f62e98de
 
         // Then 2
         assertTrue(state instanceof Integer);
         assertEquals(1, state);
 
         // When 3
-<<<<<<< HEAD
         state = min.apply(3, state);
-=======
-        try {
-            intMin._aggregate(5l);
-            fail();
-        } catch (final ClassCastException cce) {
-        }
->>>>>>> f62e98de
 
         // Then 3
         assertTrue(state instanceof Integer);
@@ -81,142 +65,6 @@
     @Test
     public void testAggregateInLongMode() {
         // Given
-<<<<<<< HEAD
-=======
-        final Min longMin = new Min();
-        longMin.setMode(NumericAggregateFunction.NumberType.LONG);
-
-        longMin.init();
-
-        // When 1
-        longMin._aggregate(1l);
-
-        // Then 1
-        assertTrue(longMin.state()[0] instanceof Long);
-        assertEquals(1l, longMin.state()[0]);
-
-        // When 2
-        longMin._aggregate(2l);
-
-        // Then 2
-        assertTrue(longMin.state()[0] instanceof Long);
-        assertEquals(1l, longMin.state()[0]);
-
-        // When 3
-        longMin._aggregate(3l);
-
-        // Then 3
-        assertTrue(longMin.state()[0] instanceof Long);
-        assertEquals(1l, longMin.state()[0]);
-    }
-
-    @Test
-    public void testAggregateInLongModeMixedInput() {
-        // Given
-        final Min longMin = new Min();
-        longMin.setMode(NumericAggregateFunction.NumberType.LONG);
-
-        longMin.init();
-
-        // When 1
-        try {
-            longMin._aggregate(3);
-            fail();
-        } catch (final ClassCastException cce) {
-        }
-
-        // Then 1
-        assertNull(longMin.state()[0]);
-
-        // When 2
-        longMin._aggregate(2l);
-
-        // Then 2
-        assertTrue(longMin.state()[0] instanceof Long);
-        assertEquals(2l, longMin.state()[0]);
-
-        // When 3
-        try {
-            longMin._aggregate(1.5d);
-            fail();
-        } catch (final ClassCastException cce) {
-        }
-
-        // Then 3
-        assertTrue(longMin.state()[0] instanceof Long);
-        assertEquals(2l, longMin.state()[0]);
-    }
-
-    @Test
-    public void testAggregateInDoubleMode() {
-        // Given
-        final Min doubleMin = new Min();
-        doubleMin.setMode(NumericAggregateFunction.NumberType.DOUBLE);
-
-        doubleMin.init();
-
-        // When 1
-        doubleMin._aggregate(2.1d);
-
-        // Then 1
-        assertTrue(doubleMin.state()[0] instanceof Double);
-        assertEquals(2.1d, doubleMin.state()[0]);
-
-        // When 2
-        doubleMin._aggregate(1.1d);
-
-        // Then 2
-        assertTrue(doubleMin.state()[0] instanceof Double);
-        assertEquals(1.1d, doubleMin.state()[0]);
-
-        // When 3
-        doubleMin._aggregate(3.1d);
-
-        // Then 3
-        assertTrue(doubleMin.state()[0] instanceof Double);
-        assertEquals(1.1d, doubleMin.state()[0]);
-    }
-
-    @Test
-    public void testAggregateInDoubleModeMixedInput() {
-        // Given
-        final Min doubleMin = new Min();
-        doubleMin.setMode(NumericAggregateFunction.NumberType.DOUBLE);
-
-        doubleMin.init();
-
-        // When 1
-        try {
-            doubleMin._aggregate(5);
-            fail();
-        } catch (final ClassCastException cce) {
-        }
-
-        // Then 1
-        assertNull(doubleMin.state()[0]);
-
-        // When 2
-        try {
-            doubleMin._aggregate(2l);
-            fail();
-        } catch (final ClassCastException cce) {
-        }
-
-        // Then 2
-        assertNull(doubleMin.state()[0]);
-
-        // When 3
-        doubleMin._aggregate(2.1d);
-
-        // Then 3
-        assertTrue(doubleMin.state()[0] instanceof Double);
-        assertEquals(2.1d, doubleMin.state()[0]);
-    }
-
-    @Test
-    public void testAggregateInAutoModeIntInputFirst() {
-        // Given
->>>>>>> f62e98de
         final Min min = new Min();
 
         // When 1
@@ -227,30 +75,14 @@
         assertEquals(1l, state);
 
         // When 2
-<<<<<<< HEAD
         state = min.apply(2l, state);
-=======
-        try {
-            min._aggregate(3l);
-            fail();
-        } catch (final ClassCastException cce) {
-        }
->>>>>>> f62e98de
 
         // Then 2
         assertTrue(state instanceof Long);
         assertEquals(1l, state);
 
         // When 3
-<<<<<<< HEAD
         state = min.apply(3l, state);
-=======
-        try {
-            min._aggregate(1.1d);
-            fail();
-        } catch (final ClassCastException cce) {
-        }
->>>>>>> f62e98de
 
         // Then 3
         assertTrue(state instanceof Long);
@@ -271,30 +103,14 @@
         assertEquals(2.1d, state);
 
         // When 2
-<<<<<<< HEAD
         state = min.apply(1.1d, state);
-=======
-        try {
-            min._aggregate(1);
-            fail();
-        } catch (final ClassCastException cce) {
-        }
->>>>>>> f62e98de
 
         // Then 2
         assertTrue(state instanceof Double);
         assertEquals(1.1d, state);
 
         // When 3
-<<<<<<< HEAD
         state = min.apply(3.1d, state);
-=======
-        try {
-            min._aggregate(3.1d);
-            fail();
-        } catch (final ClassCastException cce) {
-        }
->>>>>>> f62e98de
 
         // Then 3
         assertTrue(state instanceof Double);
