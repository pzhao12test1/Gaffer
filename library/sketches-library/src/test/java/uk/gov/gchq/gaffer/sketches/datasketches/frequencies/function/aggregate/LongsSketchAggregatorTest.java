--- conflicted
+++ resolved
@@ -1,186 +1,3 @@
-<<<<<<< HEAD
-///*
-// * Copyright 2017 Crown Copyright
-// *
-// * Licensed under the Apache License, Version 2.0 (the "License");
-// * you may not use this file except in compliance with the License.
-// * You may obtain a copy of the License at
-// *
-// *     http://www.apache.org/licenses/LICENSE-2.0
-// *
-// * Unless required by applicable law or agreed to in writing, software
-// * distributed under the License is distributed on an "AS IS" BASIS,
-// * WITHOUT WARRANTIES OR CONDITIONS OF ANY KIND, either express or implied.
-// * See the License for the specific language governing permissions and
-// * limitations under the License.
-// */
-// TODO: add tests
-//package uk.gov.gchq.gaffer.sketches.datasketches.frequencies.function.aggregate;
-//
-//import com.yahoo.sketches.frequencies.LongsSketch;
-//import org.junit.Before;
-//import org.junit.Test;
-//import uk.gov.gchq.gaffer.commonutil.JsonUtil;
-//import uk.gov.gchq.gaffer.exception.SerialisationException;
-//import java.util.function.BinaryOperatorTest;
-//import uk.gov.gchq.gaffer.function.Function;
-//import uk.gov.gchq.gaffer.jsonserialisation.JSONSerialiser;
-//import uk.gov.gchq.koryphe.binaryoperator.BinaryOperatorTest;
-//
-//import static org.junit.Assert.assertEquals;
-//import static org.junit.Assert.assertNotEquals;
-//import static org.junit.Assert.assertNotNull;
-//import static org.junit.Assert.assertNotSame;
-//
-//public class LongsSketchAggregatorTest extends BinaryOperatorTest {
-//    private LongsSketch sketch1;
-//    private LongsSketch sketch2;
-//
-//    @Before
-//    public void setup() {
-//        sketch1 = new LongsSketch(32);
-//        sketch1.update(1L);
-//        sketch1.update(2L);
-//        sketch1.update(3L);
-//
-//        sketch2 = new LongsSketch(32);
-//        sketch2.update(4L);
-//        sketch2.update(5L);
-////        sketch2.update(6L);
-//        sketch2.update(7L);
-//        sketch2.update(3L);
-//    }
-//
-//    @Test
-//    public void testAggregate() {
-//        final LongsSketchAggregator sketchAggregator = new LongsSketchAggregator();
-//
-//        sketchAggregator._aggregate(sketch1);
-//        LongsSketch currentState = sketchAggregator._state();
-//        assertEquals(1L, currentState.getEstimate(1L));
-//
-//        sketchAggregator._aggregate(sketch2);
-//        currentState = sketchAggregator._state();
-//        assertEquals(1L, currentState.getEstimate(1L));
-//        assertEquals(2L, currentState.getEstimate(3L));
-//    }
-//
-//    @Test
-//    public void testFailedExecuteDueToNullInput() {
-//        final LongsSketchAggregator sketchAggregator = new LongsSketchAggregator();
-//        sketchAggregator.init();
-//        sketchAggregator._aggregate(sketch1);
-//        try {
-//            sketchAggregator.aggregate(null);
-//        } catch (final IllegalArgumentException exception) {
-//            assertEquals("Expected an input array of length 1", exception.getMessage());
-//        }
-//    }
-//
-//    @Test
-//    public void testFailedExecuteDueToEmptyInput() {
-//        final LongsSketchAggregator sketchAggregator = new LongsSketchAggregator();
-//        sketchAggregator.init();
-//        sketchAggregator._aggregate(sketch1);
-//        try {
-//            sketchAggregator.aggregate(new Object[0]);
-//        } catch (final IllegalArgumentException exception) {
-//            assertEquals("Expected an input array of length 1", exception.getMessage());
-//        }
-//    }
-//
-//    @Test
-//    public void testClone() {
-//        final LongsSketchAggregator sketchAggregator = new LongsSketchAggregator();
-//        sketchAggregator.init();
-//        sketchAggregator._aggregate(sketch1);
-//        final LongsSketchAggregator clone = sketchAggregator.statelessClone();
-//        assertNotSame(sketchAggregator, clone);
-//        clone._aggregate(sketch2);
-//        assertEquals(sketch2.getEstimate(1L), ((LongsSketch) clone.state()[0]).getEstimate(1L));
-//    }
-//
-//    @Test
-//    public void testCloneWhenEmpty() {
-//        final LongsSketchAggregator sketchAggregator = new LongsSketchAggregator();
-//        sketchAggregator.init();
-//        final LongsSketchAggregator clone = sketchAggregator.statelessClone();
-//        assertNotSame(sketchAggregator, clone);
-//        clone._aggregate(sketch1);
-//        assertEquals(sketch1.getEstimate(1L), ((LongsSketch) clone.state()[0]).getEstimate(1L));
-//    }
-//
-//    @Test
-//    public void testCloneOfBusySketch() {
-//        final LongsSketchAggregator sketchAggregator = new LongsSketchAggregator();
-//        sketchAggregator.init();
-//        for (int i = 0; i < 100; i++) {
-//            final LongsSketch union = new LongsSketch(32);
-//            for (int j = 0; j < 100; j++) {
-//                union.update(j);
-//            }
-//            sketchAggregator._aggregate(union);
-//        }
-//        final LongsSketchAggregator clone = sketchAggregator.statelessClone();
-//        assertNotSame(sketchAggregator, clone);
-//        clone._aggregate(sketch1);
-//        assertEquals(sketch1.getEstimate(1L), ((LongsSketch) clone.state()[0]).getEstimate(1L));
-//    }
-//
-//    @Test
-//    public void testEquals() {
-//        final LongsSketch sketch1 = new LongsSketch(32);
-//        sketch1.update(1L);
-//        final LongsSketchAggregator sketchAggregator1 = new LongsSketchAggregator();
-//        sketchAggregator1.aggregate(new LongsSketch[]{sketch1});
-//
-//        final LongsSketch sketch2 = new LongsSketch(32);
-//        sketch2.update(1L);
-//        final LongsSketchAggregator sketchAggregator2 = new LongsSketchAggregator();
-//        sketchAggregator2.aggregate(new LongsSketch[]{sketch2});
-//
-//        assertEquals(sketchAggregator1, sketchAggregator2);
-//
-//        sketch2.update(2L);
-//        sketchAggregator2.aggregate(new LongsSketch[]{sketch2});
-//        assertNotEquals(sketchAggregator1, sketchAggregator2);
-//    }
-//
-//    @Test
-//    public void testEqualsWhenEmpty() {
-//        assertEquals(new LongsSketchAggregator(), new LongsSketchAggregator());
-//    }
-//
-//    @Test
-//    public void shouldJsonSerialiseAndDeserialise() throws SerialisationException {
-//        // Given
-//        final LongsSketchAggregator aggregator = new LongsSketchAggregator();
-//
-//        // When 1
-//        final String json = new String(new JSONSerialiser().serialise(aggregator, true));
-//        // Then 1
-//        JsonUtil.assertEquals(String.format("{%n" +
-//                "  \"class\" : \"uk.gov.gchq.gaffer.sketches.datasketches.frequencies.function.aggregate.LongsSketchAggregator\"%n" +
-//                "}"), json);
-//
-//        // When 2
-//        final LongsSketchAggregator deserialisedAggregator = new JSONSerialiser()
-//                .deserialise(json.getBytes(), LongsSketchAggregator.class);
-//        // Then 2
-//        assertNotNull(deserialisedAggregator);
-//    }
-//
-//    @Override
-//    protected Class<LongsSketchAggregator> getFunctionClass() {
-//        return LongsSketchAggregator.class;
-//    }
-//
-//    @Override
-//    protected LongsSketchAggregator getInstance() {
-//        return new LongsSketchAggregator();
-//    }
-//}
-=======
 /*
  * Copyright 2017 Crown Copyright
  *
@@ -273,5 +90,4 @@
     protected LongsSketchAggregator getInstance() {
         return new LongsSketchAggregator();
     }
-}
->>>>>>> b89930a3
+}