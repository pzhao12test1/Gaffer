--- conflicted
+++ resolved
@@ -1,185 +1,3 @@
-<<<<<<< HEAD
-///*
-// * Copyright 2017 Crown Copyright
-// *
-// * Licensed under the Apache License, Version 2.0 (the "License");
-// * you may not use this file except in compliance with the License.
-// * You may obtain a copy of the License at
-// *
-// *     http://www.apache.org/licenses/LICENSE-2.0
-// *
-// * Unless required by applicable law or agreed to in writing, software
-// * distributed under the License is distributed on an "AS IS" BASIS,
-// * WITHOUT WARRANTIES OR CONDITIONS OF ANY KIND, either express or implied.
-// * See the License for the specific language governing permissions and
-// * limitations under the License.
-// */
-//package uk.gov.gchq.gaffer.sketches.datasketches.frequencies.function.aggregate;
-//
-//import com.yahoo.sketches.frequencies.ItemsSketch;
-//import org.junit.Before;
-//import org.junit.Test;
-//import uk.gov.gchq.gaffer.commonutil.JsonUtil;
-//import uk.gov.gchq.gaffer.exception.SerialisationException;
-//import java.util.function.BinaryOperatorTest;
-//import uk.gov.gchq.gaffer.function.Function;
-//import uk.gov.gchq.gaffer.jsonserialisation.JSONSerialiser;
-//
-//import static org.junit.Assert.assertEquals;
-//import static org.junit.Assert.assertNotEquals;
-//import static org.junit.Assert.assertNotNull;
-//import static org.junit.Assert.assertNotSame;
-//// TODO: add tests
-//public class StringsSketchAggregatorTest extends AggregateFunctionTest {
-//    private ItemsSketch<String> sketch1;
-//    private ItemsSketch<String> sketch2;
-//
-//    @Before
-//    public void setup() {
-//        sketch1 = new ItemsSketch<>(32);
-//        sketch1.update("1");
-//        sketch1.update("2");
-//        sketch1.update("3");
-//
-//        sketch2 = new ItemsSketch<>(32);
-//        sketch2.update("4");
-//        sketch2.update("5");
-//        sketch2.update("6");
-//        sketch2.update("7");
-//        sketch2.update("3");
-//    }
-//
-//    @Test
-//    public void testAggregate() {
-//        final StringsSketchAggregator sketchAggregator = new StringsSketchAggregator();
-//        sketchAggregator.init();
-//
-//        sketchAggregator._aggregate(sketch1);
-//        ItemsSketch<String> currentState = sketchAggregator._state();
-//        assertEquals(1L, currentState.getEstimate("1"));
-//
-//        sketchAggregator._aggregate(sketch2);
-//        currentState = sketchAggregator._state();
-//        assertEquals(1L, currentState.getEstimate("1"));
-//        assertEquals(2L, currentState.getEstimate("3"));
-//    }
-//
-//    @Test
-//    public void testFailedExecuteDueToNullInput() {
-//        final StringsSketchAggregator sketchAggregator = new StringsSketchAggregator();
-//        sketchAggregator.init();
-//        sketchAggregator._aggregate(sketch1);
-//        try {
-//            sketchAggregator.aggregate(null);
-//        } catch (final IllegalArgumentException exception) {
-//            assertEquals("Expected an input array of length 1", exception.getMessage());
-//        }
-//    }
-//
-//    @Test
-//    public void testFailedExecuteDueToEmptyInput() {
-//        final StringsSketchAggregator sketchAggregator = new StringsSketchAggregator();
-//        sketchAggregator.init();
-//        sketchAggregator._aggregate(sketch1);
-//        try {
-//            sketchAggregator.aggregate(new Object[0]);
-//        } catch (final IllegalArgumentException exception) {
-//            assertEquals("Expected an input array of length 1", exception.getMessage());
-//        }
-//    }
-//
-//    @Test
-//    public void testClone() {
-//        final StringsSketchAggregator sketchAggregator = new StringsSketchAggregator();
-//        sketchAggregator.init();
-//        sketchAggregator._aggregate(sketch1);
-//        final StringsSketchAggregator clone = sketchAggregator.statelessClone();
-//        assertNotSame(sketchAggregator, clone);
-//        clone._aggregate(sketch2);
-//        assertEquals(sketch2.getEstimate("1"), ((ItemsSketch<String>) clone.state()[0]).getEstimate("1"));
-//    }
-//
-//    @Test
-//    public void testCloneWhenEmpty() {
-//        final StringsSketchAggregator sketchAggregator = new StringsSketchAggregator();
-//        sketchAggregator.init();
-//        final StringsSketchAggregator clone = sketchAggregator.statelessClone();
-//        assertNotSame(sketchAggregator, clone);
-//        clone._aggregate(sketch1);
-//        assertEquals(sketch1.getEstimate("1"), ((ItemsSketch<String>) clone.state()[0]).getEstimate("1"));
-//    }
-//
-//    @Test
-//    public void testCloneOfBusySketch() {
-//        final StringsSketchAggregator sketchAggregator = new StringsSketchAggregator();
-//        sketchAggregator.init();
-//        for (int i = 0; i < 100; i++) {
-//            final ItemsSketch<String> union = new ItemsSketch<>(32);
-//            for (int j = 0; j < 100; j++) {
-//                union.update("" + j);
-//            }
-//            sketchAggregator._aggregate(union);
-//        }
-//        final StringsSketchAggregator clone = sketchAggregator.statelessClone();
-//        assertNotSame(sketchAggregator, clone);
-//        clone._aggregate(sketch1);
-//        assertEquals(sketch1.getEstimate("1"), ((ItemsSketch<String>) clone.state()[0]).getEstimate("1"));
-//    }
-//
-//    @Test
-//    public void testEquals() {
-//        final ItemsSketch<String> sketch1 = new ItemsSketch<>(32);
-//        sketch1.update("1");
-//        final StringsSketchAggregator sketchAggregator1 = new StringsSketchAggregator();
-//        sketchAggregator1.aggregate(new ItemsSketch[]{sketch1});
-//
-//        final ItemsSketch<String> sketch2 = new ItemsSketch<>(32);
-//        sketch2.update("1");
-//        final StringsSketchAggregator sketchAggregator2 = new StringsSketchAggregator();
-//        sketchAggregator2.aggregate(new ItemsSketch[]{sketch2});
-//
-//        assertEquals(sketchAggregator1, sketchAggregator2);
-//
-//        sketch2.update("2");
-//        sketchAggregator2.aggregate(new ItemsSketch[]{sketch2});
-//        assertNotEquals(sketchAggregator1, sketchAggregator2);
-//    }
-//
-//    @Test
-//    public void testEqualsWhenEmpty() {
-//        assertEquals(new StringsSketchAggregator(), new StringsSketchAggregator());
-//    }
-//
-//    @Test
-//    public void shouldJsonSerialiseAndDeserialise() throws SerialisationException {
-//        // Given
-//        final StringsSketchAggregator aggregator = new StringsSketchAggregator();
-//
-//        // When 1
-//        final String json = new String(new JSONSerialiser().serialise(aggregator, true));
-//        // Then 1
-//        JsonUtil.assertEquals(String.format("{%n" +
-//                "  \"class\" : \"uk.gov.gchq.gaffer.sketches.datasketches.frequencies.function.aggregate.StringsSketchAggregator\"%n" +
-//                "}"), json);
-//
-//        // When 2
-//        final StringsSketchAggregator deserialisedAggregator = new JSONSerialiser()
-//                .deserialise(json.getBytes(), StringsSketchAggregator.class);
-//        // Then 2
-//        assertNotNull(deserialisedAggregator);
-//    }
-//
-//    @Override
-//    protected Class<? extends Function> getFunctionClass() {
-//        return StringsSketchAggregator.class;
-//    }
-//
-//    @Override
-//    protected StringsSketchAggregator getInstance() {
-//        return new StringsSketchAggregator();
-//    }
-//}
-=======
 /*
  * Copyright 2017 Crown Copyright
  *
@@ -274,5 +92,4 @@
     protected StringsSketchAggregator getInstance() {
         return new StringsSketchAggregator();
     }
-}
->>>>>>> b89930a3
+}