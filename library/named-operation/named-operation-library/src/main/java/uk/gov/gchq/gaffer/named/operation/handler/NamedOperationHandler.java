/*
 * Copyright 2016-2017 Crown Copyright
 *
 * Licensed under the Apache License, Version 2.0 (the "License");
 * you may not use this file except in compliance with the License.
 * You may obtain a copy of the License at
 *
 *     http://www.apache.org/licenses/LICENSE-2.0
 *
 * Unless required by applicable law or agreed to in writing, software
 * distributed under the License is distributed on an "AS IS" BASIS,
 * WITHOUT WARRANTIES OR CONDITIONS OF ANY KIND, either express or implied.
 * See the License for the specific language governing permissions and
 * limitations under the License.
 */

package uk.gov.gchq.gaffer.named.operation.handler;

import com.fasterxml.jackson.annotation.JsonTypeInfo;
import uk.gov.gchq.gaffer.data.elementdefinition.view.View;
import uk.gov.gchq.gaffer.named.operation.NamedOperation;
import uk.gov.gchq.gaffer.named.operation.NamedOperationDetail;
import uk.gov.gchq.gaffer.named.operation.cache.CacheOperationFailedException;
import uk.gov.gchq.gaffer.named.operation.cache.INamedOperationCache;
import uk.gov.gchq.gaffer.operation.Operation;
import uk.gov.gchq.gaffer.operation.OperationChain;
import uk.gov.gchq.gaffer.operation.OperationException;
import uk.gov.gchq.gaffer.operation.graph.OperationView;
import uk.gov.gchq.gaffer.operation.io.Input;
import uk.gov.gchq.gaffer.store.Context;
import uk.gov.gchq.gaffer.store.Store;
import uk.gov.gchq.gaffer.store.operation.handler.OutputOperationHandler;
import uk.gov.gchq.gaffer.user.User;
import java.util.ArrayList;
import java.util.List;

/**
 * Operation Handler for NamedOperation
 */
public class NamedOperationHandler implements OutputOperationHandler<NamedOperation<?, Object>, Object> {
    private INamedOperationCache cache;

    /**
     * Gets the requested NamedOperation, updates the input and the view, then executes the operation chain, bypassing
     * the Graph.executes graph hooks.
     *
     * @param operation the {@link Operation} to be executed
     * @param context   the operation chain context, containing the user who executed the operation
     * @param store     the {@link Store} the operation should be run on
     * @return an object - whatever the last operation in the chain returns
     * @throws OperationException thrown when the operation fails
     */
    @Override
    public Object doOperation(final NamedOperation operation, final Context context, final Store store) throws OperationException {
        try {
            if (cache == null) {
                throw new OperationException("Cache should be initialised in " +
                        "resources/NamedOperationsDeclarations.json and referenced in store.properties");
            }
            NamedOperationDetail namedOperation = cache.getNamedOperation(operation.getOperationName(), context.getUser());
            OperationChain<?> operationChain = namedOperation.getOperationChain();
            operationChain = new OperationChain<>(exposeNamedOperations(operationChain, context.getUser(), cache));
            updateOperationInput(operationChain.getOperations().get(0), operation.getInput());
            operationChain = updateView(operation.getView(), operationChain);
            return store._execute(operationChain, context);
        } catch (CacheOperationFailedException e) {
            throw new OperationException(e.getMessage(), e);
        } catch (ClassCastException e) {
            throw new OperationException("Input type " + operation.getInput().getClass().getName() +
                    " was not valid for the operation", e);
        }
    }

    /**
     * Replaces all null views with the default view supplied to the NamedOperation. If a veiw exists in an operation
     * then the views are merged.
     *
     * @param view           the default view of the NamedOperation
     * @param operationChain the operations to later execute
     * @return the above operation chain with the views populated or merged
     */
    private OperationChain<?> updateView(final View view, final OperationChain<?> operationChain) {
        for (final Operation operation : operationChain.getOperations()) {
<<<<<<< HEAD
            if (operation instanceof OperationView) {
                final OperationView viewFilters = ((OperationView) operation);
                final View opView;
                if (null == viewFilters.getView()) {
                    opView = view;
                } else if (!viewFilters.getView().hasGroups()) {
                    opView = new View.Builder()
                            .merge(view)
                            .merge(viewFilters.getView())
                            .build();
                } else {
                    opView = viewFilters.getView();
                }

                opView.expandGlobalDefinitions();
                viewFilters.setView(opView);
=======
            final View opView;
            if (null == operation.getView()) {
                opView = view.clone();
            } else if (!operation.getView().hasGroups()) {
                // this allows users to create an empty view and setup summarisation,
                // without having to specify all the element groups.
                opView = new View.Builder()
                        .merge(operation.getView())
                        .merge(view)
                        .build();
            } else {
                opView = operation.getView();
>>>>>>> 5b8ef9f7
            }

            opView.expandGlobalDefinitions();
            operation.setView(opView);
        }
        return operationChain;
    }

    /**
     * Injects the input of the NamedOperation into the first operation in the OperationChain. This is used when
     * chaining NamedOperations together.
     *
     * @param op    the first operation in a chain
     * @param input the input of the NamedOperation
     */
    private void updateOperationInput(final Operation op, final Object input) {
        if (null != input && (op instanceof Input) && null == ((Input) op).getInput()) {
            ((Input) op).setInput(input);
        }
    }

    private List<Operation> exposeNamedOperations(final OperationChain<?> opChain, final User user, final INamedOperationCache cache) throws CacheOperationFailedException {
        ArrayList<Operation> operations = new ArrayList<>();
        for (final Operation operation : opChain.getOperations()) {
            if (operation instanceof NamedOperation) {
                final NamedOperation namedOp = ((NamedOperation) operation);
                OperationChain<?> innerChain = cache.getNamedOperation(namedOp.getOperationName(), user).getOperationChain();
                updateOperationInput(innerChain.getOperations().get(0), namedOp.getInput());
                operations.addAll(exposeNamedOperations(innerChain, user, cache));
            } else {
                operations.add(operation);
            }
        }
        return operations;

    }

    @JsonTypeInfo(use = JsonTypeInfo.Id.CLASS, include = JsonTypeInfo.As.PROPERTY, property = "class")
    public INamedOperationCache getCache() {
        return cache;
    }

    public void setCache(final INamedOperationCache cache) {
        this.cache = cache;
    }
}<|MERGE_RESOLUTION|>--- conflicted
+++ resolved
@@ -81,12 +81,11 @@
      */
     private OperationChain<?> updateView(final View view, final OperationChain<?> operationChain) {
         for (final Operation operation : operationChain.getOperations()) {
-<<<<<<< HEAD
             if (operation instanceof OperationView) {
                 final OperationView viewFilters = ((OperationView) operation);
                 final View opView;
                 if (null == viewFilters.getView()) {
-                    opView = view;
+                    opView = view.clone();
                 } else if (!viewFilters.getView().hasGroups()) {
                     opView = new View.Builder()
                             .merge(view)
@@ -98,24 +97,7 @@
 
                 opView.expandGlobalDefinitions();
                 viewFilters.setView(opView);
-=======
-            final View opView;
-            if (null == operation.getView()) {
-                opView = view.clone();
-            } else if (!operation.getView().hasGroups()) {
-                // this allows users to create an empty view and setup summarisation,
-                // without having to specify all the element groups.
-                opView = new View.Builder()
-                        .merge(operation.getView())
-                        .merge(view)
-                        .build();
-            } else {
-                opView = operation.getView();
->>>>>>> 5b8ef9f7
             }
-
-            opView.expandGlobalDefinitions();
-            operation.setView(opView);
         }
         return operationChain;
     }
