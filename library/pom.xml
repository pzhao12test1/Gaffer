--- conflicted
+++ resolved
@@ -32,11 +32,8 @@
         <module>named-operation-library</module>
         <module>bitmap-library</module>
         <module>cache-library</module>
-<<<<<<< HEAD
         <module>flink-ingest-library</module>
-=======
         <module>time-library</module>
->>>>>>> 3bc134e9
     </modules>
 
     <profiles>
