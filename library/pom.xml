<?xml version="1.0" encoding="UTF-8"?>
<project xmlns="http://maven.apache.org/POM/4.0.0" xmlns:xsi="http://www.w3.org/2001/XMLSchema-instance" xsi:schemaLocation="http://maven.apache.org/POM/4.0.0 http://maven.apache.org/xsd/maven-4.0.0.xsd">
    <parent>
        <artifactId>gaffer2</artifactId>
<<<<<<< HEAD
        <groupId>uk.gov.gchq.gaffer</groupId>
        <version>0.4.8-SNAPSHOT</version>
=======
        <groupId>gaffer</groupId>
        <version>0.4.7.1-SNAPSHOT</version>
>>>>>>> 35b8aa4b
    </parent>
    <modelVersion>4.0.0</modelVersion>

    <artifactId>library</artifactId>
    <packaging>pom</packaging>

    <modules>
        <module>function-library</module>
        <module>operation-library</module>
        <module>serialisation-library</module>
        <module>types-library</module>
    </modules>
</project><|MERGE_RESOLUTION|>--- conflicted
+++ resolved
@@ -1,14 +1,11 @@
 <?xml version="1.0" encoding="UTF-8"?>
-<project xmlns="http://maven.apache.org/POM/4.0.0" xmlns:xsi="http://www.w3.org/2001/XMLSchema-instance" xsi:schemaLocation="http://maven.apache.org/POM/4.0.0 http://maven.apache.org/xsd/maven-4.0.0.xsd">
+<project xmlns="http://maven.apache.org/POM/4.0.0"
+         xmlns:xsi="http://www.w3.org/2001/XMLSchema-instance"
+         xsi:schemaLocation="http://maven.apache.org/POM/4.0.0 http://maven.apache.org/xsd/maven-4.0.0.xsd">
     <parent>
+        <groupId>uk.gov.gchq.gaffer</groupId>
         <artifactId>gaffer2</artifactId>
-<<<<<<< HEAD
-        <groupId>uk.gov.gchq.gaffer</groupId>
         <version>0.4.8-SNAPSHOT</version>
-=======
-        <groupId>gaffer</groupId>
-        <version>0.4.7.1-SNAPSHOT</version>
->>>>>>> 35b8aa4b
     </parent>
     <modelVersion>4.0.0</modelVersion>
 
@@ -18,7 +15,7 @@
     <modules>
         <module>function-library</module>
         <module>operation-library</module>
+        <module>types-library</module>
         <module>serialisation-library</module>
-        <module>types-library</module>
     </modules>
 </project>