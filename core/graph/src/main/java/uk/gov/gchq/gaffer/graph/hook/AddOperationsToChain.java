--- conflicted
+++ resolved
@@ -114,26 +114,22 @@
     }
 
     private List<Operation> addOperationsToChain(final OperationChain<?> opChain, final AdditionalOperations additionalOperations) {
-        List<Operation> newOpList = new ArrayList<>();
+        final List<Operation> newOpList = new ArrayList<>();
 
         newOpList.addAll(additionalOperations.getStart());
         if (opChain != null && !opChain.getOperations().isEmpty()) {
             for (final Operation originalOp : opChain.getOperations()) {
-<<<<<<< HEAD
                 if (originalOp instanceof OperationChain) {
                     addOperationsToChain(((OperationChain) originalOp), additionalOperations);
                 }
-                List<Operation> beforeOps = additionalOperations.getBefore()
+                final List<Operation> beforeOps = additionalOperations.getBefore()
                                                                 .get(originalOp.getClass()
                                                                                .getName());
-=======
-                List<Operation> beforeOps = additionalOperations.getBefore().get(originalOp.getClass().getName());
->>>>>>> 6dfec9a9
                 if (beforeOps != null) {
                     newOpList.addAll(beforeOps);
                 }
                 newOpList.add(originalOp);
-                List<Operation> afterOps = additionalOperations.getAfter()
+                final List<Operation> afterOps = additionalOperations.getAfter()
                                                                .get(originalOp.getClass()
                                                                               .getName());
                 if (afterOps != null) {
