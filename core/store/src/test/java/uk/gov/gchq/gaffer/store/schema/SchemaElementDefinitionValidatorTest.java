--- conflicted
+++ resolved
@@ -16,9 +16,8 @@
 
 package uk.gov.gchq.gaffer.store.schema;
 
-<<<<<<< HEAD
+//TODO: fix
 public class SchemaElementDefinitionValidatorTest {
-    //TODO: fix this
 //    @Test
 //    public void shouldValidateComponentTypesAndReturnTrueWhenNoIdentifiersOrProperties() {
 //        // Given
@@ -214,11 +213,11 @@
 //
 //        given(elementDef.getIdentifiers()).willReturn(new HashSet<IdentifierType>());
 //        given(elementDef.getProperties()).willReturn(new HashSet<String>());
-//        given(elementDef.getPredicates()).willReturn(mock(ElementFilter.class));
+//        given(elementDef.getValidator()).willReturn(mock(ElementFilter.class));
 //        given(elementDef.getAggregator()).willReturn(mock(ElementAggregator.class));
 //
 //        // When
-//        final boolean isValid = validator.validate(elementDef);
+//        final boolean isValid = validator.validate(elementDef, false);
 //
 //        // Then
 //        assertTrue(isValid);
@@ -237,7 +236,7 @@
 //
 //        given(elementDef.getIdentifiers()).willReturn(new HashSet<IdentifierType>());
 //        given(elementDef.getProperties()).willReturn(new HashSet<>(Arrays.asList(TestPropertyNames.PROP_1, TestPropertyNames.PROP_2)));
-//        given(elementDef.getPredicates()).willReturn(mock(ElementFilter.class));
+//        given(elementDef.getValidator()).willReturn(mock(ElementFilter.class));
 //        given(elementDef.getAggregator()).willReturn(aggregator);
 //        given(context1.getSelection()).willReturn(Arrays.asList(TestPropertyNames.PROP_1, TestPropertyNames.PROP_2));
 //        given(function.getInputClasses()).willReturn(new Class[]{String.class, Integer.class});
@@ -249,13 +248,54 @@
 //        given(elementDef.getClass(TestPropertyNames.PROP_2)).willReturn((Class) Integer.class);
 //
 //        // When
-//        final boolean isValid = validator.validate(elementDef);
+//        final boolean isValid = validator.validate(elementDef, true);
 //
 //        // Then
 //        assertTrue(isValid);
 //        verify(elementDef).getClass(TestPropertyNames.PROP_1);
 //        verify(elementDef).getClass(TestPropertyNames.PROP_2);
 //        verify(function).getInputClasses();
+//    }
+//
+//    @Test
+//    public void shouldValidateAndReturnTrueWhenNoPropertiesSoAggregatorIsValid() {
+//        // Given
+//        final SchemaElementDefinition elementDef = mock(SchemaElementDefinition.class);
+//        final SchemaElementDefinitionValidator validator = new SchemaElementDefinitionValidator();
+//
+//        given(elementDef.getIdentifiers()).willReturn(new HashSet<>());
+//        given(elementDef.getPropertyMap()).willReturn(Collections.emptyMap());
+//        given(elementDef.getValidator()).willReturn(mock(ElementFilter.class));
+//        given(elementDef.getAggregator()).willReturn(null);
+//
+//        // When
+//        final boolean isValid = validator.validate(elementDef, true);
+//
+//        // Then
+//        assertTrue(isValid);
+//    }
+//
+//    @Test
+//    public void shouldValidateAndReturnFalseWhenNoAggregateFunctionAndAggregateFunctionsAreRequired() {
+//        // Given
+//        final SchemaElementDefinition elementDef = mock(SchemaElementDefinition.class);
+//        final SchemaElementDefinitionValidator validator = new SchemaElementDefinitionValidator();
+//
+//        given(elementDef.getIdentifiers()).willReturn(new HashSet<>());
+//        final Map<String, String> propertyMap = mock(Map.class);
+//        given(propertyMap.isEmpty()).willReturn(false);
+//        given(elementDef.getPropertyMap()).willReturn(propertyMap);
+//        given(elementDef.getProperties()).willReturn(new HashSet<>(Arrays.asList(TestPropertyNames.PROP_1, TestPropertyNames.PROP_2)));
+//        given(elementDef.getValidator()).willReturn(mock(ElementFilter.class));
+//        given(elementDef.getAggregator()).willReturn(null);
+//        given(elementDef.getPropertyClass(TestPropertyNames.PROP_1)).willReturn((Class) String.class);
+//        given(elementDef.getPropertyClass(TestPropertyNames.PROP_2)).willReturn((Class) Integer.class);
+//
+//        // When
+//        final boolean isValid = validator.validate(elementDef, true);
+//
+//        // Then
+//        assertFalse(isValid);
 //    }
 //
 //    @Test
@@ -271,7 +311,7 @@
 //
 //        given(elementDef.getIdentifiers()).willReturn(new HashSet<IdentifierType>());
 //        given(elementDef.getProperties()).willReturn(new HashSet<>(Arrays.asList(TestPropertyNames.PROP_1, TestPropertyNames.PROP_2)));
-//        given(elementDef.getPredicates()).willReturn(mock(ElementFilter.class));
+//        given(elementDef.getValidator()).willReturn(mock(ElementFilter.class));
 //        given(elementDef.getAggregator()).willReturn(aggregator);
 //        given(context1.getSelection()).willReturn(Collections.singletonList(TestPropertyNames.PROP_1));
 //        given(function.getInputClasses()).willReturn(new Class[]{String.class, Integer.class});
@@ -281,345 +321,9 @@
 //        given(elementDef.getPropertyClass(TestPropertyNames.PROP_2)).willReturn((Class) Integer.class);
 //
 //        // When
-//        final boolean isValid = validator.validate(elementDef);
-//
-//        // Then
-//        assertFalse(isValid);
-//    }
-=======
-import org.junit.Test;
-import org.mockito.internal.util.collections.Sets;
-import uk.gov.gchq.gaffer.commonutil.TestPropertyNames;
-import uk.gov.gchq.gaffer.data.element.IdentifierType;
-import uk.gov.gchq.gaffer.data.element.function.ElementAggregator;
-import uk.gov.gchq.gaffer.data.element.function.ElementFilter;
-import uk.gov.gchq.gaffer.function.AggregateFunction;
-import uk.gov.gchq.gaffer.function.ConsumerFunction;
-import uk.gov.gchq.gaffer.function.context.ConsumerFunctionContext;
-import uk.gov.gchq.gaffer.function.context.PassThroughFunctionContext;
-import uk.gov.gchq.gaffer.function.processor.Processor;
-import java.util.ArrayList;
-import java.util.Arrays;
-import java.util.Collections;
-import java.util.HashSet;
-import java.util.List;
-import java.util.Map;
-import java.util.Set;
-
-import static org.junit.Assert.assertFalse;
-import static org.junit.Assert.assertTrue;
-import static org.mockito.BDDMockito.given;
-import static org.mockito.Mockito.mock;
-import static org.mockito.Mockito.verify;
-
-public class SchemaElementDefinitionValidatorTest {
-    @Test
-    public void shouldValidateComponentTypesAndReturnTrueWhenNoIdentifiersOrProperties() {
-        // Given
-        final SchemaElementDefinition elementDef = mock(SchemaElementDefinition.class);
-        final SchemaElementDefinitionValidator validator = new SchemaElementDefinitionValidator();
-
-        given(elementDef.getIdentifiers()).willReturn(new HashSet<IdentifierType>());
-        given(elementDef.getProperties()).willReturn(new HashSet<String>());
-
-        // When
-        final boolean isValid = validator.validateComponentTypes(elementDef);
-
-        // Then
-        assertTrue(isValid);
-    }
-
-    @Test
-    public void shouldValidateComponentTypesAndErrorWhenPropertyNameIsAReservedWord() {
-        for (final IdentifierType identifierType : IdentifierType.values()) {
-            // Given
-            final SchemaElementDefinition elementDef = mock(SchemaElementDefinition.class);
-            final SchemaElementDefinitionValidator validator = new SchemaElementDefinitionValidator();
-            final Set<String> properties = new HashSet<>();
-            properties.add(TestPropertyNames.COUNT);
-            properties.add(identifierType.name());
-
-            given(elementDef.getIdentifiers()).willReturn(new HashSet<IdentifierType>());
-            given(elementDef.getProperties()).willReturn(properties);
-
-            // When
-            final boolean isValid = validator.validateComponentTypes(elementDef);
-
-            // Then
-            assertFalse(isValid);
-        }
-    }
-
-    @Test
-    public void shouldValidateComponentTypesAndReturnTrueWhenIdentifiersAndPropertiesHaveClasses() {
-        // Given
-        final SchemaElementDefinition elementDef = mock(SchemaElementDefinition.class);
-        final SchemaElementDefinitionValidator validator = new SchemaElementDefinitionValidator();
-
-        given(elementDef.getIdentifiers()).willReturn(Sets.newSet(IdentifierType.DESTINATION, IdentifierType.SOURCE));
-        given(elementDef.getProperties()).willReturn(Sets.newSet(TestPropertyNames.PROP_1, TestPropertyNames.PROP_2));
-
-        given(elementDef.getIdentifierClass(IdentifierType.DESTINATION)).willReturn((Class) Double.class);
-        given(elementDef.getIdentifierClass(IdentifierType.SOURCE)).willReturn((Class) Long.class);
-        given(elementDef.getPropertyClass(TestPropertyNames.PROP_1)).willReturn((Class) Integer.class);
-        given(elementDef.getPropertyClass(TestPropertyNames.PROP_2)).willReturn((Class) String.class);
-
-        // When
-        final boolean isValid = validator.validateComponentTypes(elementDef);
-
-        // Then
-        assertTrue(isValid);
-    }
-
-    @Test
-    public void shouldValidateComponentTypesAndReturnFalseForInvalidPropertyClass() {
-        // Given
-        final SchemaElementDefinition elementDef = mock(SchemaElementDefinition.class);
-        final SchemaElementDefinitionValidator validator = new SchemaElementDefinitionValidator();
-
-        given(elementDef.getIdentifiers()).willReturn(new HashSet<IdentifierType>());
-        given(elementDef.getProperties()).willReturn(Sets.newSet(TestPropertyNames.PROP_1));
-        given(elementDef.getPropertyClass(TestPropertyNames.PROP_1)).willThrow(new IllegalArgumentException());
-
-        // When
-        final boolean isValid = validator.validateComponentTypes(elementDef);
-
-        // Then
-        assertFalse(isValid);
-    }
-
-    @Test
-    public void shouldValidateFunctionSelectionsAndReturnFalseWhenAFunctionIsNull() {
-        // Given
-        final SchemaElementDefinition elementDef = mock(SchemaElementDefinition.class);
-        final Processor<String, ConsumerFunctionContext<String, ConsumerFunction>> processor = mock(Processor.class);
-        final SchemaElementDefinitionValidator validator = new SchemaElementDefinitionValidator();
-
-        final List<ConsumerFunctionContext<String, ConsumerFunction>> functions = new ArrayList<>();
-        final ConsumerFunctionContext<String, ConsumerFunction> function = mock(ConsumerFunctionContext.class);
-        functions.add(function);
-        given(function.getFunction()).willReturn(null);
-
-        given(processor.getFunctions()).willReturn(functions);
-
-        // When
-        final boolean isValid = validator.validateFunctionArgumentTypes(processor, elementDef);
-
-        // Then
-        assertFalse(isValid);
-    }
-
-    @Test
-    public void shouldValidateFunctionSelectionsAndReturnTrueWhenNoFunctionsSet() {
-        // Given
-        final SchemaElementDefinition elementDef = mock(SchemaElementDefinition.class);
-        final Processor<String, ConsumerFunctionContext<String, ConsumerFunction>> processor = mock(Processor.class);
-        final SchemaElementDefinitionValidator validator = new SchemaElementDefinitionValidator();
-
-        given(processor.getFunctions()).willReturn(null);
-
-        // When
-        final boolean isValid = validator.validateFunctionArgumentTypes(processor, elementDef);
-
-        // Then
-        assertTrue(isValid);
-    }
-
-    @Test
-    public void shouldValidateFunctionSelectionsAndReturnTrueWhenProcessorIsNull() {
-        // Given
-        final SchemaElementDefinition elementDef = mock(SchemaElementDefinition.class);
-        final Processor<String, ConsumerFunctionContext<String, ConsumerFunction>> processor = null;
-        final SchemaElementDefinitionValidator validator = new SchemaElementDefinitionValidator();
-
-        // When
-        final boolean isValid = validator.validateFunctionArgumentTypes(processor, elementDef);
-
-        // Then
-        assertTrue(isValid);
-    }
-
-    @Test
-    public void shouldValidateFunctionSelectionsAndReturnFalseWhenFunctionTypeDoesNotEqualSelectionType() {
-        // Given
-        final SchemaElementDefinition elementDef = mock(SchemaElementDefinition.class);
-        final Processor<String, ConsumerFunctionContext<String, ConsumerFunction>> processor = mock(Processor.class);
-        final SchemaElementDefinitionValidator validator = new SchemaElementDefinitionValidator();
-
-        final List<ConsumerFunctionContext<String, ConsumerFunction>> functions = new ArrayList<>();
-        for (int i = 0; i < 10; i++) {
-            final ConsumerFunctionContext<String, ConsumerFunction> context = mock(ConsumerFunctionContext.class);
-            final ConsumerFunction function = mock(ConsumerFunction.class);
-            given(function.getInputClasses()).willReturn(new Class<?>[]{String.class});
-
-            given(context.getFunction()).willReturn(function);
-            given(context.getSelection()).willReturn(
-                    Collections.singletonList("key" + i + "a"));
-            functions.add(context);
-
-            given(elementDef.getClass(context.getSelection().get(0))).willReturn((Class) Integer.class);
-        }
-
-        given(processor.getFunctions()).willReturn(functions);
-
-        // When
-        final boolean isValid = validator.validateFunctionArgumentTypes(processor, elementDef);
-
-        // Then
-        assertFalse(isValid);
-    }
-
-    @Test
-    public void shouldValidateFunctionSelectionsAndReturnTrueWhenAllFunctionsAreValid() {
-        // Given
-        final SchemaElementDefinition elementDef = mock(SchemaElementDefinition.class);
-        final Processor<String, ConsumerFunctionContext<String, ConsumerFunction>> processor = mock(Processor.class);
-        final SchemaElementDefinitionValidator validator = new SchemaElementDefinitionValidator();
-
-        final List<ConsumerFunctionContext<String, ConsumerFunction>> functions = new ArrayList<>();
-        for (int i = 0; i < 10; i++) {
-            final ConsumerFunctionContext<String, ConsumerFunction> context = mock(ConsumerFunctionContext.class);
-            final ConsumerFunction function = mock(ConsumerFunction.class);
-            given(function.getInputClasses()).willReturn(new Class<?>[]{CharSequence.class, CharSequence.class});
-
-            given(context.getFunction()).willReturn(function);
-            given(context.getSelection()).willReturn(
-                    Arrays.asList("key" + i + "a", "key" + i + "b"));
-            functions.add(context);
-
-            given(elementDef.getClass(context.getSelection().get(0))).willReturn((Class) CharSequence.class);
-            given(elementDef.getClass(context.getSelection().get(1))).willReturn((Class) String.class);
-        }
-
-        given(processor.getFunctions()).willReturn(functions);
-
-        // When
-        final boolean isValid = validator.validateFunctionArgumentTypes(processor, elementDef);
-
-        // Then
-        assertTrue(isValid);
-    }
-
-    @Test
-    public void shouldValidateAndReturnTrueWhenNoPropertiesAggregated() {
-        // Given
-        final SchemaElementDefinition elementDef = mock(SchemaElementDefinition.class);
-        final SchemaElementDefinitionValidator validator = new SchemaElementDefinitionValidator();
-
-        given(elementDef.getIdentifiers()).willReturn(new HashSet<IdentifierType>());
-        given(elementDef.getProperties()).willReturn(new HashSet<String>());
-        given(elementDef.getValidator()).willReturn(mock(ElementFilter.class));
-        given(elementDef.getAggregator()).willReturn(mock(ElementAggregator.class));
-
-        // When
-        final boolean isValid = validator.validate(elementDef, false);
-
-        // Then
-        assertTrue(isValid);
-    }
-
-    @Test
-    public void shouldValidateAndReturnTrueWhenAggregatorIsValid() {
-        // Given
-        final SchemaElementDefinition elementDef = mock(SchemaElementDefinition.class);
-        final SchemaElementDefinitionValidator validator = new SchemaElementDefinitionValidator();
-        final ElementAggregator aggregator = mock(ElementAggregator.class);
-        final PassThroughFunctionContext<String, AggregateFunction> context1 = mock(PassThroughFunctionContext.class);
-        final AggregateFunction function = mock(AggregateFunction.class);
-        final List<PassThroughFunctionContext<String, AggregateFunction>> contexts = new ArrayList<>();
-        contexts.add(context1);
-
-        given(elementDef.getIdentifiers()).willReturn(new HashSet<IdentifierType>());
-        given(elementDef.getProperties()).willReturn(new HashSet<>(Arrays.asList(TestPropertyNames.PROP_1, TestPropertyNames.PROP_2)));
-        given(elementDef.getValidator()).willReturn(mock(ElementFilter.class));
-        given(elementDef.getAggregator()).willReturn(aggregator);
-        given(context1.getSelection()).willReturn(Arrays.asList(TestPropertyNames.PROP_1, TestPropertyNames.PROP_2));
-        given(function.getInputClasses()).willReturn(new Class[]{String.class, Integer.class});
-        given(context1.getFunction()).willReturn(function);
-        given(aggregator.getFunctions()).willReturn(contexts);
-        given(elementDef.getPropertyClass(TestPropertyNames.PROP_1)).willReturn((Class) String.class);
-        given(elementDef.getPropertyClass(TestPropertyNames.PROP_2)).willReturn((Class) Integer.class);
-        given(elementDef.getClass(TestPropertyNames.PROP_1)).willReturn((Class) String.class);
-        given(elementDef.getClass(TestPropertyNames.PROP_2)).willReturn((Class) Integer.class);
-
-        // When
-        final boolean isValid = validator.validate(elementDef, true);
-
-        // Then
-        assertTrue(isValid);
-        verify(elementDef).getClass(TestPropertyNames.PROP_1);
-        verify(elementDef).getClass(TestPropertyNames.PROP_2);
-        verify(function).getInputClasses();
-    }
-
-    @Test
-    public void shouldValidateAndReturnTrueWhenNoPropertiesSoAggregatorIsValid() {
-        // Given
-        final SchemaElementDefinition elementDef = mock(SchemaElementDefinition.class);
-        final SchemaElementDefinitionValidator validator = new SchemaElementDefinitionValidator();
-
-        given(elementDef.getIdentifiers()).willReturn(new HashSet<>());
-        given(elementDef.getPropertyMap()).willReturn(Collections.emptyMap());
-        given(elementDef.getValidator()).willReturn(mock(ElementFilter.class));
-        given(elementDef.getAggregator()).willReturn(null);
-
-        // When
-        final boolean isValid = validator.validate(elementDef, true);
-
-        // Then
-        assertTrue(isValid);
-    }
-
-    @Test
-    public void shouldValidateAndReturnFalseWhenNoAggregateFunctionAndAggregateFunctionsAreRequired() {
-        // Given
-        final SchemaElementDefinition elementDef = mock(SchemaElementDefinition.class);
-        final SchemaElementDefinitionValidator validator = new SchemaElementDefinitionValidator();
-
-        given(elementDef.getIdentifiers()).willReturn(new HashSet<>());
-        final Map<String, String> propertyMap = mock(Map.class);
-        given(propertyMap.isEmpty()).willReturn(false);
-        given(elementDef.getPropertyMap()).willReturn(propertyMap);
-        given(elementDef.getProperties()).willReturn(new HashSet<>(Arrays.asList(TestPropertyNames.PROP_1, TestPropertyNames.PROP_2)));
-        given(elementDef.getValidator()).willReturn(mock(ElementFilter.class));
-        given(elementDef.getAggregator()).willReturn(null);
-        given(elementDef.getPropertyClass(TestPropertyNames.PROP_1)).willReturn((Class) String.class);
-        given(elementDef.getPropertyClass(TestPropertyNames.PROP_2)).willReturn((Class) Integer.class);
-
-        // When
-        final boolean isValid = validator.validate(elementDef, true);
-
-        // Then
-        assertFalse(isValid);
-    }
-
-    @Test
-    public void shouldValidateAndReturnFalseWhenAPropertyDoesNotHaveAnAggregateFunction() {
-        // Given
-        final SchemaElementDefinition elementDef = mock(SchemaElementDefinition.class);
-        final SchemaElementDefinitionValidator validator = new SchemaElementDefinitionValidator();
-        final ElementAggregator aggregator = mock(ElementAggregator.class);
-        final PassThroughFunctionContext<String, AggregateFunction> context1 = mock(PassThroughFunctionContext.class);
-        final AggregateFunction function = mock(AggregateFunction.class);
-        final List<PassThroughFunctionContext<String, AggregateFunction>> contexts = new ArrayList<>();
-        contexts.add(context1);
-
-        given(elementDef.getIdentifiers()).willReturn(new HashSet<IdentifierType>());
-        given(elementDef.getProperties()).willReturn(new HashSet<>(Arrays.asList(TestPropertyNames.PROP_1, TestPropertyNames.PROP_2)));
-        given(elementDef.getValidator()).willReturn(mock(ElementFilter.class));
-        given(elementDef.getAggregator()).willReturn(aggregator);
-        given(context1.getSelection()).willReturn(Collections.singletonList(TestPropertyNames.PROP_1));
-        given(function.getInputClasses()).willReturn(new Class[]{String.class, Integer.class});
-        given(context1.getFunction()).willReturn(function);
-        given(aggregator.getFunctions()).willReturn(contexts);
-        given(elementDef.getPropertyClass(TestPropertyNames.PROP_1)).willReturn((Class) String.class);
-        given(elementDef.getPropertyClass(TestPropertyNames.PROP_2)).willReturn((Class) Integer.class);
-
-        // When
-        final boolean isValid = validator.validate(elementDef, true);
-
-        // Then
-        assertFalse(isValid);
-    }
->>>>>>> 941b1556
+//        final boolean isValid = validator.validate(elementDef, true);
+//
+//        // Then
+//        assertFalse(isValid);
+//    }
 }