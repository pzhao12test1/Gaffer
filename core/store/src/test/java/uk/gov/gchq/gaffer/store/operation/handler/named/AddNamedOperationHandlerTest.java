--- conflicted
+++ resolved
@@ -127,12 +127,7 @@
     @Test
     public void shouldAllowForOperationChainJSONWithParameter() {
         try {
-<<<<<<< HEAD
-            final String opChainJSON = "{ \"class\" : \"uk.gov.gchq.gaffer.operation.OperationChain\"," +
-                    "\"operations\": [ { \"class\":\"uk.gov.gchq.gaffer.operation.impl.get.GetAllElements\" }, { \"class\":\"uk.gov.gchq.gaffer.operation.impl.Limit\", \"resultLimit\": \"${param1}\" } ] }";
-=======
             final String opChainJSON = "{ \"operations\": [ { \"class\":\"uk.gov.gchq.gaffer.operation.impl.get.GetAllElements\" }, { \"class\":\"uk.gov.gchq.gaffer.operation.impl.Limit\", \"resultLimit\": \"${param1}\" } ] }";
->>>>>>> 69919e86
 
             addNamedOperation.setOperationChain(opChainJSON);
             addNamedOperation.setOperationName("namedop");
@@ -155,12 +150,7 @@
 
     @Test
     public void shouldNotAllowForOperationChainWithParameterNotInOperationString() throws OperationException {
-<<<<<<< HEAD
-        final String opChainJSON = "{ \"class\" : \"uk.gov.gchq.gaffer.operation.OperationChain\"," +
-                "\"operations\": [ { \"class\":\"uk.gov.gchq.gaffer.operation.impl.get.GetAllElements\" }, { \"class\":\"uk.gov.gchq.gaffer.operation.impl.export.set.ExportToSet\", \"key\": \"${param1}\" } ] }";
-=======
         final String opChainJSON = "{ \"operations\": [ { \"class\":\"uk.gov.gchq.gaffer.operation.impl.get.GetAllElements\" }, { \"class\":\"uk.gov.gchq.gaffer.operation.impl.export.set.ExportToSet\", \"key\": \"${param1}\" } ] }";
->>>>>>> 69919e86
 
         addNamedOperation.setOperationChain(opChainJSON);
         addNamedOperation.setOperationName("namedop");
