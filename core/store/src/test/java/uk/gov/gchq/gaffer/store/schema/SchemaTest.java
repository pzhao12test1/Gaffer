--- conflicted
+++ resolved
@@ -301,18 +301,10 @@
                         .description(STRING_TYPE_DESCRIPTION)
                         .build())
                 .type(TestTypes.PROP_MAP, new TypeDefinition.Builder()
-<<<<<<< HEAD
-                                .description(MAP_TYPE_DESCRIPTION)
-                                .clazz(LinkedHashMap.class)
-                                .serialiser(mapSerialiser)
-                                .build()
-                )
-=======
                         .description(MAP_TYPE_DESCRIPTION)
                         .clazz(LinkedHashMap.class)
                         .serialiser(mapSerialiser)
                         .build())
->>>>>>> 337d00a3
                 .type(TestTypes.PROP_STRING, new TypeDefinition.Builder()
                         .clazz(String.class)
                         .description(STRING_TYPE_DESCRIPTION)
@@ -507,17 +499,12 @@
         final Serialiser vertexSerialiser = mock(Serialiser.class);
         final Schema schema1 = new Schema.Builder()
                 .id("1")
-<<<<<<< HEAD
-                .edge(TestGroups.EDGE)
-                .entity(TestGroups.ENTITY)
-=======
                 .edge(TestGroups.EDGE, new SchemaEdgeDefinition.Builder()
                         .property(TestPropertyNames.PROP_1, type1)
                         .build())
                 .entity(TestGroups.ENTITY, new SchemaEntityDefinition.Builder()
                         .property(TestPropertyNames.COUNT, typeShared)
                         .build())
->>>>>>> 337d00a3
                 .vertexSerialiser(vertexSerialiser)
                 .type(typeShared, Long.class)
                 .type(type1, Integer.class)
@@ -526,17 +513,12 @@
 
         final Schema schema2 = new Schema.Builder()
                 .id("2")
-<<<<<<< HEAD
-                .entity(TestGroups.ENTITY_2)
-                .edge(TestGroups.EDGE_2)
-=======
                 .entity(TestGroups.ENTITY_2, new SchemaEntityDefinition.Builder()
                         .property(TestPropertyNames.COUNT, typeShared)
                         .build())
                 .edge(TestGroups.EDGE_2, new SchemaEdgeDefinition.Builder()
                         .property(TestPropertyNames.PROP_2, type2)
                         .build())
->>>>>>> 337d00a3
                 .type(type2, String.class)
                 .type(typeShared, Long.class)
                 .build();
@@ -550,11 +532,7 @@
                 .build();
 
         // Then
-<<<<<<< HEAD
-        assertEquals("1,2", mergedSchema.getId());
-=======
         assertEquals("1,2,2", mergedSchema.getId());
->>>>>>> 337d00a3
         assertEquals(2, mergedSchema.getEdges().size());
         assertEquals(1, mergedSchema.getEdge(TestGroups.EDGE).getPropertyMap().size());
         assertEquals(type1, mergedSchema.getEdge(TestGroups.EDGE).getPropertyMap().get(TestPropertyNames.PROP_1));
@@ -583,17 +561,12 @@
         final Serialiser vertexSerialiser = mock(Serialiser.class);
         final Schema schema1 = new Schema.Builder()
                 .id("1")
-<<<<<<< HEAD
-                .edge(TestGroups.EDGE)
-                .entity(TestGroups.ENTITY)
-=======
                 .edge(TestGroups.EDGE, new SchemaEdgeDefinition.Builder()
                         .property(TestPropertyNames.PROP_1, type1)
                         .build())
                 .entity(TestGroups.ENTITY, new SchemaEntityDefinition.Builder()
                         .property(TestPropertyNames.COUNT, typeShared)
                         .build())
->>>>>>> 337d00a3
                 .vertexSerialiser(vertexSerialiser)
                 .type(typeShared, Long.class)
                 .type(type1, Integer.class)
@@ -602,17 +575,12 @@
 
         final Schema schema2 = new Schema.Builder()
                 .id("2")
-<<<<<<< HEAD
-                .entity(TestGroups.ENTITY_2)
-                .edge(TestGroups.EDGE_2)
-=======
                 .entity(TestGroups.ENTITY_2, new SchemaEntityDefinition.Builder()
                         .property(TestPropertyNames.COUNT, typeShared)
                         .build())
                 .edge(TestGroups.EDGE_2, new SchemaEdgeDefinition.Builder()
                         .property(TestPropertyNames.PROP_2, type2)
                         .build())
->>>>>>> 337d00a3
                 .type(type2, String.class)
                 .type(typeShared, Long.class)
                 .build();
@@ -626,11 +594,7 @@
                 .build();
 
         // Then
-<<<<<<< HEAD
-        assertEquals("2,1", mergedSchema.getId());
-=======
         assertEquals("2,1,1", mergedSchema.getId());
->>>>>>> 337d00a3
         assertEquals(2, mergedSchema.getEdges().size());
         assertEquals(1, mergedSchema.getEdge(TestGroups.EDGE).getPropertyMap().size());
         assertEquals(type1, mergedSchema.getEdge(TestGroups.EDGE).getPropertyMap().get(TestPropertyNames.PROP_1));
