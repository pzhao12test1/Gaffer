/*
 * Copyright 2016 Crown Copyright
 *
 * Licensed under the Apache License, Version 2.0 (the "License");
 * you may not use this file except in compliance with the License.
 * You may obtain a copy of the License at
 *
 *     http://www.apache.org/licenses/LICENSE-2.0
 *
 * Unless required by applicable law or agreed to in writing, software
 * distributed under the License is distributed on an "AS IS" BASIS,
 * WITHOUT WARRANTIES OR CONDITIONS OF ANY KIND, either express or implied.
 * See the License for the specific language governing permissions and
 * limitations under the License.
 */

package uk.gov.gchq.gaffer.store.schema;

import static org.junit.Assert.assertArrayEquals;
import static org.junit.Assert.assertEquals;
import static org.junit.Assert.assertFalse;
import static org.junit.Assert.assertNotNull;
import static org.junit.Assert.assertNotSame;
import static org.junit.Assert.assertNull;
import static org.junit.Assert.assertSame;
import static org.junit.Assert.assertTrue;
import static org.junit.Assert.fail;
import static org.mockito.Mockito.mock;

import com.google.common.collect.Sets;
import org.junit.Test;
import uk.gov.gchq.gaffer.commonutil.JsonAssert;
import uk.gov.gchq.gaffer.commonutil.StreamUtil;
import uk.gov.gchq.gaffer.commonutil.TestGroups;
import uk.gov.gchq.gaffer.commonutil.TestPropertyNames;
import uk.gov.gchq.gaffer.commonutil.TestTypes;
import uk.gov.gchq.gaffer.data.element.IdentifierType;
import uk.gov.gchq.gaffer.data.element.function.ElementAggregator;
import uk.gov.gchq.gaffer.data.element.function.ElementFilter;
import uk.gov.gchq.gaffer.data.elementdefinition.exception.SchemaException;
import uk.gov.gchq.gaffer.exception.SerialisationException;
import uk.gov.gchq.gaffer.function.ExampleAggregateFunction;
import uk.gov.gchq.gaffer.function.ExampleFilterFunction;
import uk.gov.gchq.gaffer.serialisation.Serialiser;
import uk.gov.gchq.gaffer.serialisation.ToBytesSerialiser;
import uk.gov.gchq.gaffer.serialisation.implementation.JavaSerialiser;
import uk.gov.gchq.gaffer.serialisation.implementation.MapSerialiser;
import uk.gov.gchq.gaffer.serialisation.implementation.StringSerialiser;
import uk.gov.gchq.gaffer.serialisation.implementation.raw.RawLongSerialiser;
import uk.gov.gchq.koryphe.impl.predicate.Exists;
import uk.gov.gchq.koryphe.impl.predicate.IsA;
import uk.gov.gchq.koryphe.impl.predicate.IsXMoreThanY;
import uk.gov.gchq.koryphe.tuple.binaryoperator.TupleAdaptedBinaryOperator;
import uk.gov.gchq.koryphe.tuple.predicate.TupleAdaptedPredicate;
import java.io.IOException;
import java.io.InputStream;
import java.io.NotSerializableException;
import java.util.Collections;
import java.util.Date;
import java.util.HashSet;
import java.util.LinkedHashMap;
import java.util.List;
import java.util.Map;
import java.util.Set;

public class SchemaTest {
    public static final String EDGE_DESCRIPTION = "Edge description";
    public static final String ENTITY_DESCRIPTION = "Entity description";
    public static final String STRING_TYPE_DESCRIPTION = "String type description";
    public static final String INTEGER_TYPE_DESCRIPTION = "Integer type description";
    public static final String TIMESTAMP_TYPE_DESCRIPTION = "Timestamp type description";
    public static final String DATE_TYPE_DESCRIPTION = "Date type description";
    public static final String MAP_TYPE_DESCRIPTION = "Map type description";

    private Schema schema = new Schema.Builder().json(StreamUtil.schemas(getClass())).build();

    @Test
    public void shouldCloneSchema() throws SerialisationException {
        //Given

        // When
        final Schema clonedSchema = schema.clone();

        // Then
        // Check they are different instances
        assertNotSame(schema, clonedSchema);
        // Check they are equal by comparing the json
        JsonAssert.assertEquals(schema.toJson(true), clonedSchema.toJson(true));
    }

    @Test
    public void shouldDeserialiseAndReserialiseIntoTheSameJson() throws SerialisationException {
        //Given
        final byte[] json1 = schema.toCompactJson();
        final Schema schema2 = new Schema.Builder().json(json1).build();

        // When
        final byte[] json2 = schema2.toCompactJson();

        // Then
        JsonAssert.assertEquals(json1, json2);
    }

    @Test
    public void shouldDeserialiseAndReserialiseIntoTheSamePrettyJson() throws SerialisationException {
        //Given
        final byte[] json1 = schema.toJson(true);
        final Schema schema2 = new Schema.Builder().json(json1).build();

        // When
        final byte[] json2 = schema2.toJson(true);

        // Then
        JsonAssert.assertEquals(json1, json2);
    }

    @Test
    public void testLoadingSchemaFromJson() {
        // Edge definitions
        SchemaElementDefinition edgeDefinition = schema.getEdge(TestGroups.EDGE);
        assertNotNull(edgeDefinition);
        assertEquals(EDGE_DESCRIPTION, edgeDefinition.getDescription());

        final Map<String, String> propertyMap = edgeDefinition.getPropertyMap();
        assertEquals(3, propertyMap.size());
        assertEquals("prop.string", propertyMap.get(TestPropertyNames.PROP_2));
        assertEquals("prop.date", propertyMap.get(TestPropertyNames.DATE));
        assertEquals("timestamp", propertyMap.get(TestPropertyNames.TIMESTAMP));

        assertEquals(Sets.newLinkedHashSet(Collections.singletonList(TestPropertyNames.DATE)),
                edgeDefinition.getGroupBy());

        // Check validator
        ElementFilter validator = edgeDefinition.getValidator();
        List<TupleAdaptedPredicate<String, ?>> valContexts = validator.getComponents();
        int index = 0;

        TupleAdaptedPredicate<String, ?> tuplePredicate = valContexts.get(index++);
        assertTrue(tuplePredicate.getPredicate() instanceof IsA);
        assertEquals(1, tuplePredicate.getSelection().length);
        assertEquals(IdentifierType.SOURCE.name(), tuplePredicate.getSelection()[0]);

        tuplePredicate = valContexts.get(index++);
        assertTrue(tuplePredicate.getPredicate() instanceof IsA);
        assertEquals(1, tuplePredicate.getSelection().length);
        assertEquals(IdentifierType.DESTINATION.name(), tuplePredicate.getSelection()[0]);

        tuplePredicate = valContexts.get(index++);
        assertTrue(tuplePredicate.getPredicate() instanceof IsA);
        assertEquals(1, tuplePredicate.getSelection().length);
        assertEquals(IdentifierType.DIRECTED.name(), tuplePredicate.getSelection()[0]);

        tuplePredicate = valContexts.get(index++);
        assertTrue(tuplePredicate.getPredicate() instanceof ExampleFilterFunction);
        assertEquals(1, tuplePredicate.getSelection().length);
        assertEquals(IdentifierType.DIRECTED.name(), tuplePredicate.getSelection()[0]);

        tuplePredicate = valContexts.get(index++);
        assertTrue(tuplePredicate.getPredicate() instanceof IsA);
        assertEquals(1, tuplePredicate.getSelection().length);
        assertEquals(TestPropertyNames.PROP_2, tuplePredicate.getSelection()[0]);

        tuplePredicate = valContexts.get(index++);
        assertTrue(tuplePredicate.getPredicate() instanceof ExampleFilterFunction);
        assertEquals(1, tuplePredicate.getSelection().length);
        assertEquals(TestPropertyNames.PROP_2, tuplePredicate.getSelection()[0]);

        tuplePredicate = valContexts.get(index++);
        assertTrue(tuplePredicate.getPredicate() instanceof IsA);
        assertEquals(1, tuplePredicate.getSelection().length);
        assertEquals(TestPropertyNames.DATE, tuplePredicate.getSelection()[0]);

        tuplePredicate = valContexts.get(index++);
        assertTrue(tuplePredicate.getPredicate() instanceof IsA);
        assertEquals(1, tuplePredicate.getSelection().length);
        assertEquals(TestPropertyNames.TIMESTAMP, tuplePredicate.getSelection()[0]);

        assertEquals(index, valContexts.size());

        TypeDefinition type = edgeDefinition.getPropertyTypeDef(TestPropertyNames.DATE);
        assertEquals(Date.class, type.getClazz());
        assertEquals(DATE_TYPE_DESCRIPTION, type.getDescription());
        assertNull(type.getSerialiser());
        assertTrue(type.getAggregateFunction() instanceof ExampleAggregateFunction);

        // Entity definitions
        SchemaElementDefinition entityDefinition = schema.getEntity(TestGroups.ENTITY);
        assertNotNull(entityDefinition);
        assertEquals(ENTITY_DESCRIPTION, entityDefinition.getDescription());
        assertTrue(entityDefinition.containsProperty(TestPropertyNames.PROP_1));
        type = entityDefinition.getPropertyTypeDef(TestPropertyNames.PROP_1);
        assertEquals(0, entityDefinition.getGroupBy().size());
        assertEquals(STRING_TYPE_DESCRIPTION, type.getDescription());
        assertEquals(String.class, type.getClazz());
        assertNull(type.getSerialiser());
        assertTrue(type.getAggregateFunction() instanceof ExampleAggregateFunction);
        validator = entityDefinition.getValidator();
        valContexts = validator.getComponents();
        index = 0;
        tuplePredicate = valContexts.get(index++);

        assertTrue(tuplePredicate.getPredicate() instanceof IsXMoreThanY);
        assertEquals(2, tuplePredicate.getSelection().length);
        assertEquals(TestPropertyNames.PROP_1, tuplePredicate.getSelection()[0]);
        assertEquals(TestPropertyNames.VISIBILITY, tuplePredicate.getSelection()[1]);

        tuplePredicate = valContexts.get(index++);
        assertTrue(tuplePredicate.getPredicate() instanceof IsA);
        assertEquals(1, tuplePredicate.getSelection().length);
        assertEquals(IdentifierType.VERTEX.name(), tuplePredicate.getSelection()[0]);

        tuplePredicate = valContexts.get(index++);
        assertTrue(tuplePredicate.getPredicate() instanceof IsA);
        assertEquals(1, tuplePredicate.getSelection().length);
        assertEquals(TestPropertyNames.PROP_1, tuplePredicate.getSelection()[0]);


        final ElementAggregator aggregator = edgeDefinition.getFullAggregator();
        final List<TupleAdaptedBinaryOperator<String, ?>> aggContexts = aggregator.getComponents();
        assertEquals(3, aggContexts.size());

        TupleAdaptedBinaryOperator<String, ?> aggContext = aggContexts.get(0);
        assertTrue(aggContext.getBinaryOperator() instanceof ExampleAggregateFunction);
        assertEquals(1, aggContext.getSelection().length);
        assertEquals(TestPropertyNames.PROP_2, aggContext.getSelection()[0]);

        aggContext = aggContexts.get(1);
        assertTrue(aggContext.getBinaryOperator() instanceof ExampleAggregateFunction);
        assertEquals(1, aggContext.getSelection().length);
        assertEquals(TestPropertyNames.DATE, aggContext.getSelection()[0]);

        TypeDefinition mapTypeDef = schema.getType(TestTypes.PROP_MAP);
        assertEquals(LinkedHashMap.class, mapTypeDef.getClazz());
        assertEquals(MAP_TYPE_DESCRIPTION, mapTypeDef.getDescription());
        Serialiser serialiser = mapTypeDef.getSerialiser();
        assertEquals(MapSerialiser.class, serialiser.getClass());
        MapSerialiser mapSerialiser = (MapSerialiser) serialiser;
        assertEquals(StringSerialiser.class, mapSerialiser.getKeySerialiser().getClass());
        assertEquals(RawLongSerialiser.class, mapSerialiser.getValueSerialiser().getClass());
        assertNull(mapSerialiser.getMapClass());
    }

    @Test
    public void shouldReturnTrueWhenSchemaHasAggregationEnabled() {
        final Schema schemaWithAggregators = new Schema.Builder()
                .entity(TestGroups.ENTITY, new SchemaEntityDefinition.Builder()
                        .aggregate(true)
                        .build())
                .build();
        assertTrue(schemaWithAggregators.isAggregationEnabled());
    }

    @Test
    public void shouldReturnFalseWhenSchemaHasAggregationDisabled() {
        final Schema schemaNoAggregators = new Schema.Builder()
                .entity(TestGroups.ENTITY, new SchemaEntityDefinition.Builder()
                        .aggregate(false)
                        .build())
                .build();
        assertFalse(schemaNoAggregators.isAggregationEnabled());
    }

    @Test
    public void createProgramaticSchema() {
        createSchema();
    }

    private Schema createSchema() {
        MapSerialiser mapSerialiser = new MapSerialiser();
        mapSerialiser.setKeySerialiser(new StringSerialiser());
        mapSerialiser.setValueSerialiser(new RawLongSerialiser());
        mapSerialiser.setMapClass(LinkedHashMap.class);
        return new Schema.Builder()
                .edge(TestGroups.EDGE, new SchemaEdgeDefinition.Builder()
                        .source(TestTypes.ID_STRING)
                        .destination(TestTypes.ID_STRING)
                        .property(TestPropertyNames.PROP_1, TestTypes.PROP_STRING)
                        .property(TestPropertyNames.PROP_2, TestTypes.PROP_INTEGER)
                        .property(TestPropertyNames.TIMESTAMP, TestTypes.TIMESTAMP)
                        .groupBy(TestPropertyNames.PROP_1)
                        .description(EDGE_DESCRIPTION)
                        .validator(new ElementFilter.Builder()
                                .select(TestPropertyNames.PROP_1)
                                .execute(new ExampleFilterFunction())
                                .build())
                        .build())
                .entity(TestGroups.ENTITY, new SchemaEntityDefinition.Builder()
                        .vertex(TestTypes.ID_STRING)
                        .property(TestPropertyNames.PROP_1, TestTypes.PROP_STRING)
                        .property(TestPropertyNames.PROP_2, TestTypes.PROP_INTEGER)
                        .property(TestPropertyNames.TIMESTAMP, TestTypes.TIMESTAMP)
                        .groupBy(TestPropertyNames.PROP_1)
                        .description(EDGE_DESCRIPTION)
                        .validator(new ElementFilter.Builder()
                                .select(TestPropertyNames.PROP_1)
                                .execute(new ExampleFilterFunction())
                                .build())
                        .build())
                .type(TestTypes.ID_STRING, new TypeDefinition.Builder()
                        .clazz(String.class)
                        .description(STRING_TYPE_DESCRIPTION)
                        .build())
                .type(TestTypes.PROP_MAP, new TypeDefinition.Builder()
                        .description(MAP_TYPE_DESCRIPTION)
                        .clazz(LinkedHashMap.class)
                        .serialiser(mapSerialiser)
                        .build())
                .type(TestTypes.PROP_STRING, new TypeDefinition.Builder()
                        .clazz(String.class)
                        .description(STRING_TYPE_DESCRIPTION)
                        .build())
                .type(TestTypes.PROP_INTEGER, new TypeDefinition.Builder()
                        .clazz(Integer.class)
                        .description(INTEGER_TYPE_DESCRIPTION)
                        .build())
                .type(TestTypes.TIMESTAMP, new TypeDefinition.Builder()
                        .clazz(Long.class)
                        .description(TIMESTAMP_TYPE_DESCRIPTION)
                        .build())
                .visibilityProperty(TestPropertyNames.VISIBILITY)
                .timestampProperty(TestPropertyNames.TIMESTAMP)
                .build();
    }

    @Test
    public void writeProgramaticSchemaAsJson() throws IOException, SchemaException {
        Schema schema = createSchema();
        JsonAssert.assertEquals(String.format("{%n" +
                "  \"edges\" : {%n" +
                "    \"BasicEdge\" : {%n" +
                "      \"properties\" : {%n" +
                "        \"property1\" : \"prop.string\",%n" +
                "        \"property2\" : \"prop.integer\",%n" +
                "        \"timestamp\" : \"timestamp\"%n" +
                "      },%n" +
                "      \"groupBy\" : [ \"property1\" ],%n" +
                "      \"description\" : \"Edge description\",%n" +
                "      \"source\" : \"id.string\",%n" +
                "      \"destination\" : \"id.string\",%n" +
                "      \"validateFunctions\" : [ {%n" +
                "        \"predicate\" : {%n" +
                "          \"class\" : \"uk.gov.gchq.gaffer.function.ExampleFilterFunction\"%n" +
                "        },%n" +
                "        \"selection\" : [ \"property1\" ]%n" +
                "      } ]%n" +
                "    }%n" +
                "  },%n" +
                "  \"entities\" : {%n" +
                "    \"BasicEntity\" : {%n" +
                "      \"properties\" : {%n" +
                "        \"property1\" : \"prop.string\",%n" +
                "        \"property2\" : \"prop.integer\",%n" +
                "        \"timestamp\" : \"timestamp\"%n" +
                "      },%n" +
                "      \"groupBy\" : [ \"property1\" ],%n" +
                "      \"description\" : \"Edge description\",%n" +
                "      \"vertex\" : \"id.string\",%n" +
                "      \"validateFunctions\" : [ {%n" +
                "        \"predicate\" : {%n" +
                "          \"class\" : \"uk.gov.gchq.gaffer.function.ExampleFilterFunction\"%n" +
                "        },%n" +
                "        \"selection\" : [ \"property1\" ]%n" +
                "      } ]%n" +
                "    }%n" +
                "  },%n" +
                "  \"types\" : {%n" +
                "    \"id.string\" : {%n" +
                "      \"description\" : \"String type description\",%n" +
                "      \"class\" : \"java.lang.String\"%n" +
                "    },%n" +
                "    \"prop.map\" : {%n" +
                "      \"serialiser\" : {%n" +
                "          \"class\" : \"uk.gov.gchq.gaffer.serialisation.implementation.MapSerialiser\",%n" +
                "          \"keySerialiser\" : \"uk.gov.gchq.gaffer.serialisation.implementation.StringSerialiser\",%n" +
                "          \"valueSerialiser\" : \"uk.gov.gchq.gaffer.serialisation.implementation.raw.RawLongSerialiser\",%n" +
                "          \"mapClass\" : \"java.util.LinkedHashMap\"%n" +
                "      },%n" +
                "      \"description\" : \"Map type description\",%n" +
                "      \"class\" : \"java.util.LinkedHashMap\"%n" +
                "    },%n" +
                "    \"prop.string\" : {%n" +
                "      \"description\" : \"String type description\",%n" +
                "      \"class\" : \"java.lang.String\"%n" +
                "    },%n" +
                "    \"prop.integer\" : {%n" +
                "      \"description\" : \"Integer type description\",%n" +
                "      \"class\" : \"java.lang.Integer\"%n" +
                "    },%n" +
                "    \"timestamp\" : {%n" +
                "      \"description\" : \"Timestamp type description\",%n" +
                "      \"class\" : \"java.lang.Long\"%n" +
                "    }%n" +
                "  },%n" +
                "  \"visibilityProperty\" : \"visibility\",%n" +
                "  \"timestampProperty\" : \"timestamp\"%n" +
                "}"), new String(schema.toJson(true)));
    }

    @Test
    public void testCorrectSerialiserRetrievableFromConfig() throws NotSerializableException {
        Schema store = new Schema.Builder()
                .type(TestTypes.PROP_STRING, new TypeDefinition.Builder()
                        .clazz(String.class)
                        .serialiser(new JavaSerialiser())
                        .build())
                .edge(TestGroups.EDGE, new SchemaEdgeDefinition.Builder()
                        .property(TestPropertyNames.PROP_1, TestTypes.PROP_STRING)
                        .build())
                .build();

        assertEquals(JavaSerialiser.class,
                store.getElement(TestGroups.EDGE)
                        .getPropertyTypeDef(TestPropertyNames.PROP_1)
                        .getSerialiser()
                        .getClass());
    }

    @Test
    public void testStoreConfigUsableWithSchemaInitialisationAndProgramaticListOfElements() {
        final SchemaEntityDefinition entityDef = new SchemaEntityDefinition.Builder()
                .property(TestPropertyNames.PROP_1, TestTypes.PROP_STRING)
                .build();

        final SchemaEdgeDefinition edgeDef = new SchemaEdgeDefinition.Builder()
                .property(TestPropertyNames.PROP_2, TestTypes.PROP_STRING)
                .build();

        final Schema schema = new Schema.Builder()
                .type(TestTypes.PROP_STRING, String.class)
                .type(TestTypes.PROP_STRING, Integer.class)
                .entity(TestGroups.ENTITY, entityDef)
                .edge(TestGroups.EDGE, edgeDef)
                .build();

        assertSame(entityDef, schema.getEntity(TestGroups.ENTITY));
        assertSame(edgeDef, schema.getEdge(TestGroups.EDGE));
    }

    @Test
    public void testSchemaConstructedFromInputStream() throws IOException {
        final InputStream resourceAsStream = this.getClass().getResourceAsStream(StreamUtil.ELEMENTS_SCHEMA);
        assertNotNull(resourceAsStream);
        final Schema deserialisedSchema = new Schema.Builder().json(resourceAsStream).build();
        assertNotNull(deserialisedSchema);

        final Map<String, SchemaEdgeDefinition> edges = deserialisedSchema.getEdges();

        assertEquals(1, edges.size());
        final SchemaElementDefinition edgeGroup = edges.get(TestGroups.EDGE);
        assertEquals(3, edgeGroup.getProperties().size());

        final Map<String, SchemaEntityDefinition> entities = deserialisedSchema.getEntities();

        assertEquals(1, entities.size());
        final SchemaElementDefinition entityGroup = entities.get(TestGroups.ENTITY);
        assertEquals(3, entityGroup.getProperties().size());

        assertEquals(TestPropertyNames.VISIBILITY, deserialisedSchema.getVisibilityProperty());
        assertEquals(TestPropertyNames.TIMESTAMP, deserialisedSchema.getTimestampProperty());
    }

    @Test
    public void shouldBuildSchema() {
        // Given
        final Serialiser vertexSerialiser = mock(Serialiser.class);

        // When
        final Schema schema = new Schema.Builder()
                .edge(TestGroups.EDGE)
                .entity(TestGroups.ENTITY)
                .entity(TestGroups.ENTITY_2)
                .edge(TestGroups.EDGE_2)
                .vertexSerialiser(vertexSerialiser)
                .type(TestTypes.PROP_STRING, String.class)
                .visibilityProperty(TestPropertyNames.VISIBILITY)
                .build();

        // Then
        assertEquals(2, schema.getEdges().size());
        assertNotNull(schema.getEdge(TestGroups.EDGE));
        assertNotNull(schema.getEdge(TestGroups.EDGE_2));

        assertEquals(2, schema.getEntities().size());
        assertNotNull(schema.getEntity(TestGroups.ENTITY));
        assertNotNull(schema.getEntity(TestGroups.ENTITY_2));

        assertEquals(String.class, schema.getType(TestTypes.PROP_STRING).getClazz());
        assertSame(vertexSerialiser, schema.getVertexSerialiser());

        assertEquals(TestPropertyNames.VISIBILITY, schema.getVisibilityProperty());
    }

    @Test
    public void shouldMergeDifferentSchemas() {
        // Given
        final String typeShared = "typeShared";
        final String type1 = "type1";
        final String type2 = "type2";
        final Serialiser vertexSerialiser = mock(Serialiser.class);
        final Schema schema1 = new Schema.Builder()
<<<<<<< HEAD
                .id("1")
                .edge(TestGroups.EDGE)
                .entity(TestGroups.ENTITY)
=======
                .edge(TestGroups.EDGE, new SchemaEdgeDefinition.Builder()
                        .property(TestPropertyNames.PROP_1, type1)
                        .build())
                .entity(TestGroups.ENTITY, new SchemaEntityDefinition.Builder()
                        .property(TestPropertyNames.COUNT, typeShared)
                        .build())
>>>>>>> 164d56b1
                .vertexSerialiser(vertexSerialiser)
                .type(typeShared, Long.class)
                .type(type1, Integer.class)
                .visibilityProperty(TestPropertyNames.VISIBILITY)
                .build();

        final Schema schema2 = new Schema.Builder()
<<<<<<< HEAD
                .id("2")
                .entity(TestGroups.ENTITY_2)
                .edge(TestGroups.EDGE_2)
=======
                .entity(TestGroups.ENTITY_2, new SchemaEntityDefinition.Builder()
                        .property(TestPropertyNames.COUNT, typeShared)
                        .build())
                .edge(TestGroups.EDGE_2, new SchemaEdgeDefinition.Builder()
                        .property(TestPropertyNames.PROP_2, type2)
                        .build())
>>>>>>> 164d56b1
                .type(type2, String.class)
                .type(typeShared, Long.class)
                .build();

        // When
        final Schema mergedSchema = new Schema.Builder()
                .merge(schema1)
                .merge(schema1)
                .merge(schema2)
                .merge(schema2) // should be able to merge a duplicate schema
                .build();

        // Then
        assertEquals("1,2", mergedSchema.getId());
        assertEquals(2, mergedSchema.getEdges().size());
        assertEquals(1, mergedSchema.getEdge(TestGroups.EDGE).getPropertyMap().size());
        assertEquals(type1, mergedSchema.getEdge(TestGroups.EDGE).getPropertyMap().get(TestPropertyNames.PROP_1));
        assertEquals(1, mergedSchema.getEdge(TestGroups.EDGE_2).getPropertyMap().size());
        assertEquals(type2, mergedSchema.getEdge(TestGroups.EDGE_2).getPropertyMap().get(TestPropertyNames.PROP_2));

        assertEquals(2, mergedSchema.getEntities().size());
        assertEquals(1, mergedSchema.getEntity(TestGroups.ENTITY).getPropertyMap().size());
        assertEquals(typeShared, mergedSchema.getEntity(TestGroups.ENTITY).getPropertyMap().get(TestPropertyNames.COUNT));
        assertEquals(1, mergedSchema.getEntity(TestGroups.ENTITY_2).getPropertyMap().size());
        assertEquals(typeShared, mergedSchema.getEntity(TestGroups.ENTITY_2).getPropertyMap().get(TestPropertyNames.COUNT));

        assertEquals(Integer.class, mergedSchema.getType(type1).getClazz());
        assertEquals(String.class, mergedSchema.getType(type2).getClazz());
        assertSame(vertexSerialiser, mergedSchema.getVertexSerialiser());
        assertEquals(TestPropertyNames.VISIBILITY, mergedSchema.getVisibilityProperty());
    }

    @Test
    public void shouldMergeDifferentSchemasOppositeWayAround() {
        // Given
        // Given
        final String typeShared = "typeShared";
        final String type1 = "type1";
        final String type2 = "type2";
        final Serialiser vertexSerialiser = mock(Serialiser.class);
        final Schema schema1 = new Schema.Builder()
<<<<<<< HEAD
                .id("1")
                .edge(TestGroups.EDGE)
                .entity(TestGroups.ENTITY)
=======
                .edge(TestGroups.EDGE, new SchemaEdgeDefinition.Builder()
                        .property(TestPropertyNames.PROP_1, type1)
                        .build())
                .entity(TestGroups.ENTITY, new SchemaEntityDefinition.Builder()
                        .property(TestPropertyNames.COUNT, typeShared)
                        .build())
>>>>>>> 164d56b1
                .vertexSerialiser(vertexSerialiser)
                .type(typeShared, Long.class)
                .type(type1, Integer.class)
                .visibilityProperty(TestPropertyNames.VISIBILITY)
                .build();

        final Schema schema2 = new Schema.Builder()
<<<<<<< HEAD
                .id("2")
                .entity(TestGroups.ENTITY_2)
                .edge(TestGroups.EDGE_2)
=======
                .entity(TestGroups.ENTITY_2, new SchemaEntityDefinition.Builder()
                        .property(TestPropertyNames.COUNT, typeShared)
                        .build())
                .edge(TestGroups.EDGE_2, new SchemaEdgeDefinition.Builder()
                        .property(TestPropertyNames.PROP_2, type2)
                        .build())
>>>>>>> 164d56b1
                .type(type2, String.class)
                .type(typeShared, Long.class)
                .build();

        // When
        final Schema mergedSchema = new Schema.Builder()
                .merge(schema2)
                .merge(schema2)
                .merge(schema1)
                .merge(schema1) // should be able to merge a duplicate schema
                .build();

        // Then
        assertEquals("2,1", mergedSchema.getId());
        assertEquals(2, mergedSchema.getEdges().size());
        assertEquals(1, mergedSchema.getEdge(TestGroups.EDGE).getPropertyMap().size());
        assertEquals(type1, mergedSchema.getEdge(TestGroups.EDGE).getPropertyMap().get(TestPropertyNames.PROP_1));
        assertEquals(1, mergedSchema.getEdge(TestGroups.EDGE_2).getPropertyMap().size());
        assertEquals(type2, mergedSchema.getEdge(TestGroups.EDGE_2).getPropertyMap().get(TestPropertyNames.PROP_2));

        assertEquals(2, mergedSchema.getEntities().size());
        assertEquals(1, mergedSchema.getEntity(TestGroups.ENTITY).getPropertyMap().size());
        assertEquals(typeShared, mergedSchema.getEntity(TestGroups.ENTITY).getPropertyMap().get(TestPropertyNames.COUNT));
        assertEquals(1, mergedSchema.getEntity(TestGroups.ENTITY_2).getPropertyMap().size());
        assertEquals(typeShared, mergedSchema.getEntity(TestGroups.ENTITY_2).getPropertyMap().get(TestPropertyNames.COUNT));

        assertEquals(Integer.class, mergedSchema.getType(type1).getClazz());
        assertEquals(String.class, mergedSchema.getType(type2).getClazz());
        assertSame(vertexSerialiser, mergedSchema.getVertexSerialiser());
        assertEquals(TestPropertyNames.VISIBILITY, mergedSchema.getVisibilityProperty());
    }

    @Test
    public void shouldThrowExceptionWhenMergeSchemasWithASharedEdgeGroup() {
        // Given
        final Schema schema1 = new Schema.Builder()
                .edge(TestGroups.EDGE, new SchemaEdgeDefinition.Builder()
                        .property(TestPropertyNames.PROP_1, "string")
                        .build())
                .build();
        final Schema schema2 = new Schema.Builder()
                .edge(TestGroups.EDGE, new SchemaEdgeDefinition.Builder()
                        .property(TestPropertyNames.PROP_2, "string")
                        .build())
                .build();

        // When / Then
        try {
            new Schema.Builder()
                    .merge(schema1)
                    .merge(schema2);
            fail("Exception expected");
        } catch (final SchemaException e) {
            assertTrue("Actual message was: " + e.getMessage(), e.getMessage().contains("Element group properties cannot be defined in different schema parts"));
        }
    }

    @Test
    public void shouldThrowExceptionWhenMergeSchemasWithASharedEntityGroup() {
        // Given
        final Schema schema1 = new Schema.Builder()
                .entity(TestGroups.ENTITY, new SchemaEntityDefinition.Builder()
                        .property(TestPropertyNames.PROP_1, "string")
                        .build())
                .build();
        final Schema schema2 = new Schema.Builder()
                .entity(TestGroups.ENTITY, new SchemaEntityDefinition.Builder()
                        .property(TestPropertyNames.PROP_2, "string")
                        .build())
                .build();

        // When / Then
        try {
            new Schema.Builder()
                    .merge(schema1)
                    .merge(schema2);
            fail("Exception expected");
        } catch (final SchemaException e) {
            assertTrue("Actual message was: " + e.getMessage(), e.getMessage().contains("Element group properties cannot be defined in different schema parts"));
        }
    }

    @Test
    public void shouldThrowExceptionWhenMergeSchemasWithConflictingVertexSerialiser() {
        // Given
        final Serialiser vertexSerialiser1 = mock(Serialiser.class);
        final Serialiser vertexSerialiser2 = mock(SerialisationImpl.class);
        final Schema schema1 = new Schema.Builder()
                .vertexSerialiser(vertexSerialiser1)
                .build();
        final Schema schema2 = new Schema.Builder()
                .vertexSerialiser(vertexSerialiser2)
                .build();

        // When / Then
        try {
            new Schema.Builder()
                    .merge(schema1)
                    .merge(schema2)
                    .build();
            fail("Exception expected");
        } catch (final SchemaException e) {
            assertTrue(e.getMessage().contains("vertex serialiser"));
        }
    }

    @Test
    public void shouldThrowExceptionWhenMergeSchemasWithConflictingVisibility() {
        // Given
        final Schema schema1 = new Schema.Builder()
                .visibilityProperty(TestPropertyNames.VISIBILITY)
                .build();
        final Schema schema2 = new Schema.Builder()
                .visibilityProperty(TestPropertyNames.COUNT)
                .build();

        // When / Then
        try {
            new Schema.Builder()
                    .merge(schema1)
                    .merge(schema2)
                    .build();
            fail("Exception expected");
        } catch (final SchemaException e) {
            assertTrue(e.getMessage().contains("visibility property"));
        }
    }

    @Test
    public void shouldNotRemoveMissingParentsWhenExpanded() {
        // When
        final Schema schema = new Schema.Builder()
                .edge(TestGroups.EDGE_2, new SchemaEdgeDefinition.Builder()
                        .parents(TestGroups.EDGE)
                        .build())
                .build();

        // Then
        assertArrayEquals(new String[]{TestGroups.EDGE}, schema.getEdge(TestGroups.EDGE_2).getParents().toArray());
    }

    @Test
    public void shouldInheritIdentifiersFromParents() {
        // When
        final Schema schema = new Schema.Builder()
                .edge(TestGroups.EDGE, new SchemaEdgeDefinition.Builder()
                        .source("string")
                        .destination("int")
                        .build())
                .edge(TestGroups.EDGE_2, new SchemaEdgeDefinition.Builder()
                        .parents(TestGroups.EDGE)
                        .destination("long")
                        .directed("true")
                        .build())
                .merge(new Schema.Builder()
                        .edge(TestGroups.EDGE_3, new SchemaEdgeDefinition.Builder()
                                .parents(TestGroups.EDGE_2, TestGroups.EDGE)
                                .source("date")
                                .build())
                        .build())
                .build();

        // Then
        final SchemaEdgeDefinition childEdge1 = schema.getEdge(TestGroups.EDGE);
        assertEquals("string", childEdge1.getSource());
        assertEquals("int", childEdge1.getDestination());
        assertEquals(null, childEdge1.getDirected());

        final SchemaEdgeDefinition childEdge2 = schema.getEdge(TestGroups.EDGE_2);
        assertEquals("string", childEdge2.getSource());
        assertEquals("long", childEdge2.getDestination());
        assertEquals("true", childEdge2.getDirected());

        final SchemaEdgeDefinition childEdge3 = schema.getEdge(TestGroups.EDGE_3);
        assertEquals("date", childEdge3.getSource());
        assertEquals("int", childEdge3.getDestination());
        assertEquals("true", childEdge3.getDirected());
    }

    @Test
    public void shouldInheritPropertiesFromParentsInOrderFromJson() {
        // When
        final Schema schema = new Schema.Builder()
                .json(StreamUtil.openStream(getClass(), "schemaWithParents.json"))
                .build();

        // Then
        // Check edges
        assertArrayEquals(new String[]{
                        TestPropertyNames.PROP_1,
                        TestPropertyNames.PROP_2,
                        TestPropertyNames.PROP_3,
                        TestPropertyNames.PROP_4},
                schema.getEdge(TestGroups.EDGE_4).getProperties().toArray());

        // Check order of properties and overrides is from order of parents
        assertArrayEquals(new String[]{
                        TestPropertyNames.PROP_1,
                        TestPropertyNames.PROP_2,
                        TestPropertyNames.PROP_3,
                        TestPropertyNames.PROP_4,
                        TestPropertyNames.PROP_5},
                schema.getEdge(TestGroups.EDGE_5).getProperties().toArray());

        assertEquals("A parent edge with a single property", schema.getEdge(TestGroups.EDGE).getDescription());
        assertEquals("An edge that should have properties: 1, 2, 3, 4 and 5", schema.getEdge(TestGroups.EDGE_5).getDescription());
        assertArrayEquals(new String[]{TestPropertyNames.PROP_1}, schema.getEdge(TestGroups.EDGE).getGroupBy().toArray());
        assertArrayEquals(new String[]{TestPropertyNames.PROP_4}, schema.getEdge(TestGroups.EDGE_5).getGroupBy().toArray());

        // Check entities
        assertArrayEquals(new String[]{
                        TestPropertyNames.PROP_1,
                        TestPropertyNames.PROP_2,
                        TestPropertyNames.PROP_3,
                        TestPropertyNames.PROP_4},
                schema.getEntity(TestGroups.ENTITY_4).getProperties().toArray());

        // Check order of properties and overrides is from order of parents
        assertArrayEquals(new String[]{
                        TestPropertyNames.PROP_1,
                        TestPropertyNames.PROP_2,
                        TestPropertyNames.PROP_3,
                        TestPropertyNames.PROP_4,
                        TestPropertyNames.PROP_5},
                schema.getEntity(TestGroups.ENTITY_5).getProperties().toArray());

        assertEquals("A parent entity with a single property", schema.getEntity(TestGroups.ENTITY).getDescription());
        assertEquals("An entity that should have properties: 1, 2, 3, 4 and 5", schema.getEntity(TestGroups.ENTITY_5).getDescription());
        assertArrayEquals(new String[]{TestPropertyNames.PROP_1}, schema.getEntity(TestGroups.ENTITY).getGroupBy().toArray());
        assertArrayEquals(new String[]{TestPropertyNames.PROP_4}, schema.getEntity(TestGroups.ENTITY_5).getGroupBy().toArray());
    }

    @Test
    public void shouldInheritPropertiesFromParentsInOrder() {
        // When
        final Schema schema = new Schema.Builder()
                .edge(TestGroups.EDGE, new SchemaEdgeDefinition.Builder()
                        .property(TestPropertyNames.PROP_1, "prop.string")
                        .build())
                .edge(TestGroups.EDGE_2, new SchemaEdgeDefinition.Builder()
                        .property(TestPropertyNames.PROP_2, "prop.string2")
                        .build())
                .edge(TestGroups.EDGE_3, new SchemaEdgeDefinition.Builder()
                        .parents(TestGroups.EDGE, TestGroups.EDGE_2)
                        .property(TestPropertyNames.PROP_3, "prop.string3")
                        .build())
                .edge(TestGroups.EDGE_4, new SchemaEdgeDefinition.Builder()
                        .parents(TestGroups.EDGE_3)
                        .property(TestPropertyNames.PROP_4, "prop.string4")
                        .build())
                .edge(TestGroups.EDGE_5, new SchemaEdgeDefinition.Builder()
                        .parents(TestGroups.EDGE_4)
                        .property(TestPropertyNames.PROP_5, "prop.string5")
                        .build())
                .build();


        // Then
        assertArrayEquals(new String[]{
                        TestPropertyNames.PROP_1,
                        TestPropertyNames.PROP_2,
                        TestPropertyNames.PROP_3,
                        TestPropertyNames.PROP_4},
                schema.getEdge(TestGroups.EDGE_4).getProperties().toArray());

        // Then - check order of properties and overrides is from order of parents
        assertArrayEquals(new String[]{
                        TestPropertyNames.PROP_1,
                        TestPropertyNames.PROP_2,
                        TestPropertyNames.PROP_3,
                        TestPropertyNames.PROP_4,
                        TestPropertyNames.PROP_5},
                schema.getEdge(TestGroups.EDGE_5).getProperties().toArray());
    }

    @Test
    public void shouldThrowExceptionIfPropertyExistsInParentAndChild() {
        // When / Then
        try {
            new Schema.Builder()
                    .edge(TestGroups.EDGE, new SchemaEdgeDefinition.Builder()
                            .property(TestPropertyNames.PROP_1, "prop.string")
                            .property(TestPropertyNames.PROP_2, "prop.integer")
                            .build())
                    .edge(TestGroups.EDGE_2, new SchemaEdgeDefinition.Builder()
                            .parents(TestGroups.EDGE)
                            .property(TestPropertyNames.PROP_1, "prop.string.changed")
                            .build())
                    .build();
            fail("Exception expected");
        } catch (final SchemaException e) {
            assertNotNull(e);
        }
    }

    @Test
    public void shouldOverrideInheritedParentGroupBy() {
        // When
        final Schema schema = new Schema.Builder()
                .edge(TestGroups.EDGE, new SchemaEdgeDefinition.Builder()
                        .property(TestPropertyNames.PROP_1, "prop.string")
                        .property(TestPropertyNames.PROP_2, "prop.integer")
                        .groupBy(TestPropertyNames.PROP_1)
                        .build())
                .edge(TestGroups.EDGE_2, new SchemaEdgeDefinition.Builder()
                        .groupBy(TestPropertyNames.PROP_2)
                        .parents(TestGroups.EDGE)
                        .build())
                .build();

        // Then
        assertArrayEquals(new String[]{TestPropertyNames.PROP_2},
                schema.getEdge(TestGroups.EDGE_2).getGroupBy().toArray());
    }

    @Test
    public void shouldOverrideInheritedParentGroupByEvenWhenEmpty() {
        // When
        final Schema schema = new Schema.Builder()
                .edge(TestGroups.EDGE, new SchemaEdgeDefinition.Builder()
                        .property(TestPropertyNames.PROP_1, "prop.string")
                        .property(TestPropertyNames.PROP_2, "prop.integer")
                        .groupBy(TestPropertyNames.PROP_1)
                        .build())
                .edge(TestGroups.EDGE_2, new SchemaEdgeDefinition.Builder()
                        .groupBy()
                        .parents(TestGroups.EDGE)
                        .build())
                .build();

        // Then
        assertArrayEquals(new String[0],
                schema.getEdge(TestGroups.EDGE_2).getGroupBy().toArray());
    }

    @Test
    public void shouldOverrideInheritedParentGroupByEvenWhenNotSet() {
        // When
        final Schema schema = new Schema.Builder()
                .edge(TestGroups.EDGE, new SchemaEdgeDefinition.Builder()
                        .property(TestPropertyNames.PROP_1, "prop.string")
                        .property(TestPropertyNames.PROP_2, "prop.integer")
                        .groupBy(TestPropertyNames.PROP_1)
                        .build())
                .edge(TestGroups.EDGE_2, new SchemaEdgeDefinition.Builder()
                        .parents(TestGroups.EDGE)
                        .build())
                .build();

        // Then
        assertArrayEquals(new String[0],
                schema.getEdge(TestGroups.EDGE_2).getGroupBy().toArray());
    }

    @Test
    public void shouldSerialiseToCompactJson() {
        // Given - schema loaded from file

        // When
        final String compactJson = new String(schema.toCompactJson());

        // Then - no description fields or new lines
        assertFalse(compactJson.contains("description"));
        assertFalse(compactJson.contains(String.format("%n")));
    }

    @Test
    public void shouldGetAllGroups() {
        // Given - schema loaded from file

        // When
        final Set<String> groups = schema.getGroups();

        // Then
        final Set<String> allGroups = new HashSet<>(schema.getEntityGroups());
        allGroups.addAll(schema.getEdgeGroups());

        assertEquals(allGroups, groups);
    }

    @Test
    public void shouldReturnTrueWhenSchemaHasValidatorEntityFilters() {
        // Given
        final Schema schema = new Schema.Builder()
                .entity(TestGroups.ENTITY, new SchemaEntityDefinition.Builder()
                        .validator(new ElementFilter.Builder()
                                .select(TestPropertyNames.PROP_1)
                                .execute(new Exists())
                                .build())
                        .build())
                .edge(TestGroups.EDGE)
                .build();

        // When
        final boolean result = schema.hasValidation();

        // Then
        assertTrue(result);
    }

    @Test
    public void shouldReturnTrueWhenSchemaHasValidatorEntityPropertyFilters() {
        // Given
        final Schema schema = new Schema.Builder()
                .entity(TestGroups.ENTITY, new SchemaEntityDefinition.Builder()
                        .property(TestPropertyNames.PROP_1, "str")
                        .build())
                .type("str", new TypeDefinition.Builder()
                        .validateFunctions(new Exists())
                        .build())
                .edge(TestGroups.EDGE)
                .build();

        // When
        final boolean result = schema.hasValidation();

        // Then
        assertTrue(result);
    }

    @Test
    public void shouldReturnTrueWhenSchemaHasValidatorEntityIdentifierFilters() {
        // Given
        final Schema schema = new Schema.Builder()
                .entity(TestGroups.ENTITY, new SchemaEntityDefinition.Builder()
                        .vertex("str")
                        .build())
                .type("str", new TypeDefinition.Builder()
                        .validateFunctions(new Exists())
                        .build())
                .edge(TestGroups.EDGE)
                .build();

        // When
        final boolean result = schema.hasValidation();

        // Then
        assertTrue(result);
    }

    @Test
    public void shouldReturnTrueWhenSchemaHasValidatorEdgeFilters() {
        // Given
        final Schema schema = new Schema.Builder()
                .edge(TestGroups.EDGE, new SchemaEdgeDefinition.Builder()
                        .validator(new ElementFilter.Builder()
                                .select(TestPropertyNames.PROP_1)
                                .execute(new Exists())
                                .build())
                        .build())
                .edge(TestGroups.ENTITY)
                .build();

        // When
        final boolean result = schema.hasValidation();

        // Then
        assertTrue(result);
    }

    @Test
    public void shouldReturnTrueWhenSchemaHasValidatorEdgePropertyFilters() {
        // Given
        final Schema schema = new Schema.Builder()
                .edge(TestGroups.EDGE, new SchemaEdgeDefinition.Builder()
                        .property(TestPropertyNames.PROP_1, "str")
                        .build())
                .type("str", new TypeDefinition.Builder()
                        .validateFunctions(new Exists())
                        .build())
                .edge(TestGroups.ENTITY)
                .build();

        // When
        final boolean result = schema.hasValidation();

        // Then
        assertTrue(result);
    }

    @Test
    public void shouldReturnTrueWhenSchemaHasValidatorEdgeIdentifierFilters() {
        // Given
        final Schema schema = new Schema.Builder()
                .edge(TestGroups.EDGE, new SchemaEdgeDefinition.Builder()
                        .source("str")
                        .build())
                .type("str", new TypeDefinition.Builder()
                        .validateFunctions(new Exists())
                        .build())
                .edge(TestGroups.ENTITY)
                .build();

        // When
        final boolean result = schema.hasValidation();

        // Then
        assertTrue(result);
    }

    @Test
    public void shouldReturnFalseWhenSchemaHasNullValidatorEdgeFilters() {
        // Given
        final Schema schema = new Schema.Builder()
                .edge(TestGroups.EDGE, new SchemaEdgeDefinition.Builder()
                        .validator(null)
                        .build())
                .build();

        // When
        final boolean result = schema.hasValidation();

        // Then
        assertFalse(result);
    }

    @Test
    public void shouldReturnFalseWhenSchemaHasEmptyValidatorEdgeFilters() {
        // Given
        final Schema schema = new Schema.Builder()
                .edge(TestGroups.EDGE, new SchemaEdgeDefinition.Builder()
                        .validator(new ElementFilter.Builder()
                                .build())
                        .build())
                .build();

        // When
        final boolean result = schema.hasValidation();

        // Then
        assertFalse(result);
    }


    private class SerialisationImpl implements ToBytesSerialiser<Object> {
        private static final long serialVersionUID = 5055359689222968046L;

        @Override
        public boolean canHandle(final Class clazz) {
            return false;
        }

        @Override
        public byte[] serialise(final Object object) throws SerialisationException {
            return new byte[0];
        }

        @Override
        public Object deserialise(final byte[] bytes) throws SerialisationException {
            return null;
        }

        @Override
        public Object deserialiseEmpty() throws SerialisationException {
            return null;
        }

        @Override
        public boolean preservesObjectOrdering() {
            return true;
        }
    }
}<|MERGE_RESOLUTION|>--- conflicted
+++ resolved
@@ -15,17 +15,6 @@
  */
 
 package uk.gov.gchq.gaffer.store.schema;
-
-import static org.junit.Assert.assertArrayEquals;
-import static org.junit.Assert.assertEquals;
-import static org.junit.Assert.assertFalse;
-import static org.junit.Assert.assertNotNull;
-import static org.junit.Assert.assertNotSame;
-import static org.junit.Assert.assertNull;
-import static org.junit.Assert.assertSame;
-import static org.junit.Assert.assertTrue;
-import static org.junit.Assert.fail;
-import static org.mockito.Mockito.mock;
 
 import com.google.common.collect.Sets;
 import org.junit.Test;
@@ -62,6 +51,17 @@
 import java.util.List;
 import java.util.Map;
 import java.util.Set;
+
+import static org.junit.Assert.assertArrayEquals;
+import static org.junit.Assert.assertEquals;
+import static org.junit.Assert.assertFalse;
+import static org.junit.Assert.assertNotNull;
+import static org.junit.Assert.assertNotSame;
+import static org.junit.Assert.assertNull;
+import static org.junit.Assert.assertSame;
+import static org.junit.Assert.assertTrue;
+import static org.junit.Assert.fail;
+import static org.mockito.Mockito.mock;
 
 public class SchemaTest {
     public static final String EDGE_DESCRIPTION = "Edge description";
@@ -498,18 +498,13 @@
         final String type2 = "type2";
         final Serialiser vertexSerialiser = mock(Serialiser.class);
         final Schema schema1 = new Schema.Builder()
-<<<<<<< HEAD
                 .id("1")
-                .edge(TestGroups.EDGE)
-                .entity(TestGroups.ENTITY)
-=======
                 .edge(TestGroups.EDGE, new SchemaEdgeDefinition.Builder()
                         .property(TestPropertyNames.PROP_1, type1)
                         .build())
                 .entity(TestGroups.ENTITY, new SchemaEntityDefinition.Builder()
                         .property(TestPropertyNames.COUNT, typeShared)
                         .build())
->>>>>>> 164d56b1
                 .vertexSerialiser(vertexSerialiser)
                 .type(typeShared, Long.class)
                 .type(type1, Integer.class)
@@ -517,18 +512,13 @@
                 .build();
 
         final Schema schema2 = new Schema.Builder()
-<<<<<<< HEAD
                 .id("2")
-                .entity(TestGroups.ENTITY_2)
-                .edge(TestGroups.EDGE_2)
-=======
                 .entity(TestGroups.ENTITY_2, new SchemaEntityDefinition.Builder()
                         .property(TestPropertyNames.COUNT, typeShared)
                         .build())
                 .edge(TestGroups.EDGE_2, new SchemaEdgeDefinition.Builder()
                         .property(TestPropertyNames.PROP_2, type2)
                         .build())
->>>>>>> 164d56b1
                 .type(type2, String.class)
                 .type(typeShared, Long.class)
                 .build();
@@ -570,18 +560,13 @@
         final String type2 = "type2";
         final Serialiser vertexSerialiser = mock(Serialiser.class);
         final Schema schema1 = new Schema.Builder()
-<<<<<<< HEAD
                 .id("1")
-                .edge(TestGroups.EDGE)
-                .entity(TestGroups.ENTITY)
-=======
                 .edge(TestGroups.EDGE, new SchemaEdgeDefinition.Builder()
                         .property(TestPropertyNames.PROP_1, type1)
                         .build())
                 .entity(TestGroups.ENTITY, new SchemaEntityDefinition.Builder()
                         .property(TestPropertyNames.COUNT, typeShared)
                         .build())
->>>>>>> 164d56b1
                 .vertexSerialiser(vertexSerialiser)
                 .type(typeShared, Long.class)
                 .type(type1, Integer.class)
@@ -589,18 +574,13 @@
                 .build();
 
         final Schema schema2 = new Schema.Builder()
-<<<<<<< HEAD
                 .id("2")
-                .entity(TestGroups.ENTITY_2)
-                .edge(TestGroups.EDGE_2)
-=======
                 .entity(TestGroups.ENTITY_2, new SchemaEntityDefinition.Builder()
                         .property(TestPropertyNames.COUNT, typeShared)
                         .build())
                 .edge(TestGroups.EDGE_2, new SchemaEdgeDefinition.Builder()
                         .property(TestPropertyNames.PROP_2, type2)
                         .build())
->>>>>>> 164d56b1
                 .type(type2, String.class)
                 .type(typeShared, Long.class)
                 .build();
