--- conflicted
+++ resolved
@@ -346,37 +346,17 @@
         }
     }
 
-<<<<<<< HEAD
-    public Schema resolveSchema(final Schema schema, final List<String> parentSchemaIds) {
-        Schema rtn = null;
-        if (null != parentSchemaIds) {
-            if (1 == parentSchemaIds.size()) {
-                rtn = this.getSchema(parentSchemaIds.get(0));
-=======
 
     public Schema resolveSchema(final Schema schema, final List<String> parentSchemaIds) {
         Schema resultSchema = null;
         if (null != parentSchemaIds) {
             if (1 == parentSchemaIds.size()) {
                 resultSchema = this.getSchema(parentSchemaIds.get(0));
->>>>>>> de8f67d2
             } else {
                 final Schema.Builder schemaBuilder = new Schema.Builder();
                 for (final String id : parentSchemaIds) {
                     schemaBuilder.merge(this.getSchema(id));
                 }
-<<<<<<< HEAD
-                rtn = schemaBuilder.build();
-            }
-        }
-
-        if (null != schema) {
-            if (null == rtn) {
-                rtn = schema;
-            } else {
-                rtn = new Schema.Builder()
-                        .merge(rtn)
-=======
                 resultSchema = schemaBuilder.build();
             }
         }
@@ -386,31 +366,10 @@
             } else {
                 resultSchema = new Schema.Builder()
                         .merge(resultSchema)
->>>>>>> de8f67d2
                         .merge(schema)
                         .build();
             }
         }
-<<<<<<< HEAD
-        return rtn;
-    }
-
-    public StoreProperties resolveStoreProperties(final StoreProperties properties, final String parentStorePropertiesId) {
-        StoreProperties rtn = null;
-
-        if (null != parentStorePropertiesId) {
-            rtn = this.getProperties(parentStorePropertiesId);
-        }
-        if (null != properties) {
-            if (null == rtn) {
-                rtn = properties;
-            } else {
-                rtn.merge(properties);
-            }
-        }
-        return rtn;
-    }
-=======
         return resultSchema;
     }
 
@@ -429,5 +388,4 @@
         return resultProps;
     }
 
->>>>>>> de8f67d2
 }