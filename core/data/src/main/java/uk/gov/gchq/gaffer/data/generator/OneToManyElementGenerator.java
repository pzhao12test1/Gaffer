/*
 * Copyright 2016 Crown Copyright
 *
 * Licensed under the Apache License, Version 2.0 (the "License");
 * you may not use this file except in compliance with the License.
 * You may obtain a copy of the License at
 *
 *     http://www.apache.org/licenses/LICENSE-2.0
 *
 * Unless required by applicable law or agreed to in writing, software
 * distributed under the License is distributed on an "AS IS" BASIS,
 * WITHOUT WARRANTIES OR CONDITIONS OF ANY KIND, either express or implied.
 * See the License for the specific language governing permissions and
 * limitations under the License.
 */

package uk.gov.gchq.gaffer.data.generator;

import uk.gov.gchq.gaffer.data.TransformOneToManyIterable;
import uk.gov.gchq.gaffer.data.element.Element;

<<<<<<< HEAD
public interface OneToManyElementGenerator<OBJ> extends ElementGenerator<OBJ> {
    @Override
    default Iterable<Element> apply(final Iterable<OBJ> domainObjects) {
        return new TransformOneToManyIterable<OBJ, Element>(domainObjects) {
=======
/**
 * An <code>OneToManyElementGenerator</code> extends {@link ElementGenerator} and provides a one to
 * many generator method for directly converting single domain objects into multiple
 * {@link uk.gov.gchq.gaffer.data.element.Element}s.
 *
 * @param <OBJ> the type of domain object
 */
public abstract class OneToManyElementGenerator<OBJ> implements ElementGenerator<OBJ> {
    private Validator<OBJ> objValidator;
    private boolean skipInvalid;

    /**
     * Constructs an <code>OneToManyElementGenerator</code> that doesn't validate the any elements or objects.
     */
    public OneToManyElementGenerator() {
        this(new AlwaysValid<>(), false);
    }

    /**
     * Constructs an <code>OneToManyElementGenerator</code> with the provided object validator.
     * These validators allow elements and objects to be filtered out before attempting to convert them.
     *
     * @param objValidator a {@link uk.gov.gchq.gaffer.data.Validator} to validate domain objects
     * @param skipInvalid  true if invalid objects should be skipped, otherwise an
     *                     {@link IllegalArgumentException} will be thrown if the validator rejects a value.
     */
    public OneToManyElementGenerator(final Validator<OBJ> objValidator, final boolean skipInvalid) {
        this.objValidator = objValidator;
        this.skipInvalid = skipInvalid;
    }

    public Validator<OBJ> getObjValidator() {
        return objValidator;
    }

    @JsonTypeInfo(use = JsonTypeInfo.Id.CLASS, include = JsonTypeInfo.As.PROPERTY, property = "class")
    public void setObjValidator(final Validator<OBJ> objValidator) {
        this.objValidator = objValidator;
    }

    @JsonTypeInfo(use = JsonTypeInfo.Id.CLASS, include = JsonTypeInfo.As.PROPERTY, property = "class")
    @JsonGetter("objValidator")
    Validator<OBJ> getObjValidatorJson() {
        return objValidator instanceof AlwaysValid ? null : objValidator;
    }

    public boolean isSkipInvalid() {
        return skipInvalid;
    }

    public void setSkipInvalid(final boolean skipInvalid) {
        this.skipInvalid = skipInvalid;
    }

    /**
     * @param domainObjects an {@link Iterable} of domain objects to convert
     * @return a {@link uk.gov.gchq.gaffer.data.TransformOneToManyIterable} to lazy convert each domain object into an
     * {@link java.lang.Iterable} of {@link uk.gov.gchq.gaffer.data.element.Element}s.
     * @see ElementGenerator#getElements(Iterable)
     */
    @Override
    public Iterable<Element> getElements(final Iterable<? extends OBJ> domainObjects) {
        return new TransformOneToManyIterable<OBJ, Element>(domainObjects, objValidator, skipInvalid) {
>>>>>>> 05b504fd
            @Override
            protected Iterable<Element> transform(final OBJ item) {
                return _apply(item);
            }
        };
    }

    /**
     * @param domainObject the domain object to convert
     * @return the generated {@link java.lang.Iterable} of {@link uk.gov.gchq.gaffer.data.element.Element}s
     */
    Iterable<Element> _apply(final OBJ domainObject);
}<|MERGE_RESOLUTION|>--- conflicted
+++ resolved
@@ -19,76 +19,10 @@
 import uk.gov.gchq.gaffer.data.TransformOneToManyIterable;
 import uk.gov.gchq.gaffer.data.element.Element;
 
-<<<<<<< HEAD
 public interface OneToManyElementGenerator<OBJ> extends ElementGenerator<OBJ> {
     @Override
-    default Iterable<Element> apply(final Iterable<OBJ> domainObjects) {
+    default Iterable<? extends Element> apply(final Iterable<? extends OBJ> domainObjects) {
         return new TransformOneToManyIterable<OBJ, Element>(domainObjects) {
-=======
-/**
- * An <code>OneToManyElementGenerator</code> extends {@link ElementGenerator} and provides a one to
- * many generator method for directly converting single domain objects into multiple
- * {@link uk.gov.gchq.gaffer.data.element.Element}s.
- *
- * @param <OBJ> the type of domain object
- */
-public abstract class OneToManyElementGenerator<OBJ> implements ElementGenerator<OBJ> {
-    private Validator<OBJ> objValidator;
-    private boolean skipInvalid;
-
-    /**
-     * Constructs an <code>OneToManyElementGenerator</code> that doesn't validate the any elements or objects.
-     */
-    public OneToManyElementGenerator() {
-        this(new AlwaysValid<>(), false);
-    }
-
-    /**
-     * Constructs an <code>OneToManyElementGenerator</code> with the provided object validator.
-     * These validators allow elements and objects to be filtered out before attempting to convert them.
-     *
-     * @param objValidator a {@link uk.gov.gchq.gaffer.data.Validator} to validate domain objects
-     * @param skipInvalid  true if invalid objects should be skipped, otherwise an
-     *                     {@link IllegalArgumentException} will be thrown if the validator rejects a value.
-     */
-    public OneToManyElementGenerator(final Validator<OBJ> objValidator, final boolean skipInvalid) {
-        this.objValidator = objValidator;
-        this.skipInvalid = skipInvalid;
-    }
-
-    public Validator<OBJ> getObjValidator() {
-        return objValidator;
-    }
-
-    @JsonTypeInfo(use = JsonTypeInfo.Id.CLASS, include = JsonTypeInfo.As.PROPERTY, property = "class")
-    public void setObjValidator(final Validator<OBJ> objValidator) {
-        this.objValidator = objValidator;
-    }
-
-    @JsonTypeInfo(use = JsonTypeInfo.Id.CLASS, include = JsonTypeInfo.As.PROPERTY, property = "class")
-    @JsonGetter("objValidator")
-    Validator<OBJ> getObjValidatorJson() {
-        return objValidator instanceof AlwaysValid ? null : objValidator;
-    }
-
-    public boolean isSkipInvalid() {
-        return skipInvalid;
-    }
-
-    public void setSkipInvalid(final boolean skipInvalid) {
-        this.skipInvalid = skipInvalid;
-    }
-
-    /**
-     * @param domainObjects an {@link Iterable} of domain objects to convert
-     * @return a {@link uk.gov.gchq.gaffer.data.TransformOneToManyIterable} to lazy convert each domain object into an
-     * {@link java.lang.Iterable} of {@link uk.gov.gchq.gaffer.data.element.Element}s.
-     * @see ElementGenerator#getElements(Iterable)
-     */
-    @Override
-    public Iterable<Element> getElements(final Iterable<? extends OBJ> domainObjects) {
-        return new TransformOneToManyIterable<OBJ, Element>(domainObjects, objValidator, skipInvalid) {
->>>>>>> 05b504fd
             @Override
             protected Iterable<Element> transform(final OBJ item) {
                 return _apply(item);
