/*
 * Copyright 2016 Crown Copyright
 *
 * Licensed under the Apache License, Version 2.0 (the "License");
 * you may not use this file except in compliance with the License.
 * You may obtain a copy of the License at
 *
 *     http://www.apache.org/licenses/LICENSE-2.0
 *
 * Unless required by applicable law or agreed to in writing, software
 * distributed under the License is distributed on an "AS IS" BASIS,
 * WITHOUT WARRANTIES OR CONDITIONS OF ANY KIND, either express or implied.
 * See the License for the specific language governing permissions and
 * limitations under the License.
 */

package uk.gov.gchq.gaffer.integration;

import org.junit.Test;
import uk.gov.gchq.gaffer.commonutil.StreamUtil;
import uk.gov.gchq.gaffer.data.elementdefinition.view.View;
import java.io.IOException;

import static org.junit.Assert.assertEquals;


public class ViewIT {
//    @Test
//    public void shouldDeserialiseJsonView() throws IOException {
//        // Given
//
//        // When
//        View view = loadView();
//
//        // Then
//        final ViewElementDefinition edge = view.getEdge(TestGroups.EDGE);
//        final ElementTransformer transformer = edge.getTransformer();
//        assertNotNull(transformer);
//
//        final List<Function> contexts = transformer.getFunctions();
//        assertEquals(1, contexts.size());
//
//        final List<String> selection = contexts.get(0).getSelection();
//        assertEquals(2, selection.size());
//        assertEquals(TestPropertyNames.PROP_1, selection.get(0));
//        assertEquals(IdentifierType.SOURCE.name(), selection.get(1));
//
//        final List<String> projection = contexts.get(0).getProjection();
//        assertEquals(1, projection.size());
//        assertEquals(TestPropertyNames.TRANSIENT_1, projection.get(0));
//
<<<<<<< HEAD
//        assertTrue(contexts.get(0).getFunction() instanceof ExampleTransformFunction);
=======
//        assertTrue(contexts.get(0).getPredicate() instanceof ExampleTransformFunction);
>>>>>>> b89930a3
//
//        final ElementFilter postFilter = edge.getPostTransformFilter();
//        assertNotNull(postFilter);
//
//        final List<ConsumerFunctionContext<String, Predicate>> filterContexts = postFilter.getFunctions();
//        assertEquals(1, contexts.size());
//
//        final List<String> postFilterSelection = filterContexts.get(0).getSelection();
//        assertEquals(1, postFilterSelection.size());
//        assertEquals(TestPropertyNames.TRANSIENT_1, postFilterSelection.get(0));
//
<<<<<<< HEAD
//        assertTrue(filterContexts.get(0).getFunction() instanceof ExampleFilterFunction);
=======
//        assertTrue(filterContexts.get(0).getPredicate() instanceof ExampleFilterFunction);
>>>>>>> b89930a3
//
//
//    }

    @Test
    public void shouldDeserialiseAndReserialiseIntoTheSameJson() throws IOException {
        //Given
        final View view1 = loadView();
        final byte[] json1 = view1.toCompactJson();
        final View view2 = new View.Builder().json(json1).build();

        // When
        final byte[] json2 = view2.toCompactJson();

        // Then
        assertEquals(new String(json1), new String(json2));
    }

    @Test
    public void shouldDeserialiseAndReserialiseIntoTheSamePrettyJson() throws IOException {
        //Given
        final View view1 = loadView();
        final byte[] json1 = view1.toJson(true);
        final View view2 = new View.Builder().json(json1).build();

        // When
        final byte[] json2 = view2.toJson(true);

        // Then
        assertEquals(new String(json1), new String(json2));
    }

    private View loadView() throws IOException {
        return new View.Builder().json(StreamUtil.view(getClass())).build();
    }
}<|MERGE_RESOLUTION|>--- conflicted
+++ resolved
@@ -49,11 +49,7 @@
 //        assertEquals(1, projection.size());
 //        assertEquals(TestPropertyNames.TRANSIENT_1, projection.get(0));
 //
-<<<<<<< HEAD
-//        assertTrue(contexts.get(0).getFunction() instanceof ExampleTransformFunction);
-=======
 //        assertTrue(contexts.get(0).getPredicate() instanceof ExampleTransformFunction);
->>>>>>> b89930a3
 //
 //        final ElementFilter postFilter = edge.getPostTransformFilter();
 //        assertNotNull(postFilter);
@@ -65,11 +61,7 @@
 //        assertEquals(1, postFilterSelection.size());
 //        assertEquals(TestPropertyNames.TRANSIENT_1, postFilterSelection.get(0));
 //
-<<<<<<< HEAD
-//        assertTrue(filterContexts.get(0).getFunction() instanceof ExampleFilterFunction);
-=======
 //        assertTrue(filterContexts.get(0).getPredicate() instanceof ExampleFilterFunction);
->>>>>>> b89930a3
 //
 //
 //    }
