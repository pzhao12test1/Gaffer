--- conflicted
+++ resolved
@@ -78,11 +78,7 @@
 
     @JsonIgnore
     @Override
-<<<<<<< HEAD
-    public TypeReference<GroupCounts> getTypeReference() {
-=======
     public TypeReference<GroupCounts> getOutputTypeReference() {
->>>>>>> 24f0eaa0
         return new TypeReferenceImpl.CountGroups();
     }
 
