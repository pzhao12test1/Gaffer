/*
 * Copyright 2016-2017 Crown Copyright
 *
 * Licensed under the Apache License, Version 2.0 (the "License");
 * you may not use this file except in compliance with the License.
 * You may obtain a copy of the License at
 *
 *     http://www.apache.org/licenses/LICENSE-2.0
 *
 * Unless required by applicable law or agreed to in writing, software
 * distributed under the License is distributed on an "AS IS" BASIS,
 * WITHOUT WARRANTIES OR CONDITIONS OF ANY KIND, either express or implied.
 * See the License for the specific language governing permissions and
 * limitations under the License.
 */

package uk.gov.gchq.gaffer.operation;

import com.fasterxml.jackson.annotation.JsonGetter;
import com.fasterxml.jackson.annotation.JsonIgnore;
import com.fasterxml.jackson.annotation.JsonSetter;
import com.fasterxml.jackson.core.type.TypeReference;
import com.google.common.collect.Lists;
import org.apache.commons.lang3.builder.EqualsBuilder;
import org.apache.commons.lang3.builder.HashCodeBuilder;
import org.apache.commons.lang3.exception.CloneFailedException;

import uk.gov.gchq.gaffer.commonutil.CloseableUtil;
import uk.gov.gchq.gaffer.commonutil.ToStringBuilder;
import uk.gov.gchq.gaffer.operation.io.Input;
import uk.gov.gchq.gaffer.operation.io.InputOutput;
import uk.gov.gchq.gaffer.operation.io.Output;
import uk.gov.gchq.gaffer.operation.serialisation.TypeReferenceImpl;

import java.io.IOException;
import java.util.ArrayList;
import java.util.Collections;
import java.util.List;
import java.util.Map;
import java.util.stream.Collectors;

/**
 * <p>
 * An <code>OperationChain</code> holds a list of {@link uk.gov.gchq.gaffer.operation.Operation}s that are chained together -
 * ie. the output of one operation is passed to the input of the next. For the chaining to be successful the operations
 * must be ordered correctly so the O and I types are compatible. The safest way to ensure they will be
 * compatible is to use the OperationChain.Builder to construct the chain.
 * </p>
 * A couple of special cases:
 * <ul>
 * <li>An operation with no output can come before any operation.</li>
 * <li>An operation with no input can follow any operation - the output from the previous operation will
 * just be lost.</li>
 * </ul>
 *
 * @param <OUT> the output type of the <code>OperationChain</code>. This should match the output type of the last
 *              {@link uk.gov.gchq.gaffer.operation.Operation} in the chain.
 * @see uk.gov.gchq.gaffer.operation.OperationChain.Builder
 */
public class OperationChain<OUT> implements Operation, Output<OUT> {
    private List<Operation> operations;
    private Map<String, String> options;

    public OperationChain() {
        this(new ArrayList<>());
    }

    public OperationChain(final Operation operation) {
        this(new ArrayList<>(1));
        operations.add(operation);
    }

    public OperationChain(final Output<OUT> operation) {
        this(new ArrayList<>(1));
        operations.add(operation);
    }

    public OperationChain(final Operation... operations) {
        this(new ArrayList<>(operations.length));
        for (final Operation operation : operations) {
            this.operations.add(operation);
        }
    }

    public OperationChain(final List<Operation> operations) {
        this(operations, false);
    }

    public OperationChain(final List<Operation> operations, final boolean flatten) {
        this.operations = new ArrayList<>(operations);

        if (flatten) {
            this.operations = flatten();
        }
    }

    @JsonIgnore
    @Override
    public TypeReference<OUT> getOutputTypeReference() {
        if (null != operations && !operations.isEmpty()) {
            final Operation lastOp = operations.get(operations.size() - 1);
            if (lastOp instanceof Output) {
                return ((Output) lastOp).getOutputTypeReference();
            }
        }

        return (TypeReference<OUT>) new TypeReferenceImpl.Void();
    }

    public List<Operation> getOperations() {
        return operations;
    }

    @JsonGetter("operations")
    Operation[] getOperationArray() {
        return null != operations ? operations.toArray(new Operation[operations.size()]) : new Operation[0];
    }

    @JsonSetter("operations")
    void setOperationArray(final Operation[] operations) {
        if (null != operations) {
            this.operations = Lists.newArrayList(operations);
        } else {
            this.operations = new ArrayList<>();
        }
    }

    public OperationChain<OUT> shallowClone() throws CloneFailedException {
        if (null == operations) {
            return new OperationChain<>();
        }

        final List<Operation> clonedOps = operations.stream()
                .map(Operation::shallowClone)
                .collect(Collectors.toList());
        final OperationChain<OUT> clone = new OperationChain<>(clonedOps);
        clone.setOptions(options);
        return clone;
    }

    @Override
    public Map<String, String> getOptions() {
        return options;
    }

    @Override
    public void setOptions(final Map<String, String> options) {
        this.options = options;
    }

    @Override
    public String toString() {
        return new ToStringBuilder(this)
                .append("operations", operations)
                .build();
    }

    @Override
    public void close() throws IOException {
        if (null != operations) {
            for (final Operation operation : operations) {
                CloseableUtil.close(operation);
            }
        }
    }

<<<<<<< HEAD
=======
    @Override
    public boolean equals(final Object obj) {
        boolean isEqual = false;
        if (obj != null && obj instanceof OperationChain) {
            final OperationChain that = (OperationChain) obj;

            isEqual = new EqualsBuilder()
                    .append(this.getOperations(), that.getOperations())
                    .isEquals();
        }
        return isEqual;
    }

    @Override
    public int hashCode() {
        return new HashCodeBuilder(17, 21)
                .append(operations)
                .toHashCode();
    }

>>>>>>> 69919e86
    public List<Operation> flatten() {
        final List<Operation> tmp = new ArrayList<>(1);

        for (final Operation operation : getOperations()) {
            if (operation instanceof OperationChain) {
                tmp.addAll(((OperationChain) operation).flatten());
            } else {
                tmp.add(operation);
            }
        }

        return Collections.unmodifiableList(tmp);
    }

    /**
     * <p>
     * A <code>Builder</code> is a type safe way of building an {@link uk.gov.gchq.gaffer.operation.OperationChain}.
     * The builder instance is updated after each method call so it is best to chain the method calls together.
     * Usage:<br>
     * new Builder()<br>
     * &nbsp;.first(new SomeOperation.Builder()<br>
     * &nbsp;&nbsp;.addSomething()<br>
     * &nbsp;&nbsp;.build()<br>
     * &nbsp;)<br>
     * &nbsp;.then(new SomeOtherOperation.Builder()<br>
     * &nbsp;&nbsp;.addSomethingElse()<br>
     * &nbsp;&nbsp;.build()<br>
     * &nbsp;)<br>
     * &nbsp;.build();
     * </p>
     * For a full example see the Example module.
     */
    public static class Builder {
        public NoOutputBuilder first(final Operation op) {
            return new NoOutputBuilder(op);
        }

        public <NEXT_OUT> OutputBuilder<NEXT_OUT> first(final Output<NEXT_OUT> op) {
            return new OutputBuilder<>(op);
        }
    }

    public static final class NoOutputBuilder {
        private final List<Operation> ops;

        private NoOutputBuilder(final Operation op) {
            this(new ArrayList<>());
            ops.add(op);
        }

        private NoOutputBuilder(final List<Operation> ops) {
            this.ops = ops;
        }

        public NoOutputBuilder then(final Operation op) {
            ops.add(op);
            return new NoOutputBuilder(ops);
        }

        public <NEXT_OUT> OutputBuilder<NEXT_OUT> then(final Output<NEXT_OUT> op) {
            ops.add(op);
            return new OutputBuilder<>(ops);
        }

        public OperationChain<Void> build() {
            return new OperationChain<>(ops);
        }
    }

    public static final class OutputBuilder<OUT> {
        private final List<Operation> ops;

        private OutputBuilder(final Output<OUT> op) {
            this(new ArrayList<>());
            ops.add(op);
        }

        private OutputBuilder(final List<Operation> ops) {
            this.ops = ops;
        }

        public NoOutputBuilder then(final Input<? super OUT> op) {
            ops.add(op);
            return new NoOutputBuilder(ops);
        }

        public <NEXT_OUT> OutputBuilder<NEXT_OUT> then(final InputOutput<? super OUT, NEXT_OUT> op) {
            ops.add(op);
            return new OutputBuilder<>(ops);
        }

        public OperationChain<OUT> build() {
            return new OperationChain<>(ops);
        }
    }
}<|MERGE_RESOLUTION|>--- conflicted
+++ resolved
@@ -164,8 +164,6 @@
         }
     }
 
-<<<<<<< HEAD
-=======
     @Override
     public boolean equals(final Object obj) {
         boolean isEqual = false;
@@ -186,7 +184,6 @@
                 .toHashCode();
     }
 
->>>>>>> 69919e86
     public List<Operation> flatten() {
         final List<Operation> tmp = new ArrayList<>(1);
 
