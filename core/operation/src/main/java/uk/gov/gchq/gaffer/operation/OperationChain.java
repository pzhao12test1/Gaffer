/*
 * Copyright 2016-2017 Crown Copyright
 *
 * Licensed under the Apache License, Version 2.0 (the "License");
 * you may not use this file except in compliance with the License.
 * You may obtain a copy of the License at
 *
 *     http://www.apache.org/licenses/LICENSE-2.0
 *
 * Unless required by applicable law or agreed to in writing, software
 * distributed under the License is distributed on an "AS IS" BASIS,
 * WITHOUT WARRANTIES OR CONDITIONS OF ANY KIND, either express or implied.
 * See the License for the specific language governing permissions and
 * limitations under the License.
 */

package uk.gov.gchq.gaffer.operation;

import com.fasterxml.jackson.annotation.JsonGetter;
import com.fasterxml.jackson.annotation.JsonIgnore;
import com.fasterxml.jackson.annotation.JsonSetter;
import com.fasterxml.jackson.annotation.JsonTypeInfo;
import com.fasterxml.jackson.core.type.TypeReference;
import com.google.common.collect.Lists;
import org.apache.commons.lang3.exception.CloneFailedException;
import uk.gov.gchq.gaffer.commonutil.CloseableUtil;
import uk.gov.gchq.gaffer.commonutil.ToStringBuilder;
import uk.gov.gchq.gaffer.operation.io.Input;
import uk.gov.gchq.gaffer.operation.io.InputOutput;
import uk.gov.gchq.gaffer.operation.io.Output;
import uk.gov.gchq.gaffer.operation.serialisation.TypeReferenceImpl;
import java.io.IOException;
import java.util.ArrayList;
import java.util.Collections;
import java.util.List;
import java.util.stream.Collectors;

/**
 * <p>
 * An <code>OperationChain</code> holds a list of {@link uk.gov.gchq.gaffer.operation.Operation}s that are chained together -
 * ie. the output of one operation is passed to the input of the next. For the chaining to be successful the operations
 * must be ordered correctly so the O and I types are compatible. The safest way to ensure they will be
 * compatible is to use the OperationChain.Builder to construct the chain.
 * </p>
 * A couple of special cases:
 * <ul>
 * <li>An operation with no output can come before any operation.</li>
 * <li>An operation with no input can follow any operation - the output from the previous operation will
 * just be lost.</li>
 * </ul>
 *
 * @param <OUT> the output type of the <code>OperationChain</code>. This should match the output type of the last
 *              {@link uk.gov.gchq.gaffer.operation.Operation} in the chain.
 * @see uk.gov.gchq.gaffer.operation.OperationChain.Builder
 */
<<<<<<< HEAD
=======
@JsonTypeInfo(use = JsonTypeInfo.Id.NONE)
>>>>>>> cb51492b
public class OperationChain<OUT> implements Operation, Output<OUT> {
    private List<Operation> operations;

    public OperationChain() {
        this(new ArrayList<>());
    }

    public OperationChain(final Operation operation) {
        this(new ArrayList<>(1));
        operations.add(operation);
    }

    public OperationChain(final Output<OUT> operation) {
        this(new ArrayList<>(1));
        operations.add(operation);
    }

    public OperationChain(final List<Operation> operations) {
        this(operations, false);
    }

    public OperationChain(final List<Operation> operations, final boolean flatten) {
        this.operations = new ArrayList<>(operations);

        if (flatten) {
<<<<<<< HEAD
            this.operations = flatten(this).getOperations();
=======
            this.operations = flatten();
>>>>>>> cb51492b
        }
    }

    @JsonIgnore
    @Override
    public TypeReference<OUT> getOutputTypeReference() {
        if (null != operations && !operations.isEmpty()) {
            final Operation lastOp = operations.get(operations.size() - 1);
            if (lastOp instanceof Output) {
                return ((Output) lastOp).getOutputTypeReference();
            }
        }

        return (TypeReference<OUT>) new TypeReferenceImpl.Void();
    }

    public List<Operation> getOperations() {
        return operations;
    }

    @JsonGetter("operations")
    Operation[] getOperationArray() {
        return null != operations ? operations.toArray(new Operation[operations.size()]) : new Operation[0];
    }

    @JsonSetter("operations")
    void setOperationArray(final Operation[] operations) {
        if (null != operations) {
            this.operations = Lists.newArrayList(operations);
        } else {
            this.operations = new ArrayList<>();
        }
    }

    public OperationChain<OUT> shallowClone() throws CloneFailedException {
        if (null == operations) {
            return new OperationChain<>();
        }

        final List<Operation> clonedOps = operations.stream()
                .map(Operation::shallowClone)
                .collect(Collectors.toList());
        return new OperationChain<>(clonedOps);
    }

    @Override
    public String toString() {
        return new ToStringBuilder(this)
                .append("operations", operations)
                .build();
    }

    @Override
    public void close() throws IOException {
        if (null != operations) {
            for (final Operation operation : operations) {
                CloseableUtil.close(operation);
            }
        }
    }

<<<<<<< HEAD
    public static OperationChain<?> flatten(final OperationChain<?> operationChain) {
        final List<Operation> tmp = new ArrayList<>(1);

        for (final Operation operation: operationChain.getOperations()) {
            if (operation instanceof OperationChain) {
                tmp.addAll(flatten((OperationChain) operation).getOperations());
=======
    public List<Operation> flatten() {
        final List<Operation> tmp = new ArrayList<>(1);

        for (final Operation operation : getOperations()) {
            if (operation instanceof OperationChain) {
                tmp.addAll(((OperationChain) operation).flatten());
>>>>>>> cb51492b
            } else {
                tmp.add(operation);
            }
        }

<<<<<<< HEAD
        return new OperationChain<>(tmp);
=======
        return Collections.unmodifiableList(tmp);
>>>>>>> cb51492b
    }

    /**
     * <p>
     * A <code>Builder</code> is a type safe way of building an {@link uk.gov.gchq.gaffer.operation.OperationChain}.
     * The builder instance is updated after each method call so it is best to chain the method calls together.
     * Usage:<br>
     * new Builder()<br>
     * &nbsp;.first(new SomeOperation.Builder()<br>
     * &nbsp;&nbsp;.addSomething()<br>
     * &nbsp;&nbsp;.build()<br>
     * &nbsp;)<br>
     * &nbsp;.then(new SomeOtherOperation.Builder()<br>
     * &nbsp;&nbsp;.addSomethingElse()<br>
     * &nbsp;&nbsp;.build()<br>
     * &nbsp;)<br>
     * &nbsp;.build();
     * </p>
     * For a full example see the Example module.
     */
    public static class Builder {
        public NoOutputBuilder first(final Operation op) {
            return new NoOutputBuilder(op);
        }

        public <NEXT_OUT> OutputBuilder<NEXT_OUT> first(final Output<NEXT_OUT> op) {
            return new OutputBuilder<>(op);
        }
    }

    public static final class NoOutputBuilder {
        private final List<Operation> ops;

        private NoOutputBuilder(final Operation op) {
            this(new ArrayList<>());
            ops.add(op);
        }

        private NoOutputBuilder(final List<Operation> ops) {
            this.ops = ops;
        }

        public NoOutputBuilder then(final Operation op) {
            ops.add(op);
            return new NoOutputBuilder(ops);
        }

        public <NEXT_OUT> OutputBuilder<NEXT_OUT> then(final Output<NEXT_OUT> op) {
            ops.add(op);
            return new OutputBuilder<>(ops);
        }

        public OperationChain<Void> build() {
            return new OperationChain<>(ops);
        }
    }

    public static final class OutputBuilder<OUT> {
        private final List<Operation> ops;

        private OutputBuilder(final Output<OUT> op) {
            this(new ArrayList<>());
            ops.add(op);
        }

        private OutputBuilder(final List<Operation> ops) {
            this.ops = ops;
        }

        public NoOutputBuilder then(final Input<? super OUT> op) {
            ops.add(op);
            return new NoOutputBuilder(ops);
        }

        public <NEXT_OUT> OutputBuilder<NEXT_OUT> then(final InputOutput<? super OUT, NEXT_OUT> op) {
            ops.add(op);
            return new OutputBuilder<>(ops);
        }

        public OperationChain<OUT> build() {
            return new OperationChain<>(ops);
        }
    }
}<|MERGE_RESOLUTION|>--- conflicted
+++ resolved
@@ -53,10 +53,7 @@
  *              {@link uk.gov.gchq.gaffer.operation.Operation} in the chain.
  * @see uk.gov.gchq.gaffer.operation.OperationChain.Builder
  */
-<<<<<<< HEAD
-=======
 @JsonTypeInfo(use = JsonTypeInfo.Id.NONE)
->>>>>>> cb51492b
 public class OperationChain<OUT> implements Operation, Output<OUT> {
     private List<Operation> operations;
 
@@ -82,11 +79,7 @@
         this.operations = new ArrayList<>(operations);
 
         if (flatten) {
-<<<<<<< HEAD
-            this.operations = flatten(this).getOperations();
-=======
             this.operations = flatten();
->>>>>>> cb51492b
         }
     }
 
@@ -148,31 +141,18 @@
         }
     }
 
-<<<<<<< HEAD
-    public static OperationChain<?> flatten(final OperationChain<?> operationChain) {
-        final List<Operation> tmp = new ArrayList<>(1);
-
-        for (final Operation operation: operationChain.getOperations()) {
-            if (operation instanceof OperationChain) {
-                tmp.addAll(flatten((OperationChain) operation).getOperations());
-=======
     public List<Operation> flatten() {
         final List<Operation> tmp = new ArrayList<>(1);
 
         for (final Operation operation : getOperations()) {
             if (operation instanceof OperationChain) {
                 tmp.addAll(((OperationChain) operation).flatten());
->>>>>>> cb51492b
             } else {
                 tmp.add(operation);
             }
         }
 
-<<<<<<< HEAD
-        return new OperationChain<>(tmp);
-=======
         return Collections.unmodifiableList(tmp);
->>>>>>> cb51492b
     }
 
     /**
