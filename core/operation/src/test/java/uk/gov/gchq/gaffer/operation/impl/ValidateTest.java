--- conflicted
+++ resolved
@@ -97,7 +97,6 @@
     }
 
     @Override
-<<<<<<< HEAD
     public void shouldShallowCloneOperation() {
         // Given
         final Element input = new Edge.Builder()
@@ -116,9 +115,9 @@
         assertTrue(clone.isSkipInvalidElements());
         assertTrue(clone.isValidate());
         assertEquals(input, clone.getInput().iterator().next());
-=======
+    }
+
     protected Validate getTestObject() {
         return new Validate();
->>>>>>> 4a7594ad
     }
 }