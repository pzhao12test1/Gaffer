/*
 * Copyright 2016 Crown Copyright
 *
 * Licensed under the Apache License, Version 2.0 (the "License");
 * you may not use this file except in compliance with the License.
 * You may obtain a copy of the License at
 *
 *     http://www.apache.org/licenses/LICENSE-2.0
 *
 * Unless required by applicable law or agreed to in writing, software
 * distributed under the License is distributed on an "AS IS" BASIS,
 * WITHOUT WARRANTIES OR CONDITIONS OF ANY KIND, either express or implied.
 * See the License for the specific language governing permissions and
 * limitations under the License.
 */

package uk.gov.gchq.gaffer.operation;

import com.fasterxml.jackson.core.type.TypeReference;
import org.junit.Test;
import uk.gov.gchq.gaffer.commonutil.iterable.CloseableIterable;
import uk.gov.gchq.gaffer.data.element.Element;
import uk.gov.gchq.gaffer.data.element.id.EntityId;
import uk.gov.gchq.gaffer.exception.SerialisationException;
import uk.gov.gchq.gaffer.jsonserialisation.JSONSerialiser;
import uk.gov.gchq.gaffer.operation.OperationChain.Builder;
import uk.gov.gchq.gaffer.operation.impl.OperationImpl;
import uk.gov.gchq.gaffer.operation.impl.add.AddElements;
<<<<<<< HEAD
import uk.gov.gchq.gaffer.operation.impl.get.GetAdjacentIds;
import uk.gov.gchq.gaffer.operation.impl.get.GetEdges;
=======
import uk.gov.gchq.gaffer.operation.impl.get.GetAdjacentEntitySeeds;
>>>>>>> 460f2b3d
import uk.gov.gchq.gaffer.operation.impl.get.GetElements;

import static org.junit.Assert.assertArrayEquals;
import static org.junit.Assert.assertEquals;
import static org.junit.Assert.assertNotNull;
import static org.junit.Assert.assertSame;
import static org.mockito.BDDMockito.given;
import static org.mockito.Mockito.mock;

public class OperationChainTest {
    private static final JSONSerialiser serialiser = new JSONSerialiser();

    @Test
    public void shouldSerialiseAndDeserialiseOperationChain() throws SerialisationException {
        // Given
        final OperationChain opChain = new Builder()
                .first(new OperationImpl())
                .then(new OperationImpl())
                .build();

        // When
        byte[] json = serialiser.serialise(opChain, true);
        final OperationChain deserialisedOp = serialiser.deserialise(json, OperationChain.class);

        // Then
        assertNotNull(deserialisedOp);
        assertEquals(2, deserialisedOp.getOperations().size());
        assertEquals(OperationImpl.class, deserialisedOp.getOperations()
                .get(0)
                .getClass());
        assertEquals(OperationImpl.class, deserialisedOp.getOperations()
                .get(1)
                .getClass());
    }

    @Test
    public void shouldBuildOperationChain() {
        // Given
        final AddElements addElements = mock(AddElements.class);
<<<<<<< HEAD
        final GetElements getAdj1 = mock(GetElements.class);
        final GetElements getAdj2 = mock(GetElements.class);
        final GetElements<EntityId, Element> getRelElements = mock(GetElements.class);
=======
        final GetAdjacentEntitySeeds getAdj1 = mock(GetAdjacentEntitySeeds.class);
        final GetAdjacentEntitySeeds getAdj2 = mock(GetAdjacentEntitySeeds.class);
        final GetElements getElements = mock(GetElements.class);
>>>>>>> 460f2b3d

        // When
        final OperationChain<CloseableIterable<Element>> opChain = new Builder()
                .first(addElements)
                .then(getAdj1)
                .then(getAdj2)
                .then(getElements)
                .build();

        // Then
        assertArrayEquals(new Operation[]{
                        addElements,
                        getAdj1,
                        getAdj2,
                        getElements},
                opChain.getOperationArray());
    }

    @Test
    public void shouldReturnReadableStringForToString() {
        // Given
        final AddElements addElements = new AddElements();
<<<<<<< HEAD
        final GetAdjacentIds getAdj1 = new GetAdjacentIds();
        final GetAdjacentIds getAdj2 = new GetAdjacentIds();
        final GetElements<EntityId, Element> getRelElements = new GetElements<>();
=======
        final GetAdjacentEntitySeeds getAdj1 = new GetAdjacentEntitySeeds();
        final GetAdjacentEntitySeeds getAdj2 = new GetAdjacentEntitySeeds();
        final GetElements getRelElements = new GetElements();
>>>>>>> 460f2b3d
        final OperationChain<CloseableIterable<Element>> opChain = new Builder()
                .first(addElements)
                .then(getAdj1)
                .then(getAdj2)
                .then(getRelElements)
                .build();

        // When
        final String toString = opChain.toString();

        // Then
        final String expectedToString =
                "OperationChain[AddElements->GetAdjacentIds->GetAdjacentIds->GetElements]";
        assertEquals(expectedToString, toString);
    }

    @Test
    public void shouldBuildOperationChainWithSingleOperation() throws SerialisationException {
        // Given
        final GetAdjacentIds getAdjacentIds = mock(GetAdjacentIds.class);

        // When
        final OperationChain opChain = new OperationChain.Builder()
                .first(getAdjacentIds)
                .build();

        // Then
        assertEquals(1, opChain.getOperations().size());
        assertSame(getAdjacentIds, opChain.getOperations().get(0));
    }

    @Test
<<<<<<< HEAD
    public void shouldBuildOperationChain_AdjEntityIdsThenRelatedEdges() throws SerialisationException {
        // Given
        final GetAdjacentIds getAdjacentIds = mock(GetAdjacentIds.class);
        final GetEdges<EntityId> getEdges = mock(GetEdges.class);
=======
    public void shouldBuildOperationChain_AdjEntitySeedsThenElements() throws SerialisationException {
        // Given
        final GetAdjacentEntitySeeds getAdjacentEntitySeeds = mock(GetAdjacentEntitySeeds.class);
        final GetElements getEdges = mock(GetElements.class);
>>>>>>> 460f2b3d

        // When
        final OperationChain opChain = new OperationChain.Builder()
                .first(getAdjacentIds)
                .then(getEdges)
                .build();

        // Then
        assertEquals(2, opChain.getOperations().size());
        assertSame(getAdjacentIds, opChain.getOperations().get(0));
        assertSame(getEdges, opChain.getOperations().get(1));
    }

    @Test
    public void shouldDetermineOperationChainOutputType() {
        // Given
        final Operation operation1 = mock(Operation.class);
        final GetElements operation2 = mock(GetElements.class);
        final TypeReference typeRef = mock(TypeReference.class);

        given(operation2.getOutputTypeReference()).willReturn(typeRef);

        // When
        final OperationChain opChain = new OperationChain.Builder()
                .first(operation1)
                .then(operation2)
                .build();

        // When / Then
        assertSame(typeRef, opChain.getOutputTypeReference());
    }
}<|MERGE_RESOLUTION|>--- conflicted
+++ resolved
@@ -26,12 +26,7 @@
 import uk.gov.gchq.gaffer.operation.OperationChain.Builder;
 import uk.gov.gchq.gaffer.operation.impl.OperationImpl;
 import uk.gov.gchq.gaffer.operation.impl.add.AddElements;
-<<<<<<< HEAD
 import uk.gov.gchq.gaffer.operation.impl.get.GetAdjacentIds;
-import uk.gov.gchq.gaffer.operation.impl.get.GetEdges;
-=======
-import uk.gov.gchq.gaffer.operation.impl.get.GetAdjacentEntitySeeds;
->>>>>>> 460f2b3d
 import uk.gov.gchq.gaffer.operation.impl.get.GetElements;
 
 import static org.junit.Assert.assertArrayEquals;
@@ -71,15 +66,9 @@
     public void shouldBuildOperationChain() {
         // Given
         final AddElements addElements = mock(AddElements.class);
-<<<<<<< HEAD
-        final GetElements getAdj1 = mock(GetElements.class);
-        final GetElements getAdj2 = mock(GetElements.class);
-        final GetElements<EntityId, Element> getRelElements = mock(GetElements.class);
-=======
-        final GetAdjacentEntitySeeds getAdj1 = mock(GetAdjacentEntitySeeds.class);
-        final GetAdjacentEntitySeeds getAdj2 = mock(GetAdjacentEntitySeeds.class);
+        final GetAdjacentIds getAdj1 = mock(GetAdjacentIds.class);
+        final GetAdjacentIds getAdj2 = mock(GetAdjacentIds.class);
         final GetElements getElements = mock(GetElements.class);
->>>>>>> 460f2b3d
 
         // When
         final OperationChain<CloseableIterable<Element>> opChain = new Builder()
@@ -102,15 +91,9 @@
     public void shouldReturnReadableStringForToString() {
         // Given
         final AddElements addElements = new AddElements();
-<<<<<<< HEAD
         final GetAdjacentIds getAdj1 = new GetAdjacentIds();
         final GetAdjacentIds getAdj2 = new GetAdjacentIds();
-        final GetElements<EntityId, Element> getRelElements = new GetElements<>();
-=======
-        final GetAdjacentEntitySeeds getAdj1 = new GetAdjacentEntitySeeds();
-        final GetAdjacentEntitySeeds getAdj2 = new GetAdjacentEntitySeeds();
         final GetElements getRelElements = new GetElements();
->>>>>>> 460f2b3d
         final OperationChain<CloseableIterable<Element>> opChain = new Builder()
                 .first(addElements)
                 .then(getAdj1)
@@ -143,17 +126,10 @@
     }
 
     @Test
-<<<<<<< HEAD
-    public void shouldBuildOperationChain_AdjEntityIdsThenRelatedEdges() throws SerialisationException {
+    public void shouldBuildOperationChain_AdjEntitySeedsThenElements() throws SerialisationException {
         // Given
         final GetAdjacentIds getAdjacentIds = mock(GetAdjacentIds.class);
-        final GetEdges<EntityId> getEdges = mock(GetEdges.class);
-=======
-    public void shouldBuildOperationChain_AdjEntitySeedsThenElements() throws SerialisationException {
-        // Given
-        final GetAdjacentEntitySeeds getAdjacentEntitySeeds = mock(GetAdjacentEntitySeeds.class);
         final GetElements getEdges = mock(GetElements.class);
->>>>>>> 460f2b3d
 
         // When
         final OperationChain opChain = new OperationChain.Builder()
