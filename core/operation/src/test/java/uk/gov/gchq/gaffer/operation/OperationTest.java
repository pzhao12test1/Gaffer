--- conflicted
+++ resolved
@@ -28,11 +28,6 @@
 
 public abstract class OperationTest<T extends Operation> extends JSONSerialisationTest<T> {
     protected static final JSONSerialiser JSON_SERIALISER = new JSONSerialiser();
-<<<<<<< HEAD
-
-    protected abstract Class<? extends Operation> getOperationClass();
-=======
->>>>>>> 4a7594ad
 
     protected Set<String> getRequiredFields() {
         return Collections.emptySet();
