/*
 * Copyright 2016 Crown Copyright
 *
 * Licensed under the Apache License, Version 2.0 (the "License");
 * you may not use this file except in compliance with the License.
 * You may obtain a copy of the License at
 *
 *     http://www.apache.org/licenses/LICENSE-2.0
 *
 * Unless required by applicable law or agreed to in writing, software
 * distributed under the License is distributed on an "AS IS" BASIS,
 * WITHOUT WARRANTIES OR CONDITIONS OF ANY KIND, either express or implied.
 * See the License for the specific language governing permissions and
 * limitations under the License.
 */

package uk.gov.gchq.gaffer.operation.impl;

import com.fasterxml.jackson.core.type.TypeReference;
import uk.gov.gchq.gaffer.commonutil.iterable.CloseableIterable;
import uk.gov.gchq.gaffer.data.element.Element;
import uk.gov.gchq.gaffer.data.elementdefinition.view.View;
import uk.gov.gchq.gaffer.operation.AbstractGetIterableOperation;
import uk.gov.gchq.gaffer.operation.GetIterableOperation;
import uk.gov.gchq.gaffer.operation.data.ElementSeed;
import uk.gov.gchq.gaffer.operation.serialisation.TypeReferenceImpl;

public class GetIterableOperationImpl<SEED_TYPE extends ElementSeed, ELEMENT_TYPE extends Element> extends AbstractGetIterableOperation<SEED_TYPE, ELEMENT_TYPE> {
    public GetIterableOperationImpl() {
    }

    public GetIterableOperationImpl(final Iterable<SEED_TYPE> seeds) {
        super(seeds);
    }

    public GetIterableOperationImpl(final View view) {
        super(view);
    }

    public GetIterableOperationImpl(final View view, final Iterable<SEED_TYPE> seeds) {
        super(view, seeds);
    }

    public GetIterableOperationImpl(final GetIterableOperation<SEED_TYPE, ?> operation) {
        super(operation);
    }

    @Override
<<<<<<< HEAD
    public TypeReference<CloseableIterable<ELEMENT_TYPE>> getTypeReference() {
=======
    public TypeReference<CloseableIterable<ELEMENT_TYPE>> getOutputTypeReference() {
>>>>>>> 24f0eaa0
        return new TypeReferenceImpl.CloseableIterableElementT<>();
    }
}<|MERGE_RESOLUTION|>--- conflicted
+++ resolved
@@ -46,11 +46,7 @@
     }
 
     @Override
-<<<<<<< HEAD
-    public TypeReference<CloseableIterable<ELEMENT_TYPE>> getTypeReference() {
-=======
     public TypeReference<CloseableIterable<ELEMENT_TYPE>> getOutputTypeReference() {
->>>>>>> 24f0eaa0
         return new TypeReferenceImpl.CloseableIterableElementT<>();
     }
 }