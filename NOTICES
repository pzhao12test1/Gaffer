Copyright 2016 Crown Copyright

Gaffer contains two classes which are modified versions of classes from Apache Accumulo:

- uk.gov.gchq.gaffer.accumulostore.key.core.impl.CoreKeyGroupByCombiner is based on Accumulo's
Combiner class (org.apache.accumulo.core.iterators.Combiner) which is licensed under the Apache 2 license,
Copyright 2011-2015 The Apache Software Foundation.

- uk.gov.gchq.gaffer.accumulostore.integration.performanceBloomFilterIT is based on Accumulo's
BloomFilterLayerLookupTest class (org.apache.accumulo.core.file.BloomFilterLayerLookupTest) which is
licensed under the Apache 2 license, Copyright 2011-2015 The Apache Software Foundation.

Gaffer contains code which is a modified version of code from Apache Hadoop:

- uk.gov.gchq.gaffer.serialisation.implementation.raw.CompactRawSerialisationUtils is based on methods from
Hadoop's WritableUtil class (org.apache.hadoop.io.WritableUtils) which is licensed under the Apache 2 license,
Copyright 2011-2015 The Apache Software Foundation.

Gaffer is built using maven. This process will automatically pull in dependencies. We list Gaffer2's dependencies,
and their licenses, below. For information on the dependencies of these dependencies, see the websites of the
projects below.



Apache Hadoop (org.apache.hadoop:hadoop-common:2.6.3):

- Apache License, Version 2.0


Apache Accumulo (org.apache.accumulo:accumulo-core:1.7.2):

- Apache License, Version 2.0


Apache Avro (org.apache.avro:avro:1.7.7, org.apache.avro:avro-mapred:1.7.7):

- Apache License, Version 2.0


Apache Commons Lang (commons-lang:commons-lang:2.6):

- Apache License, Version 2.0


Clearspring analytics (com.clearspring.analytics:stream:2.8.0):

- Apache License, Version 2.0

Datasketches (com.yahoo.sketches:sketches-core:0.8.3):

- Apache License, Version 2.0

Commons IO (commons-io:commons-io:2.4)

- Apache License, Version 2.0


Json4S (org.json4s:json4s-core_2.10:3.2.11, org.json4s:json4s-ext_2.10:3.2.11,
org.json4s.jackson:json4s-jackson_2.10:3.2.11, org.json4s:json4s-native_2.10:3.2.11,
org.json4s:json4s-ast_2.10:3.2.11):

- Apache License, Version 2.0


Swagger (io.swagger:-jersey2-jaxrs:1.5.9):

- Apache License, Version 2.0


FasterXML Jackson (com.fasterxml.jackson.core:jackson-annotations:2.6.2,
com.fasterxml.jackson.core:jackson-core:2.6.2, com.fasterxml.jackson.core:jackson-databind:2.6.2,
com.fasterxml.jackson.jaxrs:jackson-jaxrs-base:2.6.2,
com.fasterxml.jackson.jaxrs:jackson-jaxrs-json-provider:2.6.2,
com.fasterxml.jackson.datatype:jackson-datatype-json-org:2.3.3):

- Apache License, Version 2.0


Guava (com.google.guava:guava:13.0.1):

- Apache License, Version 2.0


Java Assist (org.javassist:javassist:3.18.0)

- Apache License, Version 2.0
- Mozilla Public License 1.1


Javax Web Api (javax:javaee-web-api:7.0)

- Common Development and Distribution License 1.0


<<<<<<< HEAD
Jersey Server (org.glassfish.jersey.core:jersey-server:2.22.2)
=======
Jersey Server (org.glassfish.jersey.core:jersey-server:2.25)
>>>>>>> 23e7b81b

- Common Development and Distribution License 1.0
- GNU General Public License 2.0


Javax Servlet (javax.servlet:java.servlet-api:3.1.0)

- CDDL + GPLv2 with classpath exception


Joda Time (joda-time:joda-time:2.9.5)

- Apache License, Version 2.0


Junit (junit:junit:4.12):

- Eclipse Public License 1.0


Mockito (org.mockito:mockito-all:1.9.5):

- MIT License


Netty (io.netty:netty:jar:3.6.2.Final)

- Apache License, Version 2.0


Reflections (org.reflections:reflections:RC1:0.9.9)

- WTFPL


Scala (org.scala-lang:scala-library:2.10.2):

- BSD 3 Clause Licence ("New" or "Revised")


SLF4J (org.slf4j:slf4j-api:1.7.5):

- MIT License


Checkstyle (org.apache.maven.plugins:maven-checkstyle-plugin:2.17):

- GNU Lesser General Public License


FindBugs (org.codehaus.mojo:findbugs-maven-plugin:3.0.3):

- Apache License, Version 2.0


FindBugs Annotations (com.google.code.findbugs:annotations:3.0.1):

- GNU Lesser Public License


Nexus Staging (org.sonatype.nexus.maven:nexus-staging:1.6.7):

- Eclipse Public License, Version 1.0


Maven war plugin (org.apache.maven.plugins:maven-war-plugin:3.0.0):

- Apache License, Version 2.0


------------------------------------------------------------------------------------------------

The Gaffer rest-api and ui modules contain the following javascript dependencies:

Backbone (backbone-min.js:1.3.3)

- Copyright (c) 2010-2016 Jeremy Ashkenas, DocumentCloud
- MIT License


Handlebars (handlebars-2.0.0.js)

- Copyright (C) 2011-2016 by Yehuda Katz
- MIT License


Highlight (highlight.9.1.0.pack.js, highlight.9.1.0.pack_extended.js)

- Copyright (c) 2006, Ivan Sagalaev
- BSD3 License


JQuery Back Button and Query Library (jquery.ba-bbq.min.js)

- Copyright © 2010 “Cowboy” Ben Alman
- MIT License
- GPL License


JQuery Slide To (jquery.slideto.min.js)

- Copyright (c) 2015 Joakim Hedlund
- MIT License


JQuery Wiggle (jquery.wiggle.min.js)

- Copyright (c) 2011 - Wilhelm Murdoch <wilhelm.murdoch@gmail.com>, TheDrunkenEpic <http://www.thedrunkenepic.com>
- MIT License


JQuery (jquery-1.8.0.min.js)

- MIT License


Javascript YAML Parser and Dumper (js-yaml.min.js)

- MIT License


Json Editor (jsoneditor.min.js)

- Apache License, Version 2.0


Lodash (lodash.min.js)

- MIT License


Marked (marked.js)

- MIT License


Swagger (swagger-oauth.js, swagger-ui.js, swagger-ui.min.js)

- Apache License, Version 2.0


Bootstrap (bootstrap.min.js)

- MIT License


Angular (angular.min.js)

- MIT License


Angular Material (angular-animate.min.js)

- MIT License


Angular Material (angular-aria.min.js)

- MIT License


Angular Material (angular-material.min.js)

- MIT License

------------------------------------------------------------------------------------------------<|MERGE_RESOLUTION|>--- conflicted
+++ resolved
@@ -92,11 +92,7 @@
 - Common Development and Distribution License 1.0
 
 
-<<<<<<< HEAD
-Jersey Server (org.glassfish.jersey.core:jersey-server:2.22.2)
-=======
 Jersey Server (org.glassfish.jersey.core:jersey-server:2.25)
->>>>>>> 23e7b81b
 
 - Common Development and Distribution License 1.0
 - GNU General Public License 2.0
