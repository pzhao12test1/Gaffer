/*
 * Copyright 2016 Crown Copyright
 *
 * Licensed under the Apache License, Version 2.0 (the "License");
 * you may not use this file except in compliance with the License.
 * You may obtain a copy of the License at
 *
 *     http://www.apache.org/licenses/LICENSE-2.0
 *
 * Unless required by applicable law or agreed to in writing, software
 * distributed under the License is distributed on an "AS IS" BASIS,
 * WITHOUT WARRANTIES OR CONDITIONS OF ANY KIND, either express or implied.
 * See the License for the specific language governing permissions and
 * limitations under the License.
 */
package gaffer.operation.simple.hdfs;

import com.fasterxml.jackson.annotation.JsonTypeInfo;
import gaffer.operation.AbstractOperation;
import gaffer.operation.simple.hdfs.handler.jobfactory.JobInitialiser;
import org.apache.hadoop.fs.Path;
import org.apache.hadoop.mapreduce.Partitioner;

import java.util.ArrayList;
import java.util.List;


/**
 * The <code>MapReduceOperation</code> operation is the base operation that should be extended for any Operations that run map reduce jobs.
 * {@link JobInitialiser}.
 * <p>
 * For normal operation handlers the operation {@link gaffer.data.elementdefinition.view.View} will be ignored.
 * </p>
 * <b>NOTE</b> - currently this job has to be run as a hadoop job.
 *
 * @see MapReduceOperation.Builder
 */
public abstract class MapReduceOperation<INPUT, OUTPUT> extends AbstractOperation<INPUT, OUTPUT> {
    private List<Path> inputPaths = new ArrayList<>();
    private Path outputPath;
    private Integer numReduceTasks = null;
    private Integer numMapTasks = null;

    /**
     * A job initialiser that allows additional job initialisation to be carried out in addition to that done by the
     * store.
     * Most stores will probably require the Job Input to be configured in this initialiser as this is specific to the
     * type of data store in Hdfs.
     * For Avro data see {@link gaffer.operation.simple.hdfs.handler.jobfactory.AvroJobInitialiser}.
     * For Text data see {@link gaffer.operation.simple.hdfs.handler.jobfactory.TextJobInitialiser}.
     */
    private JobInitialiser jobInitialiser;
    private Class<? extends Partitioner> partitioner;

    public List<Path> getInputPaths() {
        return inputPaths;
    }

    public void setInputPaths(final List<Path> inputPaths) {
        this.inputPaths = inputPaths;
    }

    public void addInputPaths(final List<Path> inputPaths) {
        this.inputPaths.addAll(inputPaths);
    }

    public void addInputPath(final Path inputPath) {
        this.inputPaths.add(inputPath);
    }

    public Path getOutputPath() {
        return outputPath;
    }

    public void setOutputPath(final Path outputPath) {
        this.outputPath = outputPath;
    }

    @JsonTypeInfo(use = JsonTypeInfo.Id.CLASS, include = JsonTypeInfo.As.WRAPPER_OBJECT, property = "class")
    public JobInitialiser getJobInitialiser() {
        return jobInitialiser;
    }

    public void setJobInitialiser(final JobInitialiser jobInitialiser) {
        this.jobInitialiser = jobInitialiser;
    }

    public Integer getNumMapTasks() {
        return numMapTasks;
    }

    public void setNumMapTasks(final Integer numMapTasks) {
        this.numMapTasks = numMapTasks;
    }

    public Integer getNumReduceTasks() {
        return numReduceTasks;
    }

    public void setNumReduceTasks(final Integer numReduceTasks) {
        this.numReduceTasks = numReduceTasks;
    }

    public Class<? extends Partitioner> getPartitioner() {
        return partitioner;
    }

    public void setPartitioner(final Class<? extends Partitioner> partitioner) {
        this.partitioner = partitioner;
    }

    public static class Builder<OP_TYPE extends MapReduceOperation<INPUT, OUTPUT>, INPUT, OUTPUT> extends AbstractOperation.Builder<OP_TYPE, INPUT, OUTPUT> {
        protected Builder(final OP_TYPE op) {
            super(op);
        }

<<<<<<< HEAD
        public Builder setInputPaths(final List<Path> inputPaths) {
            op.setInputPaths(inputPaths);
            return this;
        }

        public Builder addInputPaths(final List<Path> inputPaths) {
            op.addInputPaths(inputPaths);
            return this;
        }

        public Builder addInputPath(final Path inputPath) {
            op.addInputPath(inputPath);
            return this;
        }

        public Builder outputPath(final Path outputPath) {
            op.setOutputPath(outputPath);
=======
        protected Builder<OP_TYPE, INPUT, OUTPUT> inputPath(final Path inputPath) {
            op.setInputPath(inputPath);
            return this;
        }

        protected Builder<OP_TYPE, INPUT, OUTPUT> outputPath(final Path outputPath) {
            op.setOutputPath(outputPath);
            return this;
        }

        protected Builder<OP_TYPE, INPUT, OUTPUT> failurePath(final Path failurePath) {
            op.setFailurePath(failurePath);
>>>>>>> 5a94ea17
            return this;
        }

        protected Builder<OP_TYPE, INPUT, OUTPUT> jobInitialiser(final JobInitialiser jobInitialiser) {
            op.setJobInitialiser(jobInitialiser);
            return this;
        }

        protected Builder<OP_TYPE, INPUT, OUTPUT> reducers(final Integer numReduceTasks) {
            op.setNumReduceTasks(numReduceTasks);
            return this;
        }

        protected Builder<OP_TYPE, INPUT, OUTPUT> mappers(final Integer numMapTasks) {
            op.setNumMapTasks(numMapTasks);
            return this;
        }

        protected Builder<OP_TYPE, INPUT, OUTPUT> partioner(final Class<? extends Partitioner> partitioner) {
            op.setPartitioner(partitioner);
            return this;
        }

        @Override
        protected Builder<OP_TYPE, INPUT, OUTPUT> option(final String name, final String value) {
            return (Builder<OP_TYPE, INPUT, OUTPUT>) super.option(name, value);
        }
    }
}<|MERGE_RESOLUTION|>--- conflicted
+++ resolved
@@ -20,7 +20,6 @@
 import gaffer.operation.simple.hdfs.handler.jobfactory.JobInitialiser;
 import org.apache.hadoop.fs.Path;
 import org.apache.hadoop.mapreduce.Partitioner;
-
 import java.util.ArrayList;
 import java.util.List;
 
@@ -114,38 +113,23 @@
             super(op);
         }
 
-<<<<<<< HEAD
-        public Builder setInputPaths(final List<Path> inputPaths) {
+        protected Builder<OP_TYPE, INPUT, OUTPUT> inputPaths(final List<Path> inputPaths) {
             op.setInputPaths(inputPaths);
             return this;
         }
 
-        public Builder addInputPaths(final List<Path> inputPaths) {
+        protected Builder<OP_TYPE, INPUT, OUTPUT> addInputPaths(final List<Path> inputPaths) {
             op.addInputPaths(inputPaths);
             return this;
         }
 
-        public Builder addInputPath(final Path inputPath) {
+        protected Builder<OP_TYPE, INPUT, OUTPUT> addInputPath(final Path inputPath) {
             op.addInputPath(inputPath);
-            return this;
-        }
-
-        public Builder outputPath(final Path outputPath) {
-            op.setOutputPath(outputPath);
-=======
-        protected Builder<OP_TYPE, INPUT, OUTPUT> inputPath(final Path inputPath) {
-            op.setInputPath(inputPath);
             return this;
         }
 
         protected Builder<OP_TYPE, INPUT, OUTPUT> outputPath(final Path outputPath) {
             op.setOutputPath(outputPath);
-            return this;
-        }
-
-        protected Builder<OP_TYPE, INPUT, OUTPUT> failurePath(final Path failurePath) {
-            op.setFailurePath(failurePath);
->>>>>>> 5a94ea17
             return this;
         }
 
