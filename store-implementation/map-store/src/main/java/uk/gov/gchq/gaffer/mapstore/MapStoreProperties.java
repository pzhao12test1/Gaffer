/*
 * Copyright 2017 Crown Copyright
 *
 * Licensed under the Apache License, Version 2.0 (the "License");
 * you may not use this file except in compliance with the License.
 * You may obtain a copy of the License at
 *
 *     http://www.apache.org/licenses/LICENSE-2.0
 *
 * Unless required by applicable law or agreed to in writing, software
 * distributed under the License is distributed on an "AS IS" BASIS,
 * WITHOUT WARRANTIES OR CONDITIONS OF ANY KIND, either express or implied.
 * See the License for the specific language governing permissions and
 * limitations under the License.
 */
package uk.gov.gchq.gaffer.mapstore;

import uk.gov.gchq.gaffer.mapstore.factory.MapFactory;
import uk.gov.gchq.gaffer.mapstore.factory.SimpleMapFactory;
import uk.gov.gchq.gaffer.store.StoreProperties;

import java.io.InputStream;
import java.nio.file.Path;

/**
 * Additional {@link StoreProperties} for the {@link MapStore}.
 */
public class MapStoreProperties extends StoreProperties {
    public static final String CREATE_INDEX = "gaffer.store.mapstore.createIndex";
    public static final String CREATE_INDEX_DEFAULT = "true";

    public static final String MAP_FACTORY = "gaffer.store.mapstore.map.factory";
    public static final Class<? extends MapFactory> MAP_FACTORY_DEFAULT = SimpleMapFactory.class;

    public static final String MAP_FACTORY_CONFIG = "gaffer.store.mapstore.map.factory.config";
    public static final String MAP_FACTORY_CONFIG_DEFAULT = null;

    public static final String STATIC_MAP = "gaffer.store.mapstore.static";
    public static final String STATIC_MAP_DEFAULT = "false";

    /**
     * Property name for the ingest buffer size. If the value is set to less
     * than 1 then
     * no buffer is used and elements are added directly to the underlying
     * maps.
     */
    public static final String INGEST_BUFFER_SIZE = "gaffer.store.mapstore.map.ingest.buffer.size";
    public static final int INGEST_BUFFER_SIZE_DEFAULT = 0;

    public MapStoreProperties() {
<<<<<<< HEAD
        super();
        setStoreClass(MapStore.class);
    }

    public MapStoreProperties(final Path propFileLocation) {
        super(propFileLocation);
        if (null == getStoreClass()) {
            setStoreClass(MapStore.class);
        }
=======
        super(MapStore.class);
    }

    public MapStoreProperties(final Path propFileLocation) {
        super(propFileLocation, MapStore.class);
    }

    public static MapStoreProperties loadStoreProperties(final String pathStr) {
        return StoreProperties.loadStoreProperties(pathStr, MapStoreProperties.class);
>>>>>>> 0ae17982
    }

    public static MapStoreProperties loadStoreProperties(final InputStream storePropertiesStream) {
        return StoreProperties.loadStoreProperties(storePropertiesStream, MapStoreProperties.class);
    }

    public static MapStoreProperties loadStoreProperties(final Path storePropertiesPath) {
        return StoreProperties.loadStoreProperties(storePropertiesPath, MapStoreProperties.class);
    }

    @Override
    public MapStoreProperties clone() {
        return (MapStoreProperties) super.clone();
    }

    public void setCreateIndex(final boolean createIndex) {
        set(CREATE_INDEX, Boolean.toString(createIndex));
    }

    public boolean getCreateIndex() {
        return Boolean.parseBoolean(get(CREATE_INDEX, CREATE_INDEX_DEFAULT));
    }

    public String getMapFactory() {
        return get(MAP_FACTORY, MAP_FACTORY_DEFAULT.getName());
    }

    public void setMapFactory(final String mapFactory) {
        set(MAP_FACTORY, mapFactory);
    }

    public void setMapFactory(final Class<? extends MapFactory> mapFactory) {
        setMapFactory(mapFactory.getName());
    }

    public String getMapFactoryConfig() {
        return get(MAP_FACTORY_CONFIG, MAP_FACTORY_CONFIG_DEFAULT);
    }

    public void setMapFactoryConfig(final String path) {
        set(MAP_FACTORY_CONFIG, path);
    }

    public int getIngestBufferSize() {
        final String size = get(INGEST_BUFFER_SIZE, null);
        if (null == size) {
            return INGEST_BUFFER_SIZE_DEFAULT;
        }

        return Integer.parseInt(size);
    }

    public void setIngestBufferSize(final int ingestBufferSize) {
        set(INGEST_BUFFER_SIZE, String.valueOf(ingestBufferSize));
    }

    public boolean isStaticMap() {
        return Boolean.parseBoolean(get(STATIC_MAP, STATIC_MAP_DEFAULT));
    }

    public void setStaticMap(final boolean staticMap) {
        set(STATIC_MAP, Boolean.toString(staticMap));
    }
}<|MERGE_RESOLUTION|>--- conflicted
+++ resolved
@@ -48,7 +48,6 @@
     public static final int INGEST_BUFFER_SIZE_DEFAULT = 0;
 
     public MapStoreProperties() {
-<<<<<<< HEAD
         super();
         setStoreClass(MapStore.class);
     }
@@ -58,17 +57,10 @@
         if (null == getStoreClass()) {
             setStoreClass(MapStore.class);
         }
-=======
-        super(MapStore.class);
-    }
-
-    public MapStoreProperties(final Path propFileLocation) {
-        super(propFileLocation, MapStore.class);
     }
 
     public static MapStoreProperties loadStoreProperties(final String pathStr) {
         return StoreProperties.loadStoreProperties(pathStr, MapStoreProperties.class);
->>>>>>> 0ae17982
     }
 
     public static MapStoreProperties loadStoreProperties(final InputStream storePropertiesStream) {
