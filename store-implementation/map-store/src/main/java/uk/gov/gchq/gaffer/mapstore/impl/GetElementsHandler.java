--- conflicted
+++ resolved
@@ -127,11 +127,7 @@
                                             final GetElements getElements) {
         if (elementId instanceof EntityId) {
             final Set<Element> relevantElements = new HashSet<>();
-<<<<<<< HEAD
             final Collection<Element> elements = mapImpl.entityIdToElements.get((EntityId) elementId);
-=======
-            final Set<Element> elements = mapImpl.entityIdToElements.get(elementId);
->>>>>>> a335a7a7
             if (null != elements) {
                 relevantElements.addAll(elements);
             }
@@ -161,28 +157,28 @@
             final EdgeId edgeId = (EdgeSeed) elementId;
             final Set<Element> relevantElements = new HashSet<>();
             if (DirectedType.isEither(edgeId.getDirectedType())) {
-                final Set<Element> elements = mapImpl.edgeIdToElements.get(new EdgeSeed(edgeId.getSource(), edgeId.getDestination(), false));
+                final Collection<Element> elements = mapImpl.edgeIdToElements.get(new EdgeSeed(edgeId.getSource(), edgeId.getDestination(), false));
                 if (elements != null) {
                     relevantElements.addAll(elements);
                 }
-                final Set<Element> elementsDir = mapImpl.edgeIdToElements.get(new EdgeSeed(edgeId.getSource(), edgeId.getDestination(), true));
+                final Collection<Element> elementsDir = mapImpl.edgeIdToElements.get(new EdgeSeed(edgeId.getSource(), edgeId.getDestination(), true));
                 if (elementsDir != null) {
                     relevantElements.addAll(elementsDir);
                 }
             } else {
-                final Set<Element> elements = mapImpl.edgeIdToElements.get(edgeId);
+                final Collection<Element> elements = mapImpl.edgeIdToElements.get(edgeId);
                 if (elements != null) {
                     relevantElements.addAll(elements);
                 }
             }
-            final Set<Element> elementsFromSource = mapImpl.entityIdToElements.get(new EntitySeed(edgeId.getSource()));
+            final Collection<Element> elementsFromSource = mapImpl.entityIdToElements.get(new EntitySeed(edgeId.getSource()));
             if (elementsFromSource != null) {
                 final Set<Element> related = new HashSet<>();
                 related.addAll(elementsFromSource);
                 related.removeIf(e -> e instanceof Edge);
                 relevantElements.addAll(related);
             }
-            final Set<Element> elementsFromDest = mapImpl.entityIdToElements.get(new EntitySeed(edgeId.getDestination()));
+            final Collection<Element> elementsFromDest = mapImpl.entityIdToElements.get(new EntitySeed(edgeId.getDestination()));
             if (elementsFromDest != null) {
                 final Set<Element> related = new HashSet<>();
                 related.addAll(elementsFromDest);
