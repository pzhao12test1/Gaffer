/*
 * Copyright 2016-2017 Crown Copyright
 *
 * Licensed under the Apache License, Version 2.0 (the "License");
 * you may not use this file except in compliance with the License.
 * You may obtain a copy of the License at
 *
 *     http://www.apache.org/licenses/LICENSE-2.0
 *
 * Unless required by applicable law or agreed to in writing, software
 * distributed under the License is distributed on an "AS IS" BASIS,
 * WITHOUT WARRANTIES OR CONDITIONS OF ANY KIND, either express or implied.
 * See the License for the specific language governing permissions and
 * limitations under the License.
 */

package uk.gov.gchq.gaffer.hbasestore.serialisation;

import edu.umd.cs.findbugs.annotations.SuppressFBWarnings;
import org.apache.hadoop.hbase.Cell;
import org.apache.hadoop.hbase.CellUtil;
import org.apache.hadoop.hbase.client.Put;
import org.apache.hadoop.hbase.security.visibility.CellVisibility;
import org.apache.hadoop.hbase.util.Bytes;
import org.slf4j.Logger;
import org.slf4j.LoggerFactory;

import uk.gov.gchq.gaffer.commonutil.ByteArrayEscapeUtils;
import uk.gov.gchq.gaffer.commonutil.LongUtil;
import uk.gov.gchq.gaffer.commonutil.pair.Pair;
import uk.gov.gchq.gaffer.data.element.Edge;
import uk.gov.gchq.gaffer.data.element.EdgeDirection;
import uk.gov.gchq.gaffer.data.element.Element;
import uk.gov.gchq.gaffer.data.element.Entity;
import uk.gov.gchq.gaffer.data.element.Properties;
import uk.gov.gchq.gaffer.data.element.id.EdgeId;
import uk.gov.gchq.gaffer.exception.SerialisationException;
import uk.gov.gchq.gaffer.hbasestore.utils.HBaseStoreConstants;
import uk.gov.gchq.gaffer.serialisation.ToBytesSerialiser;
import uk.gov.gchq.gaffer.serialisation.implementation.raw.CompactRawSerialisationUtils;
import uk.gov.gchq.gaffer.store.schema.Schema;
import uk.gov.gchq.gaffer.store.schema.SchemaElementDefinition;
import uk.gov.gchq.gaffer.store.schema.TypeDefinition;

import java.io.ByteArrayOutputStream;
import java.io.IOException;
import java.nio.charset.Charset;
import java.util.Arrays;
import java.util.Iterator;

public class ElementSerialisation {
    private static final Logger LOGGER = LoggerFactory.getLogger(ElementSerialisation.class);

    private final Schema schema;
    private final String timestampProperty;

    public ElementSerialisation(final Schema schema) {
        this.schema = schema;
        this.timestampProperty = null != schema ? schema.getConfig(HBaseStoreConstants.TIMESTAMP_PROPERTY) : null;
    }

    public byte[] getValue(final Element element) throws SerialisationException {
        return getValue(element.getGroup(), element.getProperties());
    }

    public byte[] getValue(final String group, final Properties properties)
            throws SerialisationException {
        final ByteArrayOutputStream out = new ByteArrayOutputStream();
        final SchemaElementDefinition elementDefinition = schema.getElement(group);
        if (null == elementDefinition) {
            throw new SerialisationException("No SchemaElementDefinition found for group " + group + ", is this group in your schema or do your table iterators need updating?");
        }
        final Iterator<String> propertyNames = elementDefinition.getProperties().iterator();
        String propertyName;
        while (propertyNames.hasNext()) {
            propertyName = propertyNames.next();
            final TypeDefinition typeDefinition = elementDefinition.getPropertyTypeDef(propertyName);
            if (isStoredInValue(propertyName, elementDefinition)) {
                final ToBytesSerialiser serialiser = (null != typeDefinition) ? (ToBytesSerialiser) typeDefinition.getSerialiser() : null;
                try {
                    if (null != serialiser) {
                        Object value = properties.get(propertyName);
                        if (null != value) {
                            final byte[] bytes = serialiser.serialise(value);
                            writeBytes(bytes, out);
                        } else {
                            final byte[] bytes = serialiser.serialiseNull();
                            writeBytes(bytes, out);
                        }
                    } else {
                        writeBytes(HBaseStoreConstants.EMPTY_BYTES, out);
                    }
                } catch (final IOException e) {
                    throw new SerialisationException("Failed to write serialise property to ByteArrayOutputStream" + propertyName, e);
                }
            }
        }

        return out.toByteArray();
    }

    public Properties getPropertiesFromValue(final String group, final byte[] value)
            throws SerialisationException {
        final Properties properties = new Properties();
        if (null == value || value.length == 0) {
            return properties;
        }
        int lastDelimiter = 0;
        final int arrayLength = value.length;
        final SchemaElementDefinition elementDefinition = schema.getElement(group);
        if (null == elementDefinition) {
            throw new SerialisationException("No SchemaElementDefinition found for group " + group + ", is this group in your schema or do your table iterators need updating?");
        }
        final Iterator<String> propertyNames = elementDefinition.getProperties().iterator();
        while (propertyNames.hasNext() && lastDelimiter < arrayLength) {
            final String propertyName = propertyNames.next();
            if (isStoredInValue(propertyName, elementDefinition)) {
                final TypeDefinition typeDefinition = elementDefinition.getPropertyTypeDef(propertyName);
                final ToBytesSerialiser serialiser = (null != typeDefinition) ? (ToBytesSerialiser) typeDefinition.getSerialiser() : null;
                if (null != serialiser) {
                    final int numBytesForLength = CompactRawSerialisationUtils.decodeVIntSize(value[lastDelimiter]);
                    int currentPropLength;
                    try {
                        // value is never larger than int.
                        currentPropLength = (int) CompactRawSerialisationUtils.readLong(value, lastDelimiter);
                    } catch (final SerialisationException e) {
                        throw new SerialisationException("Exception reading length of property");
                    }
                    lastDelimiter += numBytesForLength;
                    if (currentPropLength > 0) {
                        try {
                            properties.put(propertyName, serialiser.deserialise(value, lastDelimiter, currentPropLength));
                            lastDelimiter += currentPropLength;
                        } catch (final SerialisationException e) {
                            throw new SerialisationException("Failed to deserialise property " + propertyName, e);
                        }
                    } else {
                        try {
                            properties.put(propertyName, serialiser.deserialiseEmpty());
                        } catch (final SerialisationException e) {
                            throw new SerialisationException("Failed to deserialise property " + propertyName, e);
                        }
                    }
                } else {
                    LOGGER.warn("No serialiser found in schema for property {} in group {}", propertyName, group);
                }
            }
        }

        return properties;
    }

    public Element getPartialElement(final String group, final byte[] rowId, final boolean includeMatchedVertex) throws SerialisationException {
        return getElement(CellUtil.createCell(rowId, HBaseStoreConstants.getColFam(), getColumnQualifier(group, new Properties())), includeMatchedVertex);
    }

    public Element getElement(final Cell cell, final boolean includeMatchedVertex)
            throws SerialisationException {
        final boolean keyRepresentsEntity = isEntity(cell);
        if (keyRepresentsEntity) {
            return getEntity(cell);
        }
        return getEdge(cell, includeMatchedVertex);
    }

    public byte[] getColumnVisibility(final Element element) throws SerialisationException {
        return getColumnVisibility(element.getGroup(), element.getProperties());
    }

    public byte[] getColumnVisibility(final String group, final Properties properties)
            throws SerialisationException {
        final SchemaElementDefinition elementDefinition = schema.getElement(group);
        if (null == elementDefinition) {
            throw new SerialisationException("No SchemaElementDefinition found for group " + group + ", is this group in your schema or do your table iterators need updating?");
        }
        if (null != schema.getVisibilityProperty()) {
            final TypeDefinition propertyDef = elementDefinition.getPropertyTypeDef(schema.getVisibilityProperty());
            if (null != propertyDef) {
                final Object property = properties.get(schema.getVisibilityProperty());
                final ToBytesSerialiser serialiser = (ToBytesSerialiser) propertyDef.getSerialiser();
                if (null != property) {
                    try {
                        return serialiser.serialise(property);
                    } catch (final SerialisationException e) {
                        throw new SerialisationException(e.getMessage(), e);
                    }
                } else {
                    return serialiser.serialiseNull();
                }
            }
        }

        return HBaseStoreConstants.EMPTY_BYTES;
    }

    public byte[] getColumnQualifier(final Element element) throws SerialisationException {
        return getColumnQualifier(element.getGroup(), element.getProperties());
    }

    public byte[] getColumnQualifier(final String group, final Properties properties)
            throws SerialisationException {
        final ByteArrayOutputStream out = new ByteArrayOutputStream();
        final SchemaElementDefinition elementDefinition = schema.getElement(group);
        if (null == elementDefinition) {
            throw new SerialisationException("No SchemaElementDefinition found for group " + group + ", is this group in your schema or do your table iterators need updating?");
        }

        try {
            final byte[] groupBytes = Bytes.toBytes(group);
            writeBytes(groupBytes, out);
        } catch (final IOException e) {
            throw new SerialisationException("Failed to serialise group to ByteArrayOutputStream", e);
        }

        for (final String propertyName : elementDefinition.getGroupBy()) {
            final TypeDefinition typeDefinition = elementDefinition.getPropertyTypeDef(propertyName);
            final ToBytesSerialiser serialiser = (null != typeDefinition) ? (ToBytesSerialiser) typeDefinition.getSerialiser() : null;
            try {
                if (null != serialiser) {
                    Object value = properties.get(propertyName);
                    if (null != value) {
                        final byte[] bytes = serialiser.serialise(value);
                        writeBytes(bytes, out);
                    } else {
                        final byte[] bytes = serialiser.serialiseNull();
                        writeBytes(bytes, out);
                    }
                } else {
                    writeBytes(HBaseStoreConstants.EMPTY_BYTES, out);
                }
            } catch (final IOException e) {
                throw new SerialisationException("Failed to write serialise property to ByteArrayOutputStream" + propertyName, e);
            }
        }

        return out.toByteArray();
    }

    public Properties getPropertiesFromColumnQualifier(final String group, final byte[] bytes)
            throws SerialisationException {
        final SchemaElementDefinition elementDefinition = schema.getElement(group);
        if (null == elementDefinition) {
            throw new SerialisationException("No SchemaElementDefinition found for group " + group + ", is this group in your schema or do your table iterators need updating?");
        }

        final Properties properties = new Properties();
        if (null == bytes || bytes.length == 0) {
            return properties;
        }

        int carriage = CompactRawSerialisationUtils.decodeVIntSize(bytes[0]) + Bytes.toBytes(group).length;
        final int arrayLength = bytes.length;

        final Iterator<String> propertyNames = elementDefinition.getGroupBy().iterator();
        while (propertyNames.hasNext() && carriage < arrayLength) {
            final String propertyName = propertyNames.next();
            final TypeDefinition typeDefinition = elementDefinition.getPropertyTypeDef(propertyName);
            final ToBytesSerialiser serialiser = (null != typeDefinition) ? (ToBytesSerialiser) typeDefinition.getSerialiser() : null;
            if (null != serialiser) {
                final int numBytesForLength = CompactRawSerialisationUtils.decodeVIntSize(bytes[carriage]);
                int currentPropLength;
                try {
                    //this value is never greater than int.
                    currentPropLength = (int) CompactRawSerialisationUtils.readLong(bytes, carriage);
                } catch (final SerialisationException e) {
                    throw new SerialisationException("Exception reading length of property");
                }
                carriage += numBytesForLength;
                if (currentPropLength > 0) {
                    try {
                        properties.put(propertyName, serialiser.deserialise(bytes, carriage, currentPropLength));
                        carriage += currentPropLength;
                    } catch (final SerialisationException e) {
                        throw new SerialisationException("Failed to deserialise property " + propertyName, e);
                    }
                } else {
                    try {
                        properties.put(propertyName, serialiser.deserialiseEmpty());
                    } catch (final SerialisationException e) {
                        throw new SerialisationException("Failed to deserialise property " + propertyName, e);
                    }
                }
            }
        }

        return properties;
    }

    public byte[] getPropertiesAsBytesFromColumnQualifier(final String group, final byte[] bytes, final int numProps)
            throws SerialisationException {
        if (numProps == 0 || null == bytes || bytes.length == 0) {
            return HBaseStoreConstants.EMPTY_BYTES;
        }
        final SchemaElementDefinition elementDefinition = schema.getElement(group);
        if (null == elementDefinition) {
            throw new SerialisationException("No SchemaElementDefinition found for group " + group + ", is this group in your schema or do your table iterators need updating?");
        }

        final int firstDelimiter = CompactRawSerialisationUtils.decodeVIntSize(bytes[0]) + Bytes.toBytes(group).length;
        if (numProps == elementDefinition.getProperties().size()) {
            final int length = bytes.length - firstDelimiter;
            final byte[] propertyBytes = new byte[length];
            System.arraycopy(bytes, firstDelimiter, propertyBytes, 0, length);
            return propertyBytes;
        }
        int lastDelimiter = firstDelimiter;
        final int arrayLength = bytes.length;
        long currentPropLength;
        int propIndex = 0;
        while (propIndex < numProps && lastDelimiter < arrayLength) {
            final int numBytesForLength = CompactRawSerialisationUtils.decodeVIntSize(bytes[lastDelimiter]);
            final byte[] length = new byte[numBytesForLength];
            System.arraycopy(bytes, lastDelimiter, length, 0, numBytesForLength);
            try {
                currentPropLength = CompactRawSerialisationUtils.readLong(length);
            } catch (final SerialisationException e) {
                throw new SerialisationException("Exception reading length of property");
            }

            lastDelimiter += numBytesForLength;
            if (currentPropLength > 0) {
                lastDelimiter += currentPropLength;
            }

            propIndex++;
        }

        final int length = lastDelimiter - firstDelimiter;
        final byte[] propertyBytes = new byte[length];
        System.arraycopy(bytes, firstDelimiter, propertyBytes, 0, length);
        return propertyBytes;
    }

    public long getTimestamp(final Element element) throws SerialisationException {
        return getTimestamp(element.getProperties());
    }

    public long getTimestamp(final Properties properties) throws SerialisationException {
<<<<<<< HEAD
        if (null != timestampProperty) {
            final Object property = properties.get(timestampProperty);
            if (null == property) {
                return System.currentTimeMillis();
            } else {
                return (Long) property;
            }
=======
        Long timestamp = null;
        if (null != schema.getTimestampProperty()) {
            timestamp = (Long) properties.get(schema.getTimestampProperty());
        }

        if (null == timestamp) {
            timestamp = LongUtil.getTimeBasedRandom();
>>>>>>> c8de2343
        }

        return timestamp;
    }

    /**
     * Get the properties for a given group defined in the Schema as being
     * stored in the HBase timestamp column.
     *
     * @param group     The {@link Element} type to be queried
     * @param timestamp the element timestamp property
     * @return The Properties stored within the Timestamp part of the
     * {@link Cell}
     * @throws SerialisationException If the supplied group has not been defined
     */

    public Properties getPropertiesFromTimestamp(final String group, final long timestamp)
            throws SerialisationException {
        final SchemaElementDefinition elementDefinition = schema.getElement(group);
        if (null == elementDefinition) {
            throw new SerialisationException("No SchemaElementDefinition found for group " + group + ", is this group in your schema or do your table iterators need updating?");
        }

        final Properties properties = new Properties();
        // If the element group requires a timestamp property then add it.
        if (null != timestampProperty && elementDefinition.containsProperty(timestampProperty)) {
            properties.put(timestampProperty, timestamp);
        }
        return properties;
    }

    public byte[] serialiseVertex(final Object vertex) throws SerialisationException {
        try {
            return ByteArrayEscapeUtils.escape(((ToBytesSerialiser) schema.getVertexSerialiser()).serialise(vertex));
        } catch (final SerialisationException e) {
            throw new SerialisationException("Failed to serialise given vertex object.", e);
        }
    }

    public boolean isEntity(final Cell cell) throws SerialisationException {
        final byte[] row = CellUtil.cloneRow(cell);
        return row[row.length - 1] == HBaseStoreConstants.ENTITY;
    }


    public String getGroup(final Cell cell) throws SerialisationException {
        return getGroup(CellUtil.cloneQualifier(cell));
    }

    public String getGroup(final byte[] columnQualifier) throws SerialisationException {
        try {
            final int numBytesForLength = CompactRawSerialisationUtils.decodeVIntSize(columnQualifier[0]);
            int currentPropLength = (int) CompactRawSerialisationUtils.readLong(columnQualifier, 0);
            return new String(columnQualifier, numBytesForLength, currentPropLength, Charset.forName("UTF-8"));
        } catch (final SerialisationException e) {
            throw new SerialisationException("Exception reading length of property");
        }
    }

    @SuppressFBWarnings(value = "BC_UNCONFIRMED_CAST", justification = "If an element is not an Entity it must be an Edge")
    public Pair<byte[], byte[]> getRowKeys(final Element element) throws SerialisationException {
        if (element instanceof Entity) {
            return new Pair<>(getRowKey((Entity) element));
        }

        return getRowKeys((Edge) element);
    }

    public byte[] getRowKey(final Entity entity) throws SerialisationException {
        byte[] value;
        try {
            value = serialiseVertex(entity.getVertex());
            final byte[] returnVal = Arrays.copyOf(value, value.length + 2);
            returnVal[returnVal.length - 2] = ByteArrayEscapeUtils.DELIMITER;
            returnVal[returnVal.length - 1] = HBaseStoreConstants.ENTITY;
            return returnVal;
        } catch (final SerialisationException e) {
            throw new SerialisationException("Failed to serialise Entity Identifier", e);
        }
    }

    public Pair<byte[], byte[]> getRowKeys(final Edge edge) throws SerialisationException {
        byte directionFlag1;
        byte directionFlag2;
        if (edge.isDirected()) {
            directionFlag1 = HBaseStoreConstants.CORRECT_WAY_DIRECTED_EDGE;
            directionFlag2 = HBaseStoreConstants.INCORRECT_WAY_DIRECTED_EDGE;
        } else {
            directionFlag1 = HBaseStoreConstants.UNDIRECTED_EDGE;
            directionFlag2 = HBaseStoreConstants.UNDIRECTED_EDGE;
        }
        final byte[] source = serialiseVertex(edge.getSource());
        final byte[] destination = serialiseVertex(edge.getDestination());
        final int length = source.length + destination.length + 5;
        final byte[] rowKey1 = new byte[length];
        System.arraycopy(source, 0, rowKey1, 0, source.length);
        rowKey1[source.length] = ByteArrayEscapeUtils.DELIMITER;
        rowKey1[source.length + 1] = directionFlag1;
        rowKey1[source.length + 2] = ByteArrayEscapeUtils.DELIMITER;
        System.arraycopy(destination, 0, rowKey1, source.length + 3, destination.length);
        rowKey1[rowKey1.length - 2] = ByteArrayEscapeUtils.DELIMITER;
        rowKey1[rowKey1.length - 1] = directionFlag1;
        if (edge.getSource().equals(edge.getDestination())) {
            return new Pair<>(rowKey1, null);
        }

        final byte[] rowKey2 = new byte[length];
        System.arraycopy(destination, 0, rowKey2, 0, destination.length);
        rowKey2[destination.length] = ByteArrayEscapeUtils.DELIMITER;
        rowKey2[destination.length + 1] = directionFlag2;
        rowKey2[destination.length + 2] = ByteArrayEscapeUtils.DELIMITER;
        System.arraycopy(source, 0, rowKey2, destination.length + 3, source.length);
        rowKey2[rowKey2.length - 2] = ByteArrayEscapeUtils.DELIMITER;
        rowKey2[rowKey2.length - 1] = directionFlag2;
        return new Pair<>(rowKey1, rowKey2);
    }

    public Pair<Put, Put> getPuts(final Element element) throws SerialisationException {
        final Pair<byte[], byte[]> row = getRowKeys(element);
        final byte[] cq = getColumnQualifier(element);
        return getPuts(element, row, cq);
    }

    public Pair<Put, Put> getPuts(final Element element, final Pair<byte[], byte[]> row, final byte[] cq) throws SerialisationException {
        final long ts = getTimestamp(element);
        final byte[] value = getValue(element);
        final String visibilityStr = Bytes.toString(getColumnVisibility(element));
        final CellVisibility cellVisibility = visibilityStr.isEmpty() ? null : new CellVisibility(visibilityStr);
        final Put put = new Put(row.getFirst());
        put.addColumn(HBaseStoreConstants.getColFam(), cq, ts, value);
        if (null != cellVisibility) {
            put.setCellVisibility(cellVisibility);
        }

        final Pair<Put, Put> puts = new Pair<>(put);
        if (null != row.getSecond()) {
            final Put put2 = new Put(row.getSecond());
            put2.addColumn(HBaseStoreConstants.getColFam(), cq, value);
            if (null != cellVisibility) {
                put2.setCellVisibility(cellVisibility);
            }
            puts.setSecond(put2);
        }

        return puts;
    }

    public EdgeDirection getSourceAndDestination(final byte[] rowKey, final byte[][] sourceDestValues) throws SerialisationException {
        // Get element class, sourceValue, destinationValue and directed flag from row cell
        // Expect to find 3 delimiters (4 fields)
        final int[] positionsOfDelimiters = new int[3];
        short numDelims = 0;
        // Last byte will be directional flag so don't count it
        for (int i = 0; i < rowKey.length - 1; ++i) {
            if (rowKey[i] == ByteArrayEscapeUtils.DELIMITER) {
                if (numDelims >= 3) {
                    throw new SerialisationException(
                            "Too many delimiters found in row cell - found more than the expected 3.");
                }
                positionsOfDelimiters[numDelims++] = i;
            }
        }
        if (numDelims != 3) {
            throw new SerialisationException(
                    "Wrong number of delimiters found in row cell - found " + numDelims + ", expected 3.");
        }
        // If edge is undirected then create edge
        // (no need to worry about which direction the vertices should go in).
        // If the edge is directed then need to decide which way round the vertices should go.
        byte directionFlag;
        try {
            directionFlag = rowKey[rowKey.length - 1];
        } catch (final NumberFormatException e) {
            throw new SerialisationException("Error parsing direction flag from row cell - " + e);
        }
        byte[] sourceBytes = ByteArrayEscapeUtils.unEscape(rowKey, 0, positionsOfDelimiters[0]);
        byte[] destBytes = ByteArrayEscapeUtils.unEscape(rowKey, positionsOfDelimiters[1] + 1, positionsOfDelimiters[2]);
        sourceDestValues[0] = sourceBytes;
        sourceDestValues[1] = destBytes;
        EdgeDirection rtn;
        switch (directionFlag) {
            case HBaseStoreConstants.UNDIRECTED_EDGE:
                // Edge is undirected
                rtn = EdgeDirection.UNDIRECTED;
                break;
            case HBaseStoreConstants.CORRECT_WAY_DIRECTED_EDGE:
                // Edge is directed and the first identifier is the source of the edge
                rtn = EdgeDirection.DIRECTED;
                break;
            case HBaseStoreConstants.INCORRECT_WAY_DIRECTED_EDGE:
                // Edge is directed and the second identifier is the source of the edge
                sourceDestValues[0] = destBytes;
                sourceDestValues[1] = sourceBytes;
                rtn = EdgeDirection.DIRECTED_REVERSED;
                break;
            default:
                throw new SerialisationException(
                        "Invalid direction flag in row cell - flag was " + directionFlag);
        }
        return rtn;
    }

    private boolean isStoredInValue(final String propertyName, final SchemaElementDefinition elementDef) {
        return !elementDef.getGroupBy().contains(propertyName)
                && (null == timestampProperty || !propertyName.equals(timestampProperty));
    }

    private void writeBytes(final byte[] bytes, final ByteArrayOutputStream out)
            throws IOException {
        CompactRawSerialisationUtils.write(bytes.length, out);
        out.write(bytes);
    }

    private void addPropertiesToElement(final Element element, final Cell cell)
            throws SerialisationException {
        element.copyProperties(
                getPropertiesFromColumnQualifier(element.getGroup(), CellUtil.cloneQualifier(cell)));
        element.copyProperties(
                getPropertiesFromValue(element.getGroup(), CellUtil.cloneValue(cell)));
        element.copyProperties(
                getPropertiesFromTimestamp(element.getGroup(), cell.getTimestamp()));
    }

    private Edge getEdge(final Cell cell)
            throws SerialisationException {
        return getEdge(cell, false);
    }

    private Edge getEdge(final Cell cell, final boolean includeMatchedVertex)
            throws SerialisationException {
        final byte[][] result = new byte[3][];
        final EdgeDirection direction = getSourceAndDestination(CellUtil.cloneRow(cell), result);
        final EdgeId.MatchedVertex matchedVertex;
        if (!includeMatchedVertex) {
            matchedVertex = null;
        } else if (EdgeDirection.DIRECTED_REVERSED == direction) {
            matchedVertex = EdgeId.MatchedVertex.DESTINATION;
        } else {
            matchedVertex = EdgeId.MatchedVertex.SOURCE;
        }
        final String group = getGroup(cell);
        try {
            final Edge edge = new Edge(group, ((ToBytesSerialiser) schema.getVertexSerialiser()).deserialise(result[0]),
                    ((ToBytesSerialiser) schema.getVertexSerialiser()).deserialise(result[1]), direction.isDirected(), matchedVertex, null);
            addPropertiesToElement(edge, cell);
            return edge;
        } catch (final SerialisationException e) {
            throw new SerialisationException("Failed to re-create Edge from cell", e);
        }
    }

    private Entity getEntity(final Cell cell) throws SerialisationException {

        try {
            final byte[] row = CellUtil.cloneRow(cell);
            final Entity entity = new Entity(getGroup(cell), ((ToBytesSerialiser) schema.getVertexSerialiser())
                    .deserialise(ByteArrayEscapeUtils.unEscape(row, 0, row.length - 2)));
            addPropertiesToElement(entity, cell);
            return entity;
        } catch (final SerialisationException e) {
            throw new SerialisationException("Failed to re-create Entity from cell", e);
        }
    }
}<|MERGE_RESOLUTION|>--- conflicted
+++ resolved
@@ -336,23 +336,13 @@
     }
 
     public long getTimestamp(final Properties properties) throws SerialisationException {
-<<<<<<< HEAD
+        Long timestamp = null;
         if (null != timestampProperty) {
-            final Object property = properties.get(timestampProperty);
-            if (null == property) {
-                return System.currentTimeMillis();
-            } else {
-                return (Long) property;
-            }
-=======
-        Long timestamp = null;
-        if (null != schema.getTimestampProperty()) {
-            timestamp = (Long) properties.get(schema.getTimestampProperty());
+            timestamp = (Long) properties.get(timestampProperty);
         }
 
         if (null == timestamp) {
             timestamp = LongUtil.getTimeBasedRandom();
->>>>>>> c8de2343
         }
 
         return timestamp;
