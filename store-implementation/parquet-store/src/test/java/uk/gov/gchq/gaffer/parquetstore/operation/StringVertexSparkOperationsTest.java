/*
 * Copyright 2017. Crown Copyright
 *
 * Licensed under the Apache License, Version 2.0 (the "License");
 * you may not use this file except in compliance with the License.
 * You may obtain a copy of the License at
 *
 *     http://www.apache.org/licenses/LICENSE-2.0
 *
 * Unless required by applicable law or agreed to in writing, software
 * distributed under the License is distributed on an "AS IS" BASIS,
 * WITHOUT WARRANTIES OR CONDITIONS OF ANY KIND, either express or implied.
 * See the License for the specific language governing permissions and
 * limitations under the License
 */

package uk.gov.gchq.gaffer.parquetstore.operation;

import org.apache.log4j.Level;
import org.apache.log4j.Logger;
import org.apache.spark.rdd.RDD;
import org.apache.spark.sql.Dataset;
import org.apache.spark.sql.Row;
import org.apache.spark.sql.SparkSession;
import org.junit.Before;
import org.junit.BeforeClass;
import uk.gov.gchq.gaffer.commonutil.StreamUtil;
import uk.gov.gchq.gaffer.commonutil.TestGroups;
import uk.gov.gchq.gaffer.data.element.Element;
import uk.gov.gchq.gaffer.operation.OperationException;
import uk.gov.gchq.gaffer.parquetstore.testutils.DataGen;
import uk.gov.gchq.gaffer.parquetstore.testutils.TestUtils;
import uk.gov.gchq.gaffer.parquetstore.utils.ParquetStoreConstants;
import uk.gov.gchq.gaffer.spark.operation.scalardd.ImportRDDOfElements;
import uk.gov.gchq.gaffer.store.StoreException;
import uk.gov.gchq.gaffer.store.schema.Schema;
import java.util.ArrayList;
import java.util.List;

import static org.hamcrest.collection.IsIterableContainingInAnyOrder.containsInAnyOrder;
import static org.junit.Assert.assertThat;

public class StringVertexSparkOperationsTest extends AbstractSparkOperationsTest {

    @BeforeClass
    public static void genData() throws OperationException, StoreException {
        Logger.getRootLogger().setLevel(Level.WARN);
        getGraph(getSchema(), getParquetStoreProperties())
                .execute(new ImportRDDOfElements.Builder()
                        .input(getElements(spark))
                        .sparkSession(spark)
                        .build(), USER);
    }

    @Before
    public void setup() throws StoreException {
        graph = getGraph(getSchema(), getParquetStoreProperties());
    }

    protected static Schema getSchema() {
        return Schema.fromJson(StreamUtil.openStreams(StringVertexSparkOperationsTest.class, "schemaUsingStringVertexType"));
    }

    private static RDD<Element> getElements(final SparkSession spark) {
        return DataGen.generate300StringElementsWithNullPropertiesRDD(spark);
    }

    @Override
    void checkGetDataFrameOfElements(final Dataset<Row> data) {
        // check all columns are present
        final String[] actualColumns = data.columns();
        final List<String> expectedColumns = new ArrayList<>(14);
        expectedColumns.add(ParquetStoreConstants.GROUP);
        expectedColumns.add(ParquetStoreConstants.VERTEX);
        expectedColumns.add(ParquetStoreConstants.SOURCE);
        expectedColumns.add(ParquetStoreConstants.DESTINATION);
        expectedColumns.add(ParquetStoreConstants.DIRECTED);
        expectedColumns.add("byte");
        expectedColumns.add("double");
        expectedColumns.add("float");
        expectedColumns.add("treeSet");
        expectedColumns.add("long");
        expectedColumns.add("short");
        expectedColumns.add("date");
        expectedColumns.add("freqMap");
        expectedColumns.add("count");

        assertThat(expectedColumns, containsInAnyOrder(actualColumns));

        //check returned elements are correct
        final List<Element> expected = new ArrayList<>(175);
        final List<Element> actual = TestUtils.convertStringRowsToElements(data);
<<<<<<< HEAD
        for (long i = 0; i < 25; i++) {
            expected.add(DataGen.getEdge("BasicEdge", "src" + i, "dst" + i, true, null, null, null, null, null, null, null, null, 2));
            expected.add(DataGen.getEdge("BasicEdge", "src" + i, "dst" + i, false, null, null, null, null, null, null, null, null, 2));
=======
        for (long i = 0 ; i < 25; i++) {
            expected.add(DataGen.getEdge(TestGroups.EDGE, "src" + i, "dst" + i, true, null, null, null, null, null, null, null, null, 2));
            expected.add(DataGen.getEdge(TestGroups.EDGE, "src" + i, "dst" + i, false, null, null, null, null, null, null, null, null, 2));
>>>>>>> 8bf77426

            expected.add(DataGen.getEdge(TestGroups.EDGE_2, "src" + i, "dst" + i, true, null, null, null, null, null, null, null, null, 2));
            expected.add(DataGen.getEdge(TestGroups.EDGE_2, "src" + i, "dst" + i, false, null, null, null, null, null, null, null, null, 2));

            expected.add(DataGen.getEntity(TestGroups.ENTITY, "vert" + i, null, null, null, null, null, null, null, null, 2));
            expected.add(DataGen.getEntity(TestGroups.ENTITY_2, "vert" + i, null, null, null, null, null, null, null, null, 2));
        }
        assertThat(expected, containsInAnyOrder(actual.toArray()));
    }
}<|MERGE_RESOLUTION|>--- conflicted
+++ resolved
@@ -90,15 +90,9 @@
         //check returned elements are correct
         final List<Element> expected = new ArrayList<>(175);
         final List<Element> actual = TestUtils.convertStringRowsToElements(data);
-<<<<<<< HEAD
         for (long i = 0; i < 25; i++) {
-            expected.add(DataGen.getEdge("BasicEdge", "src" + i, "dst" + i, true, null, null, null, null, null, null, null, null, 2));
-            expected.add(DataGen.getEdge("BasicEdge", "src" + i, "dst" + i, false, null, null, null, null, null, null, null, null, 2));
-=======
-        for (long i = 0 ; i < 25; i++) {
             expected.add(DataGen.getEdge(TestGroups.EDGE, "src" + i, "dst" + i, true, null, null, null, null, null, null, null, null, 2));
             expected.add(DataGen.getEdge(TestGroups.EDGE, "src" + i, "dst" + i, false, null, null, null, null, null, null, null, null, 2));
->>>>>>> 8bf77426
 
             expected.add(DataGen.getEdge(TestGroups.EDGE_2, "src" + i, "dst" + i, true, null, null, null, null, null, null, null, null, 2));
             expected.add(DataGen.getEdge(TestGroups.EDGE_2, "src" + i, "dst" + i, false, null, null, null, null, null, null, null, null, 2));
