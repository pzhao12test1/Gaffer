/*
 * Copyright 2017. Crown Copyright
 *
 * Licensed under the Apache License, Version 2.0 (the "License");
 * you may not use this file except in compliance with the License.
 * You may obtain a copy of the License at
 *
 *     http://www.apache.org/licenses/LICENSE-2.0
 *
 * Unless required by applicable law or agreed to in writing, software
 * distributed under the License is distributed on an "AS IS" BASIS,
 * WITHOUT WARRANTIES OR CONDITIONS OF ANY KIND, either express or implied.
 * See the License for the specific language governing permissions and
 * limitations under the License
 */

package uk.gov.gchq.gaffer.parquetstore.operation;

import org.apache.log4j.Level;
import org.apache.log4j.Logger;
import org.apache.spark.api.java.JavaRDD;
import org.apache.spark.api.java.JavaSparkContext;
import org.apache.spark.sql.Dataset;
import org.apache.spark.sql.Row;
import org.junit.Before;
import org.junit.BeforeClass;
import uk.gov.gchq.gaffer.commonutil.StreamUtil;
import uk.gov.gchq.gaffer.commonutil.TestGroups;
import uk.gov.gchq.gaffer.data.element.Element;
import uk.gov.gchq.gaffer.operation.OperationException;
import uk.gov.gchq.gaffer.parquetstore.testutils.DataGen;
import uk.gov.gchq.gaffer.parquetstore.testutils.TestUtils;
import uk.gov.gchq.gaffer.parquetstore.utils.ParquetStoreConstants;
import uk.gov.gchq.gaffer.spark.operation.javardd.ImportJavaRDDOfElements;
import uk.gov.gchq.gaffer.store.StoreException;
import uk.gov.gchq.gaffer.store.schema.Schema;
import uk.gov.gchq.gaffer.types.TypeValue;

import java.util.ArrayList;
import java.util.List;

import static org.hamcrest.collection.IsIterableContainingInAnyOrder.containsInAnyOrder;
import static org.junit.Assert.assertThat;

public class TypeValueVertexSparkOperationsTest extends AbstractSparkOperationsTest {

    @BeforeClass
    public static void genData() throws OperationException, StoreException {
        Logger.getRootLogger().setLevel(Level.WARN);
        getGraph(getSchema(), getParquetStoreProperties())
                .execute(new ImportJavaRDDOfElements.Builder()
                        .input(getElements(javaSparkContext))
                        .javaSparkContext(javaSparkContext)
                        .build(), USER);
    }

    @Before
    public void setup() throws StoreException {
        graph = getGraph(getSchema(), getParquetStoreProperties());
    }

    protected static Schema getSchema() {
        return Schema.fromJson(StreamUtil.openStreams(TypeValueVertexSparkOperationsTest.class, "schemaUsingTypeValueVertexType"));
    }

    private static JavaRDD<Element> getElements(final JavaSparkContext spark) {
        return DataGen.generate300TypeValueElementsRDD(spark);
    }

    @Override
    void checkGetDataFrameOfElements(final Dataset<Row> data) {
        // check all columns are present
        final String[] actualColumns = data.columns();
        final List<String> expectedColumns = new ArrayList<>(17);
        expectedColumns.add(ParquetStoreConstants.GROUP);
        expectedColumns.add(ParquetStoreConstants.VERTEX + "_type");
        expectedColumns.add(ParquetStoreConstants.VERTEX + "_value");
        expectedColumns.add(ParquetStoreConstants.SOURCE + "_type");
        expectedColumns.add(ParquetStoreConstants.SOURCE + "_value");
        expectedColumns.add(ParquetStoreConstants.DESTINATION + "_type");
        expectedColumns.add(ParquetStoreConstants.DESTINATION + "_value");
        expectedColumns.add(ParquetStoreConstants.DIRECTED);
        expectedColumns.add("byte");
        expectedColumns.add("double");
        expectedColumns.add("float");
        expectedColumns.add("treeSet");
        expectedColumns.add("long");
        expectedColumns.add("short");
        expectedColumns.add("date");
        expectedColumns.add("freqMap");
        expectedColumns.add("count");

        assertThat(expectedColumns, containsInAnyOrder(actualColumns));

        //check returned elements are correct
        final List<Element> expected = new ArrayList<>(175);
        final List<Element> actual = TestUtils.convertTypeValueRowsToElements(data);
        for (int x = 0 ; x < 25; x++) {
            final String type = "type" + (x % 5);
            final TypeValue src = new TypeValue(type, "src" + x);
            final TypeValue dst = new TypeValue(type, "dst" + (x + 1));
            final TypeValue vrt = new TypeValue(type, "vrt" + x);
<<<<<<< HEAD
            expected.add(DataGen.getEdge("BasicEdge", src, dst, true, (byte) 'b', (0.2 * x) + 0.3, 6f, TestUtils.MERGED_TREESET, (6L * x) + 5L, (short) 13, TestUtils.DATE, TestUtils.MERGED_FREQMAP, 2));
            expected.add(DataGen.getEdge("BasicEdge", src, dst, false, (byte) 'a', 0.2 * x, 2f, TestUtils.getTreeSet1(), 5L, (short) 6, TestUtils.DATE, TestUtils.getFreqMap1(), 1));
            expected.add(DataGen.getEdge("BasicEdge", src, dst, false, (byte) 'b', 0.3, 4f, TestUtils.getTreeSet2(), 6L * x, (short) 7, TestUtils.DATE1, TestUtils.getFreqMap2(), 1));
=======
            expected.add(DataGen.getEdge(TestGroups.EDGE, src, dst, true, (byte) 'b', (0.2 * x) + 0.3, 6f, TestUtils.MERGED_TREESET, (6L * x) + 5L, (short) 13, TestUtils.DATE, TestUtils.MERGED_FREQMAP, 2));
            expected.add(DataGen.getEdge(TestGroups.EDGE, src, dst, false, (byte) 'a', 0.2 * x, 2f, TestUtils.TREESET1, 5L, (short) 6, TestUtils.DATE, TestUtils.FREQMAP1, 1));
            expected.add(DataGen.getEdge(TestGroups.EDGE, src, dst, false, (byte) 'b', 0.3, 4f, TestUtils.TREESET2, 6L * x, (short) 7, TestUtils.DATE1, TestUtils.FREQMAP2, 1));
>>>>>>> 8bf77426

            expected.add(DataGen.getEdge(TestGroups.EDGE_2, src, dst, true, (byte) 'b', (0.2 * x) + 0.3, 6f, TestUtils.MERGED_TREESET, (6L * x) + 5L, (short) 13, TestUtils.DATE, TestUtils.MERGED_FREQMAP, 2));
            expected.add(DataGen.getEdge(TestGroups.EDGE_2, src, dst, false, (byte) 'b', (0.2 * x) + 0.3, 6f, TestUtils.MERGED_TREESET, (6L * x) + 5L, (short) 13, TestUtils.DATE1, TestUtils.MERGED_FREQMAP, 2));

            expected.add(DataGen.getEntity(TestGroups.ENTITY, vrt, (byte) 'b', 0.5, 7f, TestUtils.MERGED_TREESET, (5L * x) + (6L * x), (short) 13, TestUtils.DATE, TestUtils.MERGED_FREQMAP, 2));
            expected.add(DataGen.getEntity(TestGroups.ENTITY_2, vrt, (byte) 'b', 0.5, 7f, TestUtils.MERGED_TREESET, (5L * x) + (6L * x), (short) 13, TestUtils.DATE, TestUtils.MERGED_FREQMAP, 2));
        }
        assertThat(expected, containsInAnyOrder(actual.toArray()));
    }
}<|MERGE_RESOLUTION|>--- conflicted
+++ resolved
@@ -100,15 +100,9 @@
             final TypeValue src = new TypeValue(type, "src" + x);
             final TypeValue dst = new TypeValue(type, "dst" + (x + 1));
             final TypeValue vrt = new TypeValue(type, "vrt" + x);
-<<<<<<< HEAD
-            expected.add(DataGen.getEdge("BasicEdge", src, dst, true, (byte) 'b', (0.2 * x) + 0.3, 6f, TestUtils.MERGED_TREESET, (6L * x) + 5L, (short) 13, TestUtils.DATE, TestUtils.MERGED_FREQMAP, 2));
-            expected.add(DataGen.getEdge("BasicEdge", src, dst, false, (byte) 'a', 0.2 * x, 2f, TestUtils.getTreeSet1(), 5L, (short) 6, TestUtils.DATE, TestUtils.getFreqMap1(), 1));
-            expected.add(DataGen.getEdge("BasicEdge", src, dst, false, (byte) 'b', 0.3, 4f, TestUtils.getTreeSet2(), 6L * x, (short) 7, TestUtils.DATE1, TestUtils.getFreqMap2(), 1));
-=======
             expected.add(DataGen.getEdge(TestGroups.EDGE, src, dst, true, (byte) 'b', (0.2 * x) + 0.3, 6f, TestUtils.MERGED_TREESET, (6L * x) + 5L, (short) 13, TestUtils.DATE, TestUtils.MERGED_FREQMAP, 2));
-            expected.add(DataGen.getEdge(TestGroups.EDGE, src, dst, false, (byte) 'a', 0.2 * x, 2f, TestUtils.TREESET1, 5L, (short) 6, TestUtils.DATE, TestUtils.FREQMAP1, 1));
-            expected.add(DataGen.getEdge(TestGroups.EDGE, src, dst, false, (byte) 'b', 0.3, 4f, TestUtils.TREESET2, 6L * x, (short) 7, TestUtils.DATE1, TestUtils.FREQMAP2, 1));
->>>>>>> 8bf77426
+            expected.add(DataGen.getEdge(TestGroups.EDGE, src, dst, false, (byte) 'a', 0.2 * x, 2f, TestUtils.getTreeSet1(), 5L, (short) 6, TestUtils.DATE, TestUtils.getFreqMap1(), 1));
+            expected.add(DataGen.getEdge(TestGroups.EDGE, src, dst, false, (byte) 'b', 0.3, 4f, TestUtils.getTreeSet2(), 6L * x, (short) 7, TestUtils.DATE1, TestUtils.getFreqMap2(), 1));
 
             expected.add(DataGen.getEdge(TestGroups.EDGE_2, src, dst, true, (byte) 'b', (0.2 * x) + 0.3, 6f, TestUtils.MERGED_TREESET, (6L * x) + 5L, (short) 13, TestUtils.DATE, TestUtils.MERGED_FREQMAP, 2));
             expected.add(DataGen.getEdge(TestGroups.EDGE_2, src, dst, false, (byte) 'b', (0.2 * x) + 0.3, 6f, TestUtils.MERGED_TREESET, (6L * x) + 5L, (short) 13, TestUtils.DATE1, TestUtils.MERGED_FREQMAP, 2));
