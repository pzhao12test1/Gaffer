--- conflicted
+++ resolved
@@ -99,15 +99,9 @@
         f2.upsert("A", 2L);
         f2.upsert("B", 2L);
         final ArrayList<Element> elements = new ArrayList<>(2);
-<<<<<<< HEAD
-        elements.add(DataGen.getEntity("BasicEntity", "vertex", (byte) 'a', 0.2, 3f, TestUtils.getTreeSet1(), 5L, (short) 6,
+        elements.add(DataGen.getEntity(TestGroups.ENTITY, "vertex", (byte) 'a', 0.2, 3f, TestUtils.getTreeSet1(), 5L, (short) 6,
                 TestUtils.DATE , TestUtils.getFreqMap1(), 1));
-        final Entity expected = DataGen.getEntity("BasicEntity", "vertex", (byte) 'a', 0.4, 6f, TestUtils.getTreeSet1(), 10L, (short) 12,
-=======
-        elements.add(DataGen.getEntity(TestGroups.ENTITY, "vertex", (byte) 'a', 0.2, 3f, TestUtils.TREESET1, 5L, (short) 6,
-                TestUtils.DATE , TestUtils.FREQMAP1, 1));
-        final Entity expected = DataGen.getEntity(TestGroups.ENTITY, "vertex", (byte) 'a', 0.4, 6f, TestUtils.TREESET1, 10L, (short) 12,
->>>>>>> 8bf77426
+        final Entity expected = DataGen.getEntity(TestGroups.ENTITY, "vertex", (byte) 'a', 0.4, 6f, TestUtils.getTreeSet1(), 10L, (short) 12,
                 TestUtils.DATE, f2, 2);
         graph.execute(new AddElements.Builder().input(elements).build(), USER);
         graph.execute(new AddElements.Builder().input(elements).build(), USER);
