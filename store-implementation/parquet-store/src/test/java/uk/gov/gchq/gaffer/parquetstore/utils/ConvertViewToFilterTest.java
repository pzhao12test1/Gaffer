--- conflicted
+++ resolved
@@ -62,12 +62,8 @@
                                 .build())
                         .build())
                 .build();
-<<<<<<< HEAD
-        final FilterPredicate filter = ParquetFilterUtils.buildGroupFilter(view, schemaUtils, "BasicEntity", DirectedType.EITHER, true).getFirst();
-=======
         filterUtils.buildPathToFilterMap(view, DirectedType.EITHER, SeededGraphFilters.IncludeIncomingOutgoingType.EITHER, SeedMatching.SeedMatchingType.EQUAL, new ArrayList<>(), new GraphIndex());
         final FilterPredicate filter = filterUtils.buildGroupFilter(TestGroups.ENTITY, true);
->>>>>>> 8bf77426
         final FilterPredicate expected = eq(doubleColumn("double"), 2.0);
         assertEquals(expected, filter);
     }
@@ -83,12 +79,8 @@
                                 .build())
                         .build())
                 .build();
-<<<<<<< HEAD
-        final FilterPredicate filter = ParquetFilterUtils.buildGroupFilter(view, schemaUtils, "BasicEntity", DirectedType.EITHER, true).getFirst();
-=======
         filterUtils.buildPathToFilterMap(view, DirectedType.EITHER, SeededGraphFilters.IncludeIncomingOutgoingType.EITHER, SeedMatching.SeedMatchingType.EQUAL, new ArrayList<>(), new GraphIndex());
         final FilterPredicate filter = filterUtils.buildGroupFilter(TestGroups.ENTITY, true);
->>>>>>> 8bf77426
         final FilterPredicate expected = and(eq(binaryColumn("VERTEX_type"), Binary.fromString("type")), eq(binaryColumn("VERTEX_value"), Binary.fromString("value")));
         assertEquals(expected, filter);
     }
@@ -104,12 +96,8 @@
                                 .build())
                         .build())
                 .build();
-<<<<<<< HEAD
-        final FilterPredicate filter = ParquetFilterUtils.buildGroupFilter(view, schemaUtils, "BasicEntity", DirectedType.EITHER, true).getFirst();
-=======
         filterUtils.buildPathToFilterMap(view, DirectedType.EITHER, SeededGraphFilters.IncludeIncomingOutgoingType.EITHER, SeedMatching.SeedMatchingType.EQUAL, new ArrayList<>(), new GraphIndex());
         final FilterPredicate filter = filterUtils.buildGroupFilter(TestGroups.ENTITY, true);
->>>>>>> 8bf77426
         final FilterPredicate expected = eq(binaryColumn("freqMap.type_value.key"), Binary.fromString("test"));
         assertEquals(expected, filter);
     }
