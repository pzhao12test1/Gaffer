/*
 * Copyright 2017 Crown Copyright
 *
 * Licensed under the Apache License, Version 2.0 (the "License");
 * you may not use this file except in compliance with the License.
 * You may obtain a copy of the License at
 *
 *     http://www.apache.org/licenses/LICENSE-2.0
 *
 * Unless required by applicable law or agreed to in writing, software
 * distributed under the License is distributed on an "AS IS" BASIS,
 * WITHOUT WARRANTIES OR CONDITIONS OF ANY KIND, either express or implied.
 * See the License for the specific language governing permissions and
 * limitations under the License.
 */

package uk.gov.gchq.gaffer.federatedstore.operation;

import com.google.common.collect.Sets;
import org.apache.commons.lang3.exception.CloneFailedException;

import uk.gov.gchq.gaffer.commonutil.Required;
import uk.gov.gchq.gaffer.operation.Operation;
import uk.gov.gchq.gaffer.store.StoreProperties;
import uk.gov.gchq.gaffer.store.schema.Schema;

import java.util.List;
<<<<<<< HEAD
import java.util.Set;
=======
import java.util.Map;
>>>>>>> 936b66c1

/**
 * An Operation used for adding graphs to a FederatedStore.
 * <p>Requires:
 * <ul>
 * <li>graphId
 * <li>properties
 * <li>schema
 * </ul>
 *
 * @see uk.gov.gchq.gaffer.federatedstore.FederatedStore
 * @see uk.gov.gchq.gaffer.operation.Operation
 * @see uk.gov.gchq.gaffer.store.schema.Schema
 * @see uk.gov.gchq.gaffer.data.element.Properties
 * @see uk.gov.gchq.gaffer.graph.Graph
 */
public class AddGraph implements Operation {

    @Required
    private String graphId;
    private StoreProperties storeProperties;
    private String parentPropertiesId;
    private Schema schema;
    private List<String> parentSchemaIds;
<<<<<<< HEAD
    private Set<String> graphAuths;
=======
    private Map<String, String> options;
>>>>>>> 936b66c1

    public String getGraphId() {
        return graphId;
    }

    public void setGraphId(final String graphId) {
        this.graphId = graphId;
    }

    public Schema getSchema() {
        return schema;
    }

    public void setSchema(final Schema schema) {
        this.schema = schema;
    }

    @Override
    public AddGraph shallowClone() throws CloneFailedException {
        return new Builder()
                .setGraphId(graphId)
                .schema(schema)
                .storeProperties(storeProperties)
                .parentSchemaIds(parentSchemaIds)
                .parentPropertiesId(parentPropertiesId)
                .options(options)
                .build();
    }

    @Override
    public Map<String, String> getOptions() {
        return options;
    }

    @Override
    public void setOptions(final Map<String, String> options) {
        this.options = options;
    }


    public List<String> getParentSchemaIds() {
        return parentSchemaIds;
    }

    public void setParentSchemaIds(final List<String> parentSchemaIds) {
        this.parentSchemaIds = parentSchemaIds;
    }

    public StoreProperties getStoreProperties() {
        return storeProperties;
    }

    public void setStoreProperties(final StoreProperties properties) {
        this.storeProperties = properties;
    }

    public String getParentPropertiesId() {
        return parentPropertiesId;
    }

    public void setParentPropertiesId(final String parentPropertiesId) {
        this.parentPropertiesId = parentPropertiesId;
    }

    public Set<String> getGraphAuths() {
        return graphAuths;
    }

    public AddGraph setGraphAuths(final Set<String> graphAuths) {
        this.graphAuths = graphAuths;
        return this;
    }

    public static class Builder extends BaseBuilder<AddGraph, Builder> {

        public Builder() {
            super(new AddGraph());
        }

        public Builder setGraphId(final String graphId) {
            _getOp().setGraphId(graphId);
            return this;
        }

        public Builder storeProperties(final StoreProperties storeProperties) {
            _getOp().setStoreProperties(storeProperties);
            return this;
        }

        public Builder schema(final Schema schema) {
            _getOp().setSchema(schema);
            return _self();
        }

        public Builder parentPropertiesId(final String parentPropertiesId) {
            this._getOp().setParentPropertiesId(parentPropertiesId);
            return _self();
        }

        public Builder parentSchemaIds(final List<String> parentSchemaIds) {
            _getOp().setParentSchemaIds(parentSchemaIds);
            return _self();
        }

        public Builder graphAuths(final String... graphAuths) {
            if (null == graphAuths) {
                _getOp().setGraphAuths(null);
            }
            _getOp().setGraphAuths(Sets.newHashSet(graphAuths));
            return _self();
        }
    }
}<|MERGE_RESOLUTION|>--- conflicted
+++ resolved
@@ -25,11 +25,8 @@
 import uk.gov.gchq.gaffer.store.schema.Schema;
 
 import java.util.List;
-<<<<<<< HEAD
 import java.util.Set;
-=======
 import java.util.Map;
->>>>>>> 936b66c1
 
 /**
  * An Operation used for adding graphs to a FederatedStore.
@@ -54,11 +51,8 @@
     private String parentPropertiesId;
     private Schema schema;
     private List<String> parentSchemaIds;
-<<<<<<< HEAD
     private Set<String> graphAuths;
-=======
     private Map<String, String> options;
->>>>>>> 936b66c1
 
     public String getGraphId() {
         return graphId;
