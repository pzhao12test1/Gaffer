--- conflicted
+++ resolved
@@ -23,18 +23,12 @@
 import uk.gov.gchq.gaffer.commonutil.JsonUtil;
 import uk.gov.gchq.gaffer.commonutil.exception.OverwritingException;
 import uk.gov.gchq.gaffer.data.elementdefinition.exception.SchemaException;
-<<<<<<< HEAD
-=======
 import uk.gov.gchq.gaffer.exception.SerialisationException;
->>>>>>> 7629db27
 import uk.gov.gchq.gaffer.federatedstore.exception.StorageException;
 import uk.gov.gchq.gaffer.federatedstore.util.FederatedStoreUtil;
 import uk.gov.gchq.gaffer.graph.Graph;
 import uk.gov.gchq.gaffer.graph.GraphSerialisable;
-<<<<<<< HEAD
-=======
 import uk.gov.gchq.gaffer.jsonserialisation.JSONSerialiser;
->>>>>>> 7629db27
 import uk.gov.gchq.gaffer.operation.OperationException;
 import uk.gov.gchq.gaffer.store.Context;
 import uk.gov.gchq.gaffer.store.library.GraphLibrary;
@@ -102,37 +96,6 @@
      * @throws StorageException if unable to put arguments into storage
      */
     public void put(final Graph graph, final FederatedAccess access) throws StorageException {
-<<<<<<< HEAD
-        try {
-            if (exists(graph.getGraphId())) {
-                throw new OverwritingException((String.format(USER_IS_ATTEMPTING_TO_OVERWRITE, graph.getGraphId())));
-            } else if (null == access) {
-                throw new IllegalArgumentException(ACCESS_IS_NULL);
-            }
-
-            if (isCacheEnabled()) {
-                addToCache(graph, access);
-            }
-
-            Set<Graph> existingGraphs = storage.get(access);
-            if (null == existingGraphs) {
-                existingGraphs = Sets.newHashSet(graph);
-                storage.put(access, existingGraphs);
-            } else {
-                existingGraphs.add(graph);
-            }
-
-            if (null != graphLibrary) {
-                try {
-                    graphLibrary.add(graph.getGraphId(), graph.getSchema(), graph.getStoreProperties());
-                } catch (final Exception e) {
-                    remove(graph.getGraphId(), new User(access.getAddingUserId()));
-                    throw e;
-                }
-            }
-        } catch (final Exception e) {
-            throw new StorageException("Error adding graph " + graph.getGraphId() + " to storage due to: " + e.getMessage(), e);
-=======
         String graphId = graph.getGraphId();
         try {
             if (null == access) {
@@ -162,7 +125,6 @@
             }
         } catch (final Exception e) {
             throw new StorageException("Error adding graph " + graphId + " to storage due to: " + e.getMessage(), e);
->>>>>>> 7629db27
         }
     }
 
@@ -212,11 +174,7 @@
                     HashSet<Graph> remove = Sets.newHashSet();
                     for (final Graph graph : graphs) {
                         if (graph.getGraphId().equals(graphId)) {
-<<<<<<< HEAD
-                            graphs.remove(graph);
-=======
                             remove.add(graph);
->>>>>>> 7629db27
                             deleteFromCache(graphId);
                             isRemoved = true;
                         }
@@ -469,10 +427,7 @@
         public String toString() {
             return value;
         }
-<<<<<<< HEAD
-=======
-
->>>>>>> 7629db27
+
     }
 
     private Boolean isCacheEnabled() {
