/*
 * Copyright 2017 Crown Copyright
 *
 * Licensed under the Apache License, Version 2.0 (the "License");
 * you may not use this file except in compliance with the License.
 * You may obtain a copy of the License at
 *
 *     http://www.apache.org/licenses/LICENSE-2.0
 *
 * Unless required by applicable law or agreed to in writing, software
 * distributed under the License is distributed on an "AS IS" BASIS,
 * WITHOUT WARRANTIES OR CONDITIONS OF ANY KIND, either express or implied.
 * See the License for the specific language governing permissions and
 * limitations under the License.
 */

package uk.gov.gchq.gaffer.federatedstore;

import uk.gov.gchq.gaffer.commonutil.StreamUtil;
import uk.gov.gchq.gaffer.graph.Graph;
import uk.gov.gchq.gaffer.graph.GraphConfig;
import uk.gov.gchq.gaffer.store.StoreException;
import uk.gov.gchq.gaffer.store.StoreProperties;
import uk.gov.gchq.gaffer.store.schema.Schema;
import uk.gov.gchq.gaffer.user.User;

import java.util.Collections;

public class PredefinedFederatedStore extends FederatedStore {
    public static final String ACCUMULO_GRAPH = "AccumuloStoreContainingEdges";
    public static final String MAP_GRAPH = "MapStoreContainingEntities";
    public static final String ALL_GRAPH_IDS = ACCUMULO_GRAPH + "," + MAP_GRAPH;

    @Override
    public void initialise(final String graphId, final Schema schema, final StoreProperties properties) throws StoreException {
        super.initialise(graphId, schema, properties);

        // Accumulo store just contains edges
<<<<<<< HEAD
        addGraphs(null, User.UNKNOWN_USER_ID, false, new Graph.Builder()
                .config(new GraphConfig("AccumuloStoreContainingEdges"))
=======
        addGraphs(null, User.UNKNOWN_USER_ID, new Graph.Builder()
                .config(new GraphConfig(ACCUMULO_GRAPH))
>>>>>>> b6259047
                .addSchema(new Schema.Builder()
                        .merge(schema.clone())
                        .entities(Collections.emptyMap())
                        .build())
                .storeProperties(StreamUtil.openStream(getClass(), "properties/singleUseMockAccStore.properties"))
                .build());

        // Map store just contains entities
<<<<<<< HEAD
        addGraphs(null, User.UNKNOWN_USER_ID, false, new Graph.Builder()
                .config(new GraphConfig("MapStoreContainingEntities"))
=======
        addGraphs(null, User.UNKNOWN_USER_ID, new Graph.Builder()
                .config(new GraphConfig(MAP_GRAPH))
>>>>>>> b6259047
                .addSchema(new Schema.Builder()
                        .merge(schema.clone())
                        .edges(Collections.emptyMap())
                        .build())
                .storeProperties(StreamUtil.openStream(getClass(), "properties/singleUseMockMapStore.properties"))
                .build());
    }
}<|MERGE_RESOLUTION|>--- conflicted
+++ resolved
@@ -36,13 +36,8 @@
         super.initialise(graphId, schema, properties);
 
         // Accumulo store just contains edges
-<<<<<<< HEAD
         addGraphs(null, User.UNKNOWN_USER_ID, false, new Graph.Builder()
-                .config(new GraphConfig("AccumuloStoreContainingEdges"))
-=======
-        addGraphs(null, User.UNKNOWN_USER_ID, new Graph.Builder()
                 .config(new GraphConfig(ACCUMULO_GRAPH))
->>>>>>> b6259047
                 .addSchema(new Schema.Builder()
                         .merge(schema.clone())
                         .entities(Collections.emptyMap())
@@ -51,13 +46,8 @@
                 .build());
 
         // Map store just contains entities
-<<<<<<< HEAD
         addGraphs(null, User.UNKNOWN_USER_ID, false, new Graph.Builder()
-                .config(new GraphConfig("MapStoreContainingEntities"))
-=======
-        addGraphs(null, User.UNKNOWN_USER_ID, new Graph.Builder()
                 .config(new GraphConfig(MAP_GRAPH))
->>>>>>> b6259047
                 .addSchema(new Schema.Builder()
                         .merge(schema.clone())
                         .edges(Collections.emptyMap())
