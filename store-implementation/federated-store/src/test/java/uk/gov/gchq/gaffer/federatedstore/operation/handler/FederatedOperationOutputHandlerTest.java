/*
 * Copyright 2017 Crown Copyright
 *
 * Licensed under the Apache License, Version 2.0 (the "License");
 * you may not use this file except in compliance with the License.
 * You may obtain a copy of the License at
 *
 *     http://www.apache.org/licenses/LICENSE-2.0
 *
 * Unless required by applicable law or agreed to in writing, software
 * distributed under the License is distributed on an "AS IS" BASIS,
 * WITHOUT WARRANTIES OR CONDITIONS OF ANY KIND, either express or implied.
 * See the License for the specific language governing permissions and
 * limitations under the License.
 */

package uk.gov.gchq.gaffer.federatedstore.operation.handler;

import com.google.common.collect.Sets;
import org.junit.Assert;
import org.junit.Before;
import org.junit.Test;
import org.mockito.Mockito;

import uk.gov.gchq.gaffer.federatedstore.FederatedStore;
import uk.gov.gchq.gaffer.graph.Graph;
import uk.gov.gchq.gaffer.graph.GraphConfig;
import uk.gov.gchq.gaffer.operation.OperationChain;
import uk.gov.gchq.gaffer.operation.OperationException;
import uk.gov.gchq.gaffer.operation.io.Output;
import uk.gov.gchq.gaffer.store.Context;
import uk.gov.gchq.gaffer.store.Store;
import uk.gov.gchq.gaffer.store.schema.Schema;
import uk.gov.gchq.gaffer.user.User;

import java.util.HashSet;
import java.util.LinkedHashSet;

import static org.junit.Assert.assertEquals;
import static org.junit.Assert.fail;
import static org.mockito.BDDMockito.given;
import static org.mockito.Matchers.any;
import static org.mockito.Matchers.eq;
import static org.mockito.Mockito.never;
import static org.mockito.Mockito.verify;
import static uk.gov.gchq.gaffer.federatedstore.FederatedStoreConstants.*;
import static uk.gov.gchq.gaffer.federatedstore.FederatedStoreUser.*;

public abstract class FederatedOperationOutputHandlerTest<OP extends Output<O>, O> {
    public static final String TEST_ENTITY = "TestEntity";
    public static final String PROPERTY_TYPE = "property";
    protected O o1;
    protected O o2;
    protected O o3;
    protected O o4;
    protected Context context;

    @Before
    public void setUp() throws Exception {
<<<<<<< HEAD
        context = new Context(new User(TEST_USER));
=======
        user = testUser();
>>>>>>> dce014a1
    }

    @Test
    public void shouldBeSetUp() throws Exception {
        Assert.assertNotNull("Required field object o1 is null", o1);
        Assert.assertNotNull("Required field object o2 is null", o2);
        Assert.assertNotNull("Required field object o3 is null", o3);
        Assert.assertNotNull("Required field object o4 is null", o4);
    }

    protected abstract FederatedOperationOutputHandler<OP, O> getFederatedHandler();

    protected abstract OP getExampleOperation();

    @Test
    public final void shouldMergeResultsFromFieldObjects() throws Exception {
        // Given
        final OP op = getExampleOperation();

        Schema unusedSchema = new Schema.Builder().build();

        Store mockStore1 = getMockStore(op, unusedSchema, o1);
        Store mockStore2 = getMockStore(op, unusedSchema, o2);
        Store mockStore3 = getMockStore(op, unusedSchema, o3);
        Store mockStore4 = getMockStore(op, unusedSchema, o4);

        FederatedStore mockStore = Mockito.mock(FederatedStore.class);
        LinkedHashSet<Graph> linkedGraphs = Sets.newLinkedHashSet();
        linkedGraphs.add(getGraphWithMockStore(mockStore1));
        linkedGraphs.add(getGraphWithMockStore(mockStore2));
        linkedGraphs.add(getGraphWithMockStore(mockStore3));
        linkedGraphs.add(getGraphWithMockStore(mockStore4));
        Mockito.when(mockStore.getGraphs(user, null)).thenReturn(linkedGraphs);

        // When
        O theMergedResultsOfOperation = getFederatedHandler().doOperation(op, context, mockStore);

        //Then
        validateMergeResultsFromFieldObjects(theMergedResultsOfOperation, o1, o2, o3, o4);
        verify(mockStore1).execute(any(OperationChain.class), any(Context.class));
        verify(mockStore2).execute(any(OperationChain.class), any(Context.class));
        verify(mockStore3).execute(any(OperationChain.class), any(Context.class));
        verify(mockStore4).execute(any(OperationChain.class), any(Context.class));
    }

    @Test
    public final void shouldMergeResultsFromFieldObjectsWithGivenGraphIds() throws Exception {
        // Given
        final OP op = getExampleOperation();
        op.addOption(KEY_OPERATION_OPTIONS_GRAPH_IDS, "1,3");

        Schema unusedSchema = new Schema.Builder().build();

        Store mockStore1 = getMockStore(op, unusedSchema, o1);
        Store mockStore2 = getMockStore(op, unusedSchema, o2);
        Store mockStore3 = getMockStore(op, unusedSchema, o3);
        Store mockStore4 = getMockStore(op, unusedSchema, o4);

        FederatedStore mockStore = Mockito.mock(FederatedStore.class);
        LinkedHashSet<Graph> filteredGraphs = Sets.newLinkedHashSet();
        filteredGraphs.add(getGraphWithMockStore(mockStore1));
        filteredGraphs.add(getGraphWithMockStore(mockStore3));
        Mockito.when(mockStore.getGraphs(user, "1,3")).thenReturn(filteredGraphs);

        // When
        O theMergedResultsOfOperation = getFederatedHandler().doOperation(op, context, mockStore);

        //Then
        validateMergeResultsFromFieldObjects(theMergedResultsOfOperation, o1, o3);
        verify(mockStore1).execute(any(OperationChain.class), any(Context.class));
        verify(mockStore2, never()).execute(any(OperationChain.class), any(Context.class));
        verify(mockStore3).execute(any(OperationChain.class), any(Context.class));
        verify(mockStore4, never()).execute(any(OperationChain.class), any(Context.class));
    }

    @Test
    final public void shouldThrowException() throws Exception {
        // Given
        final String graphID = "graphId";
        final String message = "Test Exception";
        final OP op = getExampleOperation();
        op.addOption(KEY_OPERATION_OPTIONS_GRAPH_IDS, graphID);

        Schema unusedSchema = new Schema.Builder().build();

        Store mockStoreInner = Mockito.mock(Store.class);
        given(mockStoreInner.getSchema()).willReturn(unusedSchema);
        given(mockStoreInner.execute(any(OperationChain.class), eq(context))).willThrow(new RuntimeException(message));
        given(mockStoreInner.createContext(any(User.class))).willReturn(context);
        FederatedStore mockStore = Mockito.mock(FederatedStore.class);
        HashSet<Graph> filteredGraphs = Sets.newHashSet(getGraphWithMockStore(mockStoreInner));
        Mockito.when(mockStore.getGraphs(user, graphID)).thenReturn(filteredGraphs);

        // When
        try {
            getFederatedHandler().doOperation(op, context, mockStore);
            fail("Exception not thrown");
        } catch (OperationException e) {
            assertEquals(message, e.getCause().getMessage());
        }

    }

    @Test
    final public void shouldNotThrowException() throws Exception {
        // Given
        // Given
        final OP op = getExampleOperation();
        op.addOption(KEY_OPERATION_OPTIONS_GRAPH_IDS, "1,3");
        op.addOption(KEY_SKIP_FAILED_FEDERATED_STORE_EXECUTE, String.valueOf(true));

        Schema unusedSchema = new Schema.Builder().build();

        Store mockStore1 = getMockStore(op, unusedSchema, o1);
        Store mockStore2 = getMockStore(op, unusedSchema, o2);
        Store mockStore3 = Mockito.mock(Store.class);
        given(mockStore3.getSchema()).willReturn(unusedSchema);
        given(mockStore3.execute(any(OperationChain.class), eq(context))).willThrow(new RuntimeException("Test Exception"));
        given(mockStore3.createContext(any(User.class))).willReturn(context);
        Store mockStore4 = getMockStore(op, unusedSchema, o4);

        FederatedStore mockStore = Mockito.mock(FederatedStore.class);
        LinkedHashSet<Graph> filteredGraphs = Sets.newLinkedHashSet();
        filteredGraphs.add(getGraphWithMockStore(mockStore1));
        filteredGraphs.add(getGraphWithMockStore(mockStore3));
        Mockito.when(mockStore.getGraphs(user, "1,3")).thenReturn(filteredGraphs);

        // When
        O theMergedResultsOfOperation = null;
        try {
            theMergedResultsOfOperation = getFederatedHandler().doOperation(op, context, mockStore);
        } catch (Exception e) {
            fail("Exception should not have been thrown: " + e.getMessage());
        }

        //Then
        validateMergeResultsFromFieldObjects(theMergedResultsOfOperation, o1);
        verify(mockStore1).execute(any(OperationChain.class), eq(context));
        verify(mockStore2, never()).execute(any(OperationChain.class), eq(context));
        verify(mockStore3).execute(any(OperationChain.class), eq(context));
        verify(mockStore4, never()).execute(any(OperationChain.class), eq(context));
        // When

    }

    protected abstract boolean validateMergeResultsFromFieldObjects(final O result, final Object... resultParts);

    private Graph getGraphWithMockStore(final Store mockStore) {
        return new Graph.Builder()
                .config(new GraphConfig.Builder()
                        .graphId("TestGraphId")
                        .build())
                .store(mockStore)
                .build();
    }


    private Store getMockStore(final OP op, final Schema unusedSchema, final O willReturn) throws uk.gov.gchq.gaffer.operation.OperationException {
        Store mockStore1 = Mockito.mock(Store.class);
        given(mockStore1.getSchema()).willReturn(unusedSchema);
        given(mockStore1.createContext(any(User.class))).willReturn(context);
        given(mockStore1.execute(any(OperationChain.class), any(Context.class))).willReturn(willReturn);
        return mockStore1;
    }


}<|MERGE_RESOLUTION|>--- conflicted
+++ resolved
@@ -53,15 +53,13 @@
     protected O o2;
     protected O o3;
     protected O o4;
+    protected User user;
     protected Context context;
 
     @Before
     public void setUp() throws Exception {
-<<<<<<< HEAD
-        context = new Context(new User(TEST_USER));
-=======
         user = testUser();
->>>>>>> dce014a1
+        context = new Context(user);
     }
 
     @Test
