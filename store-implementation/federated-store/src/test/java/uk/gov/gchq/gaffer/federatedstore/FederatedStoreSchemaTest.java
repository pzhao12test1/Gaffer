/*
 * Copyright 2017 Crown Copyright
 *
 * Licensed under the Apache License, Version 2.0 (the "License");
 * you may not use this file except in compliance with the License.
 * You may obtain a copy of the License at
 *
 *     http://www.apache.org/licenses/LICENSE-2.0
 *
 * Unless required by applicable law or agreed to in writing, software
 * distributed under the License is distributed on an "AS IS" BASIS,
 * WITHOUT WARRANTIES OR CONDITIONS OF ANY KIND, either express or implied.
 * See the License for the specific language governing permissions and
 * limitations under the License.
 */

package uk.gov.gchq.gaffer.federatedstore;

import com.google.common.collect.Lists;
import org.junit.Before;
import org.junit.Test;

import uk.gov.gchq.gaffer.accumulostore.AccumuloProperties;
import uk.gov.gchq.gaffer.accumulostore.MockAccumuloStore;
import uk.gov.gchq.gaffer.cache.CacheServiceLoader;
import uk.gov.gchq.gaffer.federatedstore.operation.AddGraph;
import uk.gov.gchq.gaffer.operation.Operation;
import uk.gov.gchq.gaffer.operation.OperationChain;
import uk.gov.gchq.gaffer.store.Context;
import uk.gov.gchq.gaffer.store.library.HashMapGraphLibrary;
import uk.gov.gchq.gaffer.store.schema.Schema;
import uk.gov.gchq.gaffer.store.schema.SchemaEdgeDefinition;
import uk.gov.gchq.gaffer.store.schema.TypeDefinition;
import uk.gov.gchq.gaffer.user.User;
import uk.gov.gchq.koryphe.impl.binaryoperator.StringConcat;

import static org.junit.Assert.assertFalse;

public class FederatedStoreSchemaTest {
    private static final String STRING = "string";
    private static final Schema STRING_SCHEMA = new Schema.Builder()
            .type(STRING, new TypeDefinition.Builder()
                    .clazz(String.class)
                    .aggregateFunction(new StringConcat())
                    .build())
            .build();
    public static final User TEST_USER = new User("testUser");
    public static final Context TEST_CONTEXT = new Context(TEST_USER);
    public static final String TEST_FED_STORE = "testFedStore";
    public static final HashMapGraphLibrary library = new HashMapGraphLibrary();
    public static final String ACC_PROP = "accProp";

    private FederatedStore fStore;
    private static final AccumuloProperties ACCUMULO_PROPERTIES = new AccumuloProperties();
    private static final FederatedStoreProperties FEDERATED_PROPERTIES = new FederatedStoreProperties();
    private static final String CACHE_SERVICE_CLASS_STRING = "uk.gov.gchq.gaffer.cache.impl.HashMapCacheService";

    @Before
    public void setUp() throws Exception {
<<<<<<< HEAD
        CacheServiceLoader.shutdown();
        ACCUMULO_PROPERTIES.setId("accProp");
=======
        ACCUMULO_PROPERTIES.setId(ACC_PROP);
>>>>>>> 1f97ecd7
        ACCUMULO_PROPERTIES.setStoreClass(MockAccumuloStore.class);
        ACCUMULO_PROPERTIES.setStorePropertiesClass(AccumuloProperties.class);

        FEDERATED_PROPERTIES.setCacheProperties(CACHE_SERVICE_CLASS_STRING);

        fStore = new FederatedStore();
        fStore.initialise(TEST_FED_STORE, null, FEDERATED_PROPERTIES);

        library.clear();
    }

    @Test
    public void shouldBeAbleToAddGraphsWithSchemaCollisions() throws Exception {
        library.addProperties(ACC_PROP,ACCUMULO_PROPERTIES);
        fStore.setGraphLibrary(library);

        String aSchema1ID = "aSchema";
        final Schema aSchema = new Schema.Builder()
                .id(aSchema1ID)
                .edge("e1", getProp("prop1"))
                .merge(STRING_SCHEMA)
                .build();

        library.addSchema(aSchema1ID, aSchema);

        fStore.execute(OperationChain.wrap(
                new AddGraph.Builder()
                        .graphId("a")
                        .parentPropertiesId(ACC_PROP)
                        .parentSchemaIds(Lists.newArrayList(aSchema1ID))
                        .build()), TEST_CONTEXT);

        String bSchema1ID = "bSchema";
        final Schema bSchema = new Schema.Builder()
                .id(bSchema1ID)
                .edge("e1", getProp("prop2"))
                .merge(STRING_SCHEMA)
                .build();

        library.addSchema(bSchema1ID, bSchema);

        assertFalse(library.exists("b"));

        fStore.execute(Operation.asOperationChain(new AddGraph.Builder()
                .graphId("b")
                .parentPropertiesId(ACC_PROP)
                .parentSchemaIds(Lists.newArrayList(bSchema1ID))
                .build()), TEST_CONTEXT);

        fStore.execute(Operation.asOperationChain(new AddGraph.Builder()
                .graphId("c")
                .parentPropertiesId(ACC_PROP)
                .parentSchemaIds(Lists.newArrayList(aSchema1ID))
                .build()), TEST_CONTEXT);

        // No exceptions thrown - as all 3 graphs should be able to be added together.
    }

    private SchemaEdgeDefinition getProp(final String propName) {
        return new SchemaEdgeDefinition.Builder()
                .source(STRING)
                .destination(STRING)
                .property(propName, STRING)
                .build();
    }


}<|MERGE_RESOLUTION|>--- conflicted
+++ resolved
@@ -57,12 +57,8 @@
 
     @Before
     public void setUp() throws Exception {
-<<<<<<< HEAD
         CacheServiceLoader.shutdown();
-        ACCUMULO_PROPERTIES.setId("accProp");
-=======
         ACCUMULO_PROPERTIES.setId(ACC_PROP);
->>>>>>> 1f97ecd7
         ACCUMULO_PROPERTIES.setStoreClass(MockAccumuloStore.class);
         ACCUMULO_PROPERTIES.setStorePropertiesClass(AccumuloProperties.class);
 
