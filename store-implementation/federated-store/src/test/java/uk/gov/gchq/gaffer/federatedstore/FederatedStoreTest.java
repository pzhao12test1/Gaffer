/*
 * Copyright 2017 Crown Copyright
 *
 * Licensed under the Apache License, Version 2.0 (the "License");
 * you may not use this file except in compliance with the License.
 * You may obtain a copy of the License at
 *
 *     http://www.apache.org/licenses/LICENSE-2.0
 *
 * Unless required by applicable law or agreed to in writing, software
 * distributed under the License is distributed on an "AS IS" BASIS,
 * WITHOUT WARRANTIES OR CONDITIONS OF ANY KIND, either express or implied.
 * See the License for the specific language governing permissions and
 * limitations under the License.
 */

package uk.gov.gchq.gaffer.federatedstore;

import com.google.common.collect.Lists;
import com.google.common.collect.Sets;
import org.junit.Assert;
import org.junit.Before;
import org.junit.Test;
import org.mockito.Mockito;

import uk.gov.gchq.gaffer.accumulostore.SingleUseAccumuloStore;
import uk.gov.gchq.gaffer.cache.CacheServiceLoader;
import uk.gov.gchq.gaffer.commonutil.JsonUtil;
import uk.gov.gchq.gaffer.commonutil.StreamUtil;
import uk.gov.gchq.gaffer.commonutil.iterable.CloseableIterable;
import uk.gov.gchq.gaffer.data.element.Edge;
import uk.gov.gchq.gaffer.data.element.Element;
import uk.gov.gchq.gaffer.data.element.Entity;
import uk.gov.gchq.gaffer.data.elementdefinition.view.View;
import uk.gov.gchq.gaffer.federatedstore.integration.FederatedStoreITs;
import uk.gov.gchq.gaffer.federatedstore.operation.AddGraph;
import uk.gov.gchq.gaffer.federatedstore.operation.GetAllGraphIds;
import uk.gov.gchq.gaffer.graph.Graph;
import uk.gov.gchq.gaffer.graph.GraphConfig;
import uk.gov.gchq.gaffer.mapstore.MapStore;
import uk.gov.gchq.gaffer.mapstore.MapStoreProperties;
import uk.gov.gchq.gaffer.operation.impl.add.AddElements;
import uk.gov.gchq.gaffer.operation.impl.get.GetAllElements;
import uk.gov.gchq.gaffer.store.Context;
import uk.gov.gchq.gaffer.store.StoreException;
import uk.gov.gchq.gaffer.store.StoreProperties;
import uk.gov.gchq.gaffer.store.StoreTrait;
import uk.gov.gchq.gaffer.store.library.GraphLibrary;
import uk.gov.gchq.gaffer.store.library.HashMapGraphLibrary;
import uk.gov.gchq.gaffer.store.schema.Schema;
import uk.gov.gchq.gaffer.store.schema.Schema.Builder;
import uk.gov.gchq.gaffer.user.User;

import java.util.ArrayList;
import java.util.Collection;
import java.util.HashSet;
import java.util.List;
import java.util.Set;

import static org.junit.Assert.assertEquals;
import static org.junit.Assert.assertFalse;
import static org.junit.Assert.assertNotEquals;
import static org.junit.Assert.assertNotNull;
import static org.junit.Assert.assertNull;
import static org.junit.Assert.assertTrue;
import static org.junit.Assert.fail;
import static uk.gov.gchq.gaffer.federatedstore.FederatedGraphStorage.USER_IS_ATTEMPTING_TO_OVERWRITE;
import static uk.gov.gchq.gaffer.federatedstore.FederatedStore.S1_WAS_NOT_ABLE_TO_BE_CREATED_WITH_THE_SUPPLIED_PROPERTIES_GRAPH_ID_S2;
import static uk.gov.gchq.gaffer.federatedstore.FederatedStoreUser.TEST_USER;
import static uk.gov.gchq.gaffer.federatedstore.FederatedStoreUser.authUser;
import static uk.gov.gchq.gaffer.federatedstore.FederatedStoreUser.testUser;
import static uk.gov.gchq.gaffer.federatedstore.operation.handler.FederatedOperationOutputHandler.NO_RESULTS_TO_MERGE_ERROR;

public class FederatedStoreTest {
    private static final String PATH_FEDERATED_STORE_PROPERTIES = "/properties/federatedStoreTest.properties";
    private static final String FEDERATED_STORE_ID = "testFederatedStoreId";
    private static final String ACC_ID_1 = "mockAccGraphId1";
    private static final String MAP_ID_1 = "mockMapGraphId1";
    private static final String PATH_ACC_STORE_PROPERTIES = "properties/singleUseMockAccStore.properties";
    private static final String PATH_MAP_STORE_PROPERTIES = "properties/singleUseMockMapStore.properties";
    private static final String PATH_MAP_STORE_PROPERTIES_ALT = "properties/singleUseMockMapStoreAlt.properties";
    private static final String PATH_BASIC_ENTITY_SCHEMA_JSON = "schema/basicEntitySchema.json";
    private static final String PATH_BASIC_EDGE_SCHEMA_JSON = "schema/basicEdgeSchema.json";
    private static final String PATH_INVALID = "nothing.json";
    private static final String EXCEPTION_NOT_THROWN = "exception not thrown";
    private static final String USER_ID = "testUser";
    private static final String PROPS_ID_1 = "PROPS_ID_1";
    public static final String UNUSUAL_KEY = "unusualKey";
    public static final String KEY_DOES_NOT_BELONG = UNUSUAL_KEY + " was added to " + PROPS_ID_1 + " it should not be there";
    private static final String SCHEMA_ID_1 = "SCHEMA_ID_1";
    private static final String ALL_USERS = FederatedStoreUser.ALL_USERS;
    private static final HashSet<String> GRAPH_AUTHS = Sets.newHashSet(ALL_USERS);
    private static final String CACHE_SERVICE_CLASS_STRING = "uk.gov.gchq.gaffer.cache.impl.HashMapCacheService";
    private static final String CACHE_SERVICE_NAME = "federatedStoreGraphs";
    private static User authUser;
    private static User testUser;

    FederatedStore store;
    private FederatedStoreProperties federatedProperties;

    @Before
    public void setUp() throws Exception {
        store = new FederatedStore();
        federatedProperties = new FederatedStoreProperties();
        federatedProperties.setGraphAuth(ACC_ID_1, ALL_USERS);
        federatedProperties.setGraphAuth(MAP_ID_1, ALL_USERS);
        federatedProperties.setCacheProperties(CACHE_SERVICE_CLASS_STRING);
        HashMapGraphLibrary.clear();
        CacheServiceLoader.shutdown();
        authUser = authUser();
        testUser = testUser();
    }

    @Test
    public void shouldInitialiseWithCache() throws StoreException {
        store.initialise(FEDERATED_STORE_ID, null, federatedProperties);
        assertNotNull(CacheServiceLoader.getService());
    }

    @Test
    public void shouldThrowExceptionWithoutInitialisation() {
        // Given
        Graph graphToAdd = new Graph.Builder()
                .config(new GraphConfig(ACC_ID_1))
                .storeProperties(StreamUtil.openStream(FederatedStoreTest.class, PATH_ACC_STORE_PROPERTIES))
                .addSchema(StreamUtil.openStream(FederatedStoreTest.class, PATH_BASIC_EDGE_SCHEMA_JSON))
                .build();

        CacheServiceLoader.shutdown();

        // When / Then
        try {
            store.addGraphs(null, TEST_USER, graphToAdd);
            fail(EXCEPTION_NOT_THROWN);
        } catch (final StoreException e) {
            assertTrue(e.getMessage().contains("No cache has been set"));
        }
    }

    @Test
    public void shouldThrowExceptionWhenInitialisedWithNoCacheClassInProperties() throws StoreException {
        // Given
        StoreProperties storeProperties = new StoreProperties();

        // When / Then
        try {
            store.initialise(FEDERATED_STORE_ID, null, storeProperties);
            fail(EXCEPTION_NOT_THROWN);
        } catch (final StoreException e) {
            assertTrue(e.getMessage().contains("No cache has been set, please check the property"));
        }
    }

    @Test
    public void shouldAddGraphsToCache() throws StoreException {
        // Given
        store.initialise(FEDERATED_STORE_ID, null, federatedProperties);

        Graph graphToAdd = new Graph.Builder()
                .config(new GraphConfig(ACC_ID_1))
                .storeProperties(StreamUtil.openStream(FederatedStoreTest.class, PATH_ACC_STORE_PROPERTIES))
                .addSchema(StreamUtil.openStream(FederatedStoreTest.class, PATH_BASIC_EDGE_SCHEMA_JSON))
                .build();

        // When
        store.addGraphs(null, TEST_USER, graphToAdd);

        // Then
        assertEquals(1, store.getGraphs(testUser, ACC_ID_1).size());

        // When
        Collection<Graph> storeGraphs = store.getGraphs(testUser, null);

        // Then
        assertTrue(CacheServiceLoader.getService().getAllKeysFromCache(CACHE_SERVICE_NAME).contains(ACC_ID_1));
        assertTrue(storeGraphs.contains(graphToAdd));

        // When
        store = new FederatedStore();
        store.initialise(FEDERATED_STORE_ID, null, federatedProperties);

        // Then
        assertTrue(CacheServiceLoader.getService().getAllKeysFromCache(CACHE_SERVICE_NAME).contains(ACC_ID_1));
    }

    @Test
    public void shouldAddMultipleGraphsToCache() throws StoreException {
        // Given
        store.initialise(FEDERATED_STORE_ID, null, federatedProperties);
        List<Graph> graphsToAdd = new ArrayList<>();
        for (int i = 0; i < 10; i++) {
            graphsToAdd.add(new Graph.Builder()
                    .config(new GraphConfig(ACC_ID_1 + i))
                    .storeProperties(StreamUtil.openStream(FederatedStoreTest.class, PATH_ACC_STORE_PROPERTIES))
                    .addSchema(StreamUtil.openStream(FederatedStoreTest.class, PATH_BASIC_EDGE_SCHEMA_JSON))
                    .build());
        }

        // When
        store.addGraphs(null, TEST_USER, graphsToAdd.toArray(new Graph[graphsToAdd.size()]));

        // Then
        for (int i = 0; i < 10; i++) {
            assertTrue(CacheServiceLoader.getService().getAllKeysFromCache(CACHE_SERVICE_NAME).contains(ACC_ID_1 + i));
        }

        // When
        store = new FederatedStore();
        store.initialise(FEDERATED_STORE_ID, null, federatedProperties);

        // Then
        for (int i = 0; i < 10; i++) {
            assertTrue(CacheServiceLoader.getService().getAllKeysFromCache(CACHE_SERVICE_NAME).contains(ACC_ID_1 + i));
        }
    }

    @Test
    public void shouldReuseGraphsAlreadyInCache() throws Exception {
        //Check cache is empty
        assertNull(CacheServiceLoader.getService());

        //initialise FedStore
        store.initialise(FEDERATED_STORE_ID, null, federatedProperties);

        //add something so it will be in the cache
        Graph graphToAdd = new Graph.Builder()
                .config(new GraphConfig(MAP_ID_1))
                .storeProperties(StreamUtil.openStream(FederatedStoreTest.class, PATH_MAP_STORE_PROPERTIES))
                .addSchema(StreamUtil.openStream(FederatedStoreTest.class, PATH_BASIC_EDGE_SCHEMA_JSON))
                .build();

        store.addGraphs(null, TEST_USER, graphToAdd);

        //check the store and the cache
        assertEquals(1, store.getAllGraphIds(testUser).size());
        assertTrue(CacheServiceLoader.getService().getAllKeysFromCache(CACHE_SERVICE_NAME).contains(MAP_ID_1));

        //restart the store
        store = null;
        store = new FederatedStore();
        federatedProperties.setGraphIds(MAP_ID_1);
        store.initialise(FEDERATED_STORE_ID, null, federatedProperties);

        //check the graph is already in there from the cache
        assertTrue(CacheServiceLoader.getService().getAllKeysFromCache(CACHE_SERVICE_NAME).contains(MAP_ID_1));
        assertEquals(1, store.getAllGraphIds(testUser).size());
    }

    @Test
    public void shouldLoadGraphsWithIds() throws Exception {
        // Given
        federatedProperties.setGraphIds(ACC_ID_1 + "," + MAP_ID_1);
        federatedProperties.setGraphPropFile(ACC_ID_1, PATH_ACC_STORE_PROPERTIES);
        federatedProperties.setGraphSchemaFile(ACC_ID_1, PATH_BASIC_ENTITY_SCHEMA_JSON);
        federatedProperties.setGraphPropFile(MAP_ID_1, PATH_MAP_STORE_PROPERTIES);
        federatedProperties.setGraphSchemaFile(MAP_ID_1, PATH_BASIC_EDGE_SCHEMA_JSON);

        // When
        int before = store.getGraphs(testUser, null).size();
        store.initialise(FEDERATED_STORE_ID, null, federatedProperties);

        // Then
        Collection<Graph> graphs = store.getGraphs(testUser, null);
        int after = graphs.size();
        assertEquals(0, before);
        assertEquals(2, after);
        ArrayList<String> graphNames = Lists.newArrayList(ACC_ID_1, MAP_ID_1);
        for (Graph graph : graphs) {
            assertTrue(graphNames.contains(graph.getGraphId()));
        }
    }

    @Test
    public void shouldThrowErrorForFailedSchema() throws Exception {
        // Given
        federatedProperties.setGraphIds(MAP_ID_1);
        federatedProperties.setGraphPropFile(MAP_ID_1, PATH_MAP_STORE_PROPERTIES);
        federatedProperties.setGraphSchemaFile(MAP_ID_1, PATH_INVALID);

        // When / Then
        try {
            store.initialise(FEDERATED_STORE_ID, null, federatedProperties);
            fail(EXCEPTION_NOT_THROWN);
        } catch (final IllegalArgumentException e) {
            assertEquals(String.format(S1_WAS_NOT_ABLE_TO_BE_CREATED_WITH_THE_SUPPLIED_PROPERTIES_GRAPH_ID_S2, "Schema", "graphId: " + MAP_ID_1 + " schemaPath: " + PATH_INVALID), e.getMessage());
        }
    }

    @Test
    public void shouldThrowErrorForFailedProperty() throws Exception {
        //Given
        federatedProperties.setGraphIds(MAP_ID_1);
        federatedProperties.setGraphPropFile(MAP_ID_1, PATH_INVALID);
        federatedProperties.setGraphSchemaFile(MAP_ID_1, PATH_BASIC_EDGE_SCHEMA_JSON);

        //When / Then
        try {
            store.initialise(FEDERATED_STORE_ID, null, federatedProperties);
            fail(EXCEPTION_NOT_THROWN);
        } catch (final IllegalArgumentException e) {
            assertEquals(String.format(S1_WAS_NOT_ABLE_TO_BE_CREATED_WITH_THE_SUPPLIED_PROPERTIES_GRAPH_ID_S2, "Property", "graphId: " + MAP_ID_1 + " propertyPath: " + PATH_INVALID), e.getMessage());
        }
    }

    @Test
    public void shouldThrowErrorForIncompleteBuilder() throws Exception {
        //Given
        federatedProperties.setGraphIds(MAP_ID_1);

        //When / Then
        try {
            store.initialise(FEDERATED_STORE_ID, null, federatedProperties);
            fail(EXCEPTION_NOT_THROWN);
        } catch (final IllegalArgumentException e) {
            assertTrue(e.getMessage().contains(String.format(S1_WAS_NOT_ABLE_TO_BE_CREATED_WITH_THE_SUPPLIED_PROPERTIES_GRAPH_ID_S2, "Graph", "")));
        }
    }

    @Test
    public void shouldNotAllowOverwritingOfGraphWithFederatedScope() throws Exception {
        //Given
        federatedProperties.setGraphIds(ACC_ID_1);
        federatedProperties.setGraphPropFile(ACC_ID_1, PATH_ACC_STORE_PROPERTIES);
        federatedProperties.setGraphSchemaFile(ACC_ID_1, PATH_BASIC_ENTITY_SCHEMA_JSON);
        store.initialise(FEDERATED_STORE_ID, null, federatedProperties);

        // When / Then
        try {
            store.addGraphs(null, null, new Graph.Builder()
                    .config(new GraphConfig(ACC_ID_1))
                    .storeProperties(StreamUtil.openStream(FederatedStoreTest.class, PATH_ACC_STORE_PROPERTIES))
                    .addSchema(StreamUtil.openStream(FederatedStoreTest.class, PATH_BASIC_EDGE_SCHEMA_JSON))
                    .build());
            fail(EXCEPTION_NOT_THROWN);
        } catch (final Exception e) {
            assertEquals(String.format(USER_IS_ATTEMPTING_TO_OVERWRITE, ACC_ID_1), e.getMessage());
        }
    }

    @Test
    public void shouldDoUnhandledOperation() throws Exception {
        // When / Then
        try {
            store.doUnhandledOperation(null, null);
            fail(EXCEPTION_NOT_THROWN);
        } catch (UnsupportedOperationException e) {
            assertNotNull(e);
        }
    }

    @Test
    public void shouldUpdateTraitsWhenNewGraphIsAdded() throws Exception {
        // Given
        federatedProperties.setGraphIds(ACC_ID_1);
        federatedProperties.setGraphPropFile(ACC_ID_1, PATH_ACC_STORE_PROPERTIES);
        federatedProperties.setGraphSchemaFile(ACC_ID_1, PATH_BASIC_ENTITY_SCHEMA_JSON);
        store.initialise(FEDERATED_STORE_ID, null, federatedProperties);
        Set<StoreTrait> before = store.getTraits();

        // When
        store.addGraphs(null, null, new Graph.Builder()
                .config(new GraphConfig(MAP_ID_1))
                .storeProperties(StreamUtil.openStream(FederatedStoreTest.class, PATH_MAP_STORE_PROPERTIES))
                .addSchema(StreamUtil.openStream(FederatedStoreTest.class, PATH_BASIC_ENTITY_SCHEMA_JSON))
                .build());

        //includes same as before but with more Traits
        Set<StoreTrait> after = store.getTraits();

        // Then
        assertEquals("Sole graph has 9 traits, so all traits of the federatedStore is 9", 9, before.size());
        assertEquals("the two graphs share 5 traits", 5, after.size());
        assertNotEquals(before, after);
        assertTrue(before.size() > after.size());
    }

    @Test
    public void shouldUpdateSchemaWhenNewGraphIsAdded() throws Exception {
        // Given
        federatedProperties.setGraphIds(ACC_ID_1);
        federatedProperties.setGraphPropFile(ACC_ID_1, PATH_ACC_STORE_PROPERTIES);
        federatedProperties.setGraphSchemaFile(ACC_ID_1, PATH_BASIC_ENTITY_SCHEMA_JSON);
        store.initialise(FEDERATED_STORE_ID, null, federatedProperties);
        Schema before = store.getSchema();

        // When
        store.addGraphs(null, null, new Graph.Builder()
                .config(new GraphConfig(MAP_ID_1))
                .storeProperties(StreamUtil.openStream(FederatedStoreTest.class, PATH_MAP_STORE_PROPERTIES))
                .addSchema(StreamUtil.openStream(FederatedStoreTest.class, PATH_BASIC_EDGE_SCHEMA_JSON))
                .build());
        Schema after = store.getSchema();

        // Then
        assertNotEquals(before, after);
    }

    @Test
    public void shouldUpdateTraitsToMinWhenGraphIsRemoved() throws Exception {
        // Given
        federatedProperties.setGraphIds(MAP_ID_1 + "," + ACC_ID_1);
        federatedProperties.setGraphPropFile(MAP_ID_1, PATH_MAP_STORE_PROPERTIES);
        federatedProperties.setGraphSchemaFile(MAP_ID_1, PATH_BASIC_EDGE_SCHEMA_JSON);
        federatedProperties.setGraphPropFile(ACC_ID_1, PATH_ACC_STORE_PROPERTIES);
        federatedProperties.setGraphSchemaFile(ACC_ID_1, PATH_BASIC_ENTITY_SCHEMA_JSON);
        store.initialise(FEDERATED_STORE_ID, null, federatedProperties);

        // When
        Set<StoreTrait> before = store.getTraits();
        store.remove(MAP_ID_1, testUser);
        Set<StoreTrait> after = store.getTraits();

        // Then
        assertEquals("Shared traits between the two graphs should be " + 5, 5, before.size());
        assertEquals("Shared traits counter-intuitively will go up after removing graph, because the sole remaining graph has 9 traits", 9, after.size());
        assertNotEquals(before, after);
        assertTrue(before.size() < after.size());
    }

    @Test
    public void shouldUpdateSchemaWhenNewGraphIsRemoved() throws Exception {
        // Given
        federatedProperties.setGraphIds(MAP_ID_1 + "," + ACC_ID_1);
        federatedProperties.setGraphPropFile(MAP_ID_1, PATH_MAP_STORE_PROPERTIES);
        federatedProperties.setGraphSchemaFile(MAP_ID_1, PATH_BASIC_EDGE_SCHEMA_JSON);
        federatedProperties.setGraphPropFile(ACC_ID_1, PATH_ACC_STORE_PROPERTIES);
        federatedProperties.setGraphSchemaFile(ACC_ID_1, PATH_BASIC_ENTITY_SCHEMA_JSON);
        store.initialise(FEDERATED_STORE_ID, null, federatedProperties);
        Schema before = store.getSchema();

        // When
        store.remove(MAP_ID_1, testUser);
        Schema after = store.getSchema();

        // Then
        assertNotEquals(before, after);
    }

    @Test
    public void shouldFailWithIncompleteSchema() throws Exception {
        //Given
        federatedProperties.setGraphIds(ACC_ID_1);
        federatedProperties.setGraphPropFile(ACC_ID_1, PATH_ACC_STORE_PROPERTIES);
        federatedProperties.setGraphSchemaFile(ACC_ID_1, "/schema/edgeX2NoTypesSchema.json");

        // When / Then
        try {
            store.initialise(FEDERATED_STORE_ID, null, federatedProperties);
            fail(EXCEPTION_NOT_THROWN);
        } catch (final Exception e) {
            assertTrue(e.getMessage().contains(String.format(S1_WAS_NOT_ABLE_TO_BE_CREATED_WITH_THE_SUPPLIED_PROPERTIES_GRAPH_ID_S2, "Graph", "")));
        }
    }

    @Test
    public void shouldTakeCompleteSchemaFromTwoFiles() throws Exception {
        // Given
        federatedProperties.setGraphIds(ACC_ID_1);
        federatedProperties.setGraphPropFile(ACC_ID_1, PATH_ACC_STORE_PROPERTIES);
        federatedProperties.setGraphSchemaFile(ACC_ID_1, "/schema/edgeX2NoTypesSchema.json" + ", /schema/edgeTypeSchema.json");
        int before = store.getGraphs(testUser, null).size();

        // When
        store.initialise(FEDERATED_STORE_ID, null, federatedProperties);
        int after = store.getGraphs(testUser, null).size();

        // Then
        assertEquals(0, before);
        assertEquals(1, after);
    }

    @Test
    public void shouldAddTwoGraphs() throws Exception {
        // Given
        final StoreProperties storeProperties = StoreProperties.loadStoreProperties(StreamUtil.openStream(FederatedStoreITs.class, PATH_FEDERATED_STORE_PROPERTIES));
        federatedProperties.setProperties(storeProperties.getProperties());
        int sizeBefore = store.getGraphs(authUser, null).size();

        // When
        store.initialise(FEDERATED_STORE_ID, null, federatedProperties);
        int sizeAfter = store.getGraphs(authUser, null).size();

        // Then
        assertEquals(0, sizeBefore);
        assertEquals(2, sizeAfter);
    }

    @Test
    public void shouldCombineTraitsToMin() throws Exception {
        // Given
        final StoreProperties storeProperties = StoreProperties.loadStoreProperties(StreamUtil.openStream(FederatedStoreITs.class, PATH_FEDERATED_STORE_PROPERTIES));
        federatedProperties.setProperties(storeProperties.getProperties());
        HashSet<StoreTrait> traits = new HashSet<>();
        traits.addAll(SingleUseAccumuloStore.TRAITS);
        traits.retainAll(MapStore.TRAITS);
        Set<StoreTrait> before = store.getTraits();
        int sizeBefore = before.size();

        // When
        store.initialise(FEDERATED_STORE_ID, null, federatedProperties);
        Set<StoreTrait> after = store.getTraits();
        int sizeAfter = after.size();

        // Then
        assertEquals(5, MapStore.TRAITS.size());
        assertEquals(9, SingleUseAccumuloStore.TRAITS.size());
        assertNotEquals(SingleUseAccumuloStore.TRAITS, MapStore.TRAITS);
        assertEquals(0, sizeBefore);
        assertEquals(5, sizeAfter);
        assertEquals(traits, after);
    }

    @Test
    public void shouldContainNoElements() throws Exception {
        // Given
        final StoreProperties storeProperties = StoreProperties.loadStoreProperties(StreamUtil.openStream(FederatedStoreITs.class, PATH_FEDERATED_STORE_PROPERTIES));
        federatedProperties.setProperties(storeProperties.getProperties());
        // When
        store.initialise(FEDERATED_STORE_ID, null, federatedProperties);
        Set<Element> after = getElements();

        // Then
        assertEquals(0, after.size());
    }

    @Test
    public void shouldAddEdgesToOneGraph() throws Exception {
        // Given
        final StoreProperties storeProperties = StoreProperties.loadStoreProperties(StreamUtil.openStream(FederatedStoreITs.class, PATH_FEDERATED_STORE_PROPERTIES));
        federatedProperties.setProperties(storeProperties.getProperties());
        store.initialise(FEDERATED_STORE_ID, null, federatedProperties);
        AddElements op = new AddElements.Builder()
                .input(new Edge.Builder()
                        .group("BasicEdge")
                        .source("testSource")
                        .dest("testDest")
                        .property("property1", 12)
                        .build())
                .build();

        // When
        store.execute(op, new Context(authUser));

        // Then
        assertEquals(1, getElements().size());
    }

    @Test
    public void shouldReturnGraphIds() throws Exception {
        // Given
        federatedProperties.setGraphIds(MAP_ID_1 + "," + ACC_ID_1);
        federatedProperties.setGraphPropFile(ACC_ID_1, PATH_ACC_STORE_PROPERTIES);
        federatedProperties.setGraphSchemaFile(ACC_ID_1, PATH_BASIC_ENTITY_SCHEMA_JSON);
        federatedProperties.setGraphPropFile(MAP_ID_1, PATH_MAP_STORE_PROPERTIES);
        federatedProperties.setGraphSchemaFile(MAP_ID_1, PATH_BASIC_EDGE_SCHEMA_JSON);

        // When
        store.initialise(FEDERATED_STORE_ID, null, federatedProperties);
        Collection<String> allGraphIds = store.getAllGraphIds(testUser);

        // Then
        assertEquals(2, allGraphIds.size());
        assertTrue(allGraphIds.contains(ACC_ID_1));
        assertTrue(allGraphIds.contains(MAP_ID_1));

    }

    @Test
    public void shouldUpdateGraphIds() throws Exception {
        // Given
        federatedProperties.setGraphIds(ACC_ID_1);
        federatedProperties.setGraphPropFile(ACC_ID_1, PATH_ACC_STORE_PROPERTIES);
        federatedProperties.setGraphSchemaFile(ACC_ID_1, PATH_BASIC_ENTITY_SCHEMA_JSON);
        store.initialise(FEDERATED_STORE_ID, null, federatedProperties);

        // When
        Collection<String> allGraphId = store.getAllGraphIds(testUser);

        // Then
        assertEquals(1, allGraphId.size());
        assertTrue(allGraphId.contains(ACC_ID_1));
        assertFalse(allGraphId.contains(MAP_ID_1));

        // When
        store.addGraphs(GRAPH_AUTHS, null, new Graph.Builder()
                .config(new GraphConfig(MAP_ID_1))
                .storeProperties(StreamUtil.openStream(FederatedStoreTest.class, PATH_MAP_STORE_PROPERTIES))
                .addSchema(StreamUtil.openStream(FederatedStoreTest.class, PATH_BASIC_ENTITY_SCHEMA_JSON))
                .build());
        Collection<String> allGraphId2 = store.getAllGraphIds(testUser);

        // Then
        assertEquals(2, allGraphId2.size());
        assertTrue(allGraphId2.contains(ACC_ID_1));
        assertTrue(allGraphId2.contains(MAP_ID_1));

        // When
        store.remove(ACC_ID_1, testUser);
        Collection<String> allGraphId3 = store.getAllGraphIds(testUser);

        // Then
        assertEquals(1, allGraphId3.size());
        assertFalse(allGraphId3.contains(ACC_ID_1));
        assertTrue(allGraphId3.contains(MAP_ID_1));

    }

    @Test
    public void shouldGetAllGraphIdsInUnmodifiableSet() throws Exception {
        // Given
        store.initialise(FEDERATED_STORE_ID, null, federatedProperties);

        // When / Then
        try {
            store.getAllGraphIds(testUser).add("newId");
            fail(EXCEPTION_NOT_THROWN);
        } catch (UnsupportedOperationException e) {
            assertNotNull(e);
        }
    }

    @Test
    public void shouldNotUseSchema() throws Exception {
        // Given
        federatedProperties.setGraphIds(MAP_ID_1);
        federatedProperties.setGraphPropFile(MAP_ID_1, PATH_MAP_STORE_PROPERTIES);
        federatedProperties.setGraphSchemaFile(MAP_ID_1, PATH_BASIC_EDGE_SCHEMA_JSON);
        final Schema unusedMock = Mockito.mock(Schema.class);

        // Then
        Mockito.verifyNoMoreInteractions(unusedMock);

        // When
        store.initialise(FEDERATED_STORE_ID, unusedMock, federatedProperties);
    }

    @Test
    public void shouldAddGraphFromLibrary() throws Exception {
        // Given
        final Schema schema = new Schema.Builder()
                .json(StreamUtil.openStream(this.getClass(), PATH_BASIC_ENTITY_SCHEMA_JSON))
                .build();
        final HashMapGraphLibrary graphLibrary = new HashMapGraphLibrary();
        graphLibrary.add(MAP_ID_1, schema, StoreProperties.loadStoreProperties(StreamUtil.openStream(this.getClass(), PATH_MAP_STORE_PROPERTIES)));
        store.setGraphLibrary(graphLibrary);
        store.initialise(FEDERATED_STORE_ID, null, federatedProperties);

        // When
        final int before = store.getGraphs(testUser, null).size();
        store.execute(new AddGraph.Builder()
                .graphId(MAP_ID_1)
                .build(), new Context(testUser));

        final int after = store.getGraphs(testUser, null).size();

        // Then
        assertEquals(0, before);
        assertEquals(1, after);
    }

    @Test
    public void shouldAddNamedGraphFromGraphIDKeyButDefinedInLibrary() throws Exception {
        // Given
        federatedProperties.setGraphIds(MAP_ID_1);
        federatedProperties.setGraphIds(MAP_ID_1);
        GraphLibrary library = new HashMapGraphLibrary();
        library.add(MAP_ID_1, new Schema.Builder()
                        .json(StreamUtil.openStream(this.getClass(), PATH_BASIC_ENTITY_SCHEMA_JSON))
                        .build(),
                StoreProperties.loadStoreProperties(StreamUtil.openStream(this.getClass(), PATH_MAP_STORE_PROPERTIES)));
        store.setGraphLibrary(library);
        store.initialise(FEDERATED_STORE_ID, null, federatedProperties);

        // Then
        final int after = store.getGraphs(testUser, null).size();
        assertEquals(1, after);
    }

    @Test
    public void shouldAddGraphFromGraphIDKeyButDefinedProperties() throws Exception {
        // Given
        federatedProperties.setGraphIds(MAP_ID_1);
        federatedProperties.setGraphPropFile(MAP_ID_1, PATH_ACC_STORE_PROPERTIES);
        federatedProperties.setGraphSchemaFile(MAP_ID_1, PATH_BASIC_ENTITY_SCHEMA_JSON);
        final HashMapGraphLibrary graphLibrary = new HashMapGraphLibrary();
        store.setGraphLibrary(graphLibrary);

        // When
        store.initialise(FEDERATED_STORE_ID, null, federatedProperties);

        // Then
        final int after = store.getGraphs(testUser, null).size();
        assertEquals(1, after);
    }

    @Test
    public void shouldAddNamedGraphsFromGraphIDKeyButDefinedInLibraryAndProperties() throws Exception {
        // Given
        federatedProperties.setGraphIds(MAP_ID_1 + ", " + ACC_ID_1);
        federatedProperties.setGraphPropFile(ACC_ID_1, PATH_ACC_STORE_PROPERTIES);
        federatedProperties.setGraphSchemaFile(ACC_ID_1, PATH_BASIC_ENTITY_SCHEMA_JSON);
        final Schema schema = new Schema.Builder()
                .json(StreamUtil.openStream(this.getClass(), PATH_BASIC_ENTITY_SCHEMA_JSON))
                .build();
        final HashMapGraphLibrary graphLibrary = new HashMapGraphLibrary();
        graphLibrary.add(MAP_ID_1, schema, StoreProperties.loadStoreProperties(StreamUtil.openStream(this.getClass(), PATH_MAP_STORE_PROPERTIES)));

        // When
        store.setGraphLibrary(graphLibrary);
        store.initialise(FEDERATED_STORE_ID, null, federatedProperties);

        // Then
        final int after = store.getGraphs(testUser, null).size();
        assertEquals(2, after);
    }

    @Test
    public void shouldAddGraphWithPropertiesFromGraphLibrary() throws Exception {
        // Given
        federatedProperties.setGraphIds(MAP_ID_1);
        federatedProperties.setGraphPropId(MAP_ID_1, PROPS_ID_1);
        federatedProperties.setGraphSchemaFile(MAP_ID_1, PATH_BASIC_EDGE_SCHEMA_JSON);
        final HashMapGraphLibrary library = new HashMapGraphLibrary();
        library.add(PROPS_ID_1, new Schema(), StoreProperties.loadStoreProperties(PATH_MAP_STORE_PROPERTIES));

        // When
        store.setGraphLibrary(library);
        store.initialise(FEDERATED_STORE_ID, null, federatedProperties);

        // Then
        assertEquals(1, store.getGraphs(testUser, null).size());
        assertTrue(library.getProperties(PROPS_ID_1).equals(StoreProperties.loadStoreProperties(PATH_MAP_STORE_PROPERTIES)));
    }

    @Test
    public void shouldAddGraphWithSchemaFromGraphLibrary() throws Exception {
        // Given
        federatedProperties.setGraphIds(MAP_ID_1);
        federatedProperties.setGraphPropFile(MAP_ID_1, PATH_MAP_STORE_PROPERTIES);
        federatedProperties.setGraphSchemaId(MAP_ID_1, SCHEMA_ID_1);
        final HashMapGraphLibrary library = new HashMapGraphLibrary();
        final Schema schema = new Schema.Builder()
                .json(StreamUtil.openStream(FederatedStore.class, PATH_BASIC_ENTITY_SCHEMA_JSON))
                .build();
        library.add(SCHEMA_ID_1, schema, new StoreProperties());

        // When
        store.setGraphLibrary(library);
        store.initialise(FEDERATED_STORE_ID, null, federatedProperties);

        // Then
        assertEquals(1, store.getGraphs(testUser, null).size());
        assertTrue(library.getSchema(SCHEMA_ID_1).toString().equals(schema.toString()));
    }

    @Test
    public void shouldAddGraphWithPropertiesAndSchemaFromGraphLibrary() throws Exception {
        // Given
        federatedProperties.setGraphIds(MAP_ID_1);
        federatedProperties.setGraphPropId(MAP_ID_1, PROPS_ID_1);
        federatedProperties.setGraphSchemaId(MAP_ID_1, SCHEMA_ID_1);
        final Schema schema = new Schema.Builder()
                .id(SCHEMA_ID_1)
                .json(StreamUtil.openStream(FederatedStore.class, PATH_BASIC_ENTITY_SCHEMA_JSON))
                .build();
        final StoreProperties properties = StoreProperties.loadStoreProperties(PATH_MAP_STORE_PROPERTIES);
        properties.setId(PROPS_ID_1);
        final HashMapGraphLibrary graphLibrary = new HashMapGraphLibrary();
        graphLibrary.add(MAP_ID_1, schema, properties);

        // When
        store.setGraphLibrary(graphLibrary);
        store.initialise(FEDERATED_STORE_ID, null, federatedProperties);

        // Then
        assertEquals(1, store.getGraphs(testUser, null).size());
        assertTrue(JsonUtil.equals(graphLibrary.getSchema(SCHEMA_ID_1).toJson(false), schema.toJson(false)));
        assertTrue(graphLibrary.getProperties(PROPS_ID_1).equals(properties));
    }

    @Test
    public void shouldAddGraphWithPropertiesFromGraphLibraryOverridden() throws Exception {
        // Given
        federatedProperties.setGraphIds(MAP_ID_1);
        federatedProperties.setGraphPropId(MAP_ID_1, PROPS_ID_1);
        federatedProperties.setGraphPropFile(MAP_ID_1, PATH_MAP_STORE_PROPERTIES_ALT);
        federatedProperties.setGraphSchemaFile(MAP_ID_1, PATH_BASIC_EDGE_SCHEMA_JSON);
        final MapStoreProperties prop = new MapStoreProperties();
        prop.setId(PROPS_ID_1);
        final HashMapGraphLibrary graphLibrary = new HashMapGraphLibrary();
        graphLibrary.addProperties(prop);
        assertFalse(KEY_DOES_NOT_BELONG, graphLibrary.getProperties(PROPS_ID_1).containsKey(UNUSUAL_KEY));

        // When
        store.setGraphLibrary(graphLibrary);
        store.initialise(FEDERATED_STORE_ID, null, federatedProperties);

        // Then
        assertEquals(1, store.getGraphs(testUser, null).size());
        assertFalse(KEY_DOES_NOT_BELONG, graphLibrary.getProperties(PROPS_ID_1).containsKey(UNUSUAL_KEY));
        assertEquals(prop.getProperties(), graphLibrary.getProperties(PROPS_ID_1).getProperties());
        assertTrue(store.getGraphs(testUser, null).iterator().next().getStoreProperties().getProperties().getProperty(UNUSUAL_KEY) != null);

    }

    @Test
    public void shouldAddGraphWithSchemaFromGraphLibraryOverridden() throws Exception {
        // Given
        federatedProperties.setGraphIds(MAP_ID_1);
        federatedProperties.setGraphPropFile(MAP_ID_1, PATH_MAP_STORE_PROPERTIES);
        federatedProperties.setGraphSchemaFile(MAP_ID_1, PATH_BASIC_EDGE_SCHEMA_JSON);
        federatedProperties.setGraphSchemaId(MAP_ID_1, SCHEMA_ID_1);
        final Schema schema = new Schema.Builder()
                .id(SCHEMA_ID_1)
                .json(StreamUtil.openStream(this.getClass(), PATH_BASIC_ENTITY_SCHEMA_JSON))
                .build();
        final HashMapGraphLibrary graphLibrary = new HashMapGraphLibrary();
        graphLibrary.addSchema(schema);

        // When
        store.setGraphLibrary(graphLibrary);
        store.initialise(FEDERATED_STORE_ID, null, federatedProperties);

        // Then
        assertEquals(1, store.getGraphs(testUser, null).size());
        assertTrue(store.getGraphs(testUser, null).iterator().next().getSchema().getEntityGroups().contains("BasicEntity"));
        assertTrue(graphLibrary.getSchema(SCHEMA_ID_1).equals(schema));
    }

    @Test
    public void shouldAddGraphWithPropertiesAndSchemaFromGraphLibraryOverridden() throws Exception {
        // Given
        federatedProperties.setGraphIds(MAP_ID_1);
        federatedProperties.setGraphPropId(MAP_ID_1, PROPS_ID_1);
        federatedProperties.setGraphPropFile(MAP_ID_1, PATH_MAP_STORE_PROPERTIES);
        federatedProperties.setGraphSchemaFile(MAP_ID_1, PATH_BASIC_EDGE_SCHEMA_JSON);
        federatedProperties.setGraphSchemaId(MAP_ID_1, SCHEMA_ID_1);
        final MapStoreProperties prop = new MapStoreProperties();
        final String unusualKey = UNUSUAL_KEY;
        prop.set(unusualKey, "value");
        final Schema schema = new Schema.Builder()
                .json(StreamUtil.openStream(this.getClass(), PATH_BASIC_ENTITY_SCHEMA_JSON))
                .build();
        final HashMapGraphLibrary graphLibrary = new HashMapGraphLibrary();
        graphLibrary.add(MAP_ID_1, schema, prop);

        // When
        store.setGraphLibrary(graphLibrary);
        store.initialise(FEDERATED_STORE_ID, null, federatedProperties);

        // Then
        assertEquals(1, store.getGraphs(testUser, null).size());
        assertTrue(store.getGraphs(testUser, null).iterator().next().getStoreProperties().getProperties().getProperty(unusualKey) != null);
        assertTrue(store.getGraphs(testUser, null).iterator().next().getSchema().getEntityGroups().contains("BasicEntity"));
        assertTrue(graphLibrary.getProperties(PROPS_ID_1).equals(prop));
        assertTrue(graphLibrary.getSchema(SCHEMA_ID_1).equals(schema));
    }

    @Test
    public void shouldNotAllowOverridingOfKnownGraphInLibrary() throws Exception {
        // Given
        federatedProperties.setGraphIds(MAP_ID_1);
        federatedProperties.setGraphPropFile(MAP_ID_1, PATH_MAP_STORE_PROPERTIES_ALT);
        federatedProperties.setGraphSchemaFile(MAP_ID_1, PATH_BASIC_EDGE_SCHEMA_JSON);
        final Schema schema = new Builder()
                .json(StreamUtil.openStream(this.getClass(), PATH_BASIC_EDGE_SCHEMA_JSON))
                .build();
        final HashMapGraphLibrary graphLibrary = new HashMapGraphLibrary();
        final StoreProperties storeProperties = StoreProperties.loadStoreProperties(StreamUtil.openStream(this.getClass(), PATH_MAP_STORE_PROPERTIES));
        graphLibrary.add(MAP_ID_1, schema, storeProperties);

        // When / Then
        try {
            store.setGraphLibrary(graphLibrary);
            store.initialise(FEDERATED_STORE_ID, null, federatedProperties);
            fail(EXCEPTION_NOT_THROWN);
        } catch (final IllegalArgumentException e) {
            assertTrue(e.getCause().getMessage().contains("GraphId " + MAP_ID_1 + " already exists with a different store properties:"));
        }
    }

    @Test
    public void shouldFederatedIfUserHasCorrectAuths() throws Exception {
        // Given
        store.initialise(FEDERATED_STORE_ID, null, federatedProperties);
        store.addGraphs(GRAPH_AUTHS, null, new Graph.Builder()
                .config(new GraphConfig.Builder()
                        .graphId(MAP_ID_1)
                        .build())
                .storeProperties(StreamUtil.openStream(FederatedStoreTest.class, PATH_MAP_STORE_PROPERTIES))
                .addSchema(StreamUtil.openStream(FederatedStoreTest.class, PATH_BASIC_ENTITY_SCHEMA_JSON))
                .build());

        // When
        final CloseableIterable<? extends Element> elements = store.execute(new GetAllElements(),
                new Context(new User.Builder()
                        .userId(USER_ID)
                        .opAuth(ALL_USERS)
                        .build()));

        // Then
        Assert.assertFalse(elements.iterator().hasNext());

<<<<<<< HEAD
        // When
        final CloseableIterable<? extends Element> x = store.execute(new GetAllElements(),
                new Context(new User.Builder()
                        .userId(USER_ID)
                        .opAuths("x")
                        .build()));

        // Then
        assertNull(x);
=======
        try {
            store.execute(new GetAllElements(),
                    new Context(new User.Builder()
                            .userId(USER_ID)
                            .opAuths("x")
                            .build()));
            fail("expected exception");
        } catch (final IllegalArgumentException e) {
            assertEquals(NO_RESULTS_TO_MERGE_ERROR, e.getMessage());
        }
>>>>>>> a0c8fea5
    }

    @Test
    public void shouldReturnSpecificGraphsFromCSVString() throws StoreException {
        // Given
        store.initialise(FEDERATED_STORE_ID, null, federatedProperties);
        final List<Collection<Graph>> graphLists = populateGraphs(1, 2, 4);
        final Collection<Graph> expectedGraphs = graphLists.get(0);
        final Collection<Graph> unexpectedGraphs = graphLists.get(1);

        // When
        final Collection<Graph> returnedGraphs = store.getGraphs(testUser, "mockGraphId1,mockGraphId2,mockGraphId4");

        // Then
        assertTrue(returnedGraphs.size() == 3);
        assertTrue(returnedGraphs.containsAll(expectedGraphs));
        assertFalse(checkUnexpected(unexpectedGraphs, returnedGraphs));
    }

    @Test
    public void shouldReturnNoGraphsFromEmptyString() throws StoreException {
        // Given
        store.initialise(FEDERATED_STORE_ID, null, federatedProperties);
        final List<Collection<Graph>> graphLists = populateGraphs();
        final Collection<Graph> expectedGraphs = graphLists.get(0);

        // When
        final Collection<Graph> returnedGraphs = store.getGraphs(testUser, "");

        // Then
        assertTrue(returnedGraphs.isEmpty());
        assertTrue(expectedGraphs.isEmpty());
    }

    @Test
    public void shouldReturnGraphsWithLeadingCommaString() throws StoreException {
        // Given
        store.initialise(FEDERATED_STORE_ID, null, federatedProperties);
        final List<Collection<Graph>> graphLists = populateGraphs(2, 4);
        final Collection<Graph> expectedGraphs = graphLists.get(0);
        final Collection<Graph> unexpectedGraphs = graphLists.get(1);

        // When
        final Collection<Graph> returnedGraphs = store.getGraphs(testUser, ",mockGraphId2,mockGraphId4");

        // Then
        assertTrue(returnedGraphs.size() == 2);
        assertTrue(returnedGraphs.containsAll(expectedGraphs));
        assertFalse(checkUnexpected(unexpectedGraphs, returnedGraphs));
    }

    @Test
    public void shouldAddGraphIdWithAuths() throws Exception {
        // Given
        federatedProperties.setFalseSkipFailedExecution();
        final HashMapGraphLibrary graphLibrary = new HashMapGraphLibrary();
        graphLibrary.add(MAP_ID_1,
                new Schema.Builder()
                        .json(StreamUtil.openStream(this.getClass(), PATH_BASIC_ENTITY_SCHEMA_JSON))
                        .build(),
                StoreProperties.loadStoreProperties(StreamUtil.openStream(this.getClass(), PATH_MAP_STORE_PROPERTIES)));

        final Graph fedGraph = new Graph.Builder()
                .config(new GraphConfig.Builder()
                        .graphId(FEDERATED_STORE_ID)
                        .library(graphLibrary)
                        .build())
                .addStoreProperties(federatedProperties)
                .build();

        // When
        int before = 0;
        for (String ignore : fedGraph.execute(
                new GetAllGraphIds(),
                authUser)) {
            before++;
        }

        fedGraph.execute(
                new AddGraph.Builder()
                        .graphAuths("auth")
                        .graphId(MAP_ID_1)
                        .build(),
                authUser);


        int after = 0;
        for (String ignore : fedGraph.execute(
                new GetAllGraphIds(),
                authUser)) {
            after++;
        }


        fedGraph.execute(new AddElements.Builder()
                        .input(new Entity.Builder()
                                .group("BasicEntity")
                                .vertex("hi")
                                .build())
                        .build(),
                authUser);

        final CloseableIterable<? extends Element> elements = fedGraph.execute(
                new GetAllElements(),
                new User.Builder()
                        .userId(USER_ID + "Other")
                        .opAuth("auth")
                        .build());

        try {
            fedGraph.execute(
                    new GetAllElements(),
                    new User.Builder()
                            .userId(USER_ID + "Other")
                            .opAuths("x")
                            .build());
            fail("expected exception");
        } catch (final IllegalArgumentException e) {
            assertEquals(NO_RESULTS_TO_MERGE_ERROR, e.getMessage());
        }

        // Then
        assertEquals(0, before);
        assertEquals(1, after);
        Assert.assertNotNull(elements);
        Assert.assertTrue(elements.iterator().hasNext());
<<<<<<< HEAD
        assertNull(x);
=======

>>>>>>> a0c8fea5
    }

    @Test
    public void shouldThrowWithPropertiesErrorFromGraphLibrary() throws Exception {
        // Given
        federatedProperties.setGraphIds(MAP_ID_1);
        federatedProperties.setGraphPropId(MAP_ID_1, PROPS_ID_1);
        federatedProperties.setGraphSchemaFile(MAP_ID_1, PATH_BASIC_EDGE_SCHEMA_JSON);
        final GraphLibrary mockLibrary = Mockito.mock(GraphLibrary.class);
        final String error = "Something went wrong";
        Mockito.when(mockLibrary.getProperties(PROPS_ID_1)).thenThrow(new IllegalArgumentException(error));

        store.setGraphLibrary(mockLibrary);

        // When / Then
        try {
            store.initialise(FEDERATED_STORE_ID, null, federatedProperties);
            fail(EXCEPTION_NOT_THROWN);
        } catch (IllegalArgumentException e) {
            assertEquals(error, e.getCause().getMessage());
        }
        Mockito.verify(mockLibrary).getProperties(PROPS_ID_1);
    }

    @Test
    public void shouldThrowWithSchemaErrorFromGraphLibrary() throws Exception {
        // Given
        federatedProperties.setGraphIds(MAP_ID_1);
        federatedProperties.setGraphPropFile(MAP_ID_1, PATH_MAP_STORE_PROPERTIES);
        federatedProperties.setGraphSchemaId(MAP_ID_1, SCHEMA_ID_1);
        final GraphLibrary mockLibrary = Mockito.mock(GraphLibrary.class);
        final String error = "Something went wrong";
        Mockito.when(mockLibrary.getSchema(SCHEMA_ID_1)).thenThrow(new IllegalArgumentException(error));
        store.setGraphLibrary(mockLibrary);

        // When / Then
        try {
            store.initialise(FEDERATED_STORE_ID, null, federatedProperties);
            fail(EXCEPTION_NOT_THROWN);
        } catch (IllegalArgumentException e) {
            assertEquals(error, e.getCause().getMessage());
        }
        Mockito.verify(mockLibrary).getSchema(SCHEMA_ID_1);
    }

    @Test
    public void shouldReturnASingleGraph() throws StoreException {
        // Given
        store.initialise(FEDERATED_STORE_ID, null, federatedProperties);
        final List<Collection<Graph>> graphLists = populateGraphs(1);
        final Collection<Graph> expectedGraphs = graphLists.get(0);
        final Collection<Graph> unexpectedGraphs = graphLists.get(1);

        // When
        final Collection<Graph> returnedGraphs = store.getGraphs(testUser, "mockGraphId1");

        // Then
        assertTrue(returnedGraphs.size() == 1);
        assertTrue(returnedGraphs.containsAll(expectedGraphs));
        assertFalse(checkUnexpected(unexpectedGraphs, returnedGraphs));
    }

    private boolean checkUnexpected(final Collection<Graph> unexpectedGraphs, final Collection<Graph> returnedGraphs) {
        for (Graph graph : unexpectedGraphs) {
            if (returnedGraphs.contains(graph)) {
                return true;
            }
        }
        return false;
    }

    private List<Collection<Graph>> populateGraphs(int... expectedIds) throws StoreException {
        final Collection<Graph> expectedGraphs = new ArrayList<>();
        final Collection<Graph> unexpectedGraphs = new ArrayList<>();
        for (int i = 0; i < 5; i++) {
            Graph tempGraph = new Graph.Builder()
                    .config(new GraphConfig.Builder()
                            .graphId("mockGraphId" + i)
                            .build())
                    .storeProperties(StreamUtil.openStream(FederatedStoreTest.class, PATH_MAP_STORE_PROPERTIES))
                    .addSchema(StreamUtil.openStream(FederatedStoreTest.class, PATH_BASIC_ENTITY_SCHEMA_JSON))
                    .build();
            store.addGraphs(Sets.newHashSet(ALL_USERS), null, tempGraph);
            for (final int j : expectedIds) {
                if (i == j) {
                    expectedGraphs.add(tempGraph);
                }
            }
            if (!expectedGraphs.contains(tempGraph)) {
                unexpectedGraphs.add(tempGraph);
            }
        }
        final List<Collection<Graph>> graphLists = new ArrayList<>();
        graphLists.add(expectedGraphs);
        graphLists.add(unexpectedGraphs);
        return graphLists;
    }

    private Set<Element> getElements() throws uk.gov.gchq.gaffer.operation.OperationException {
        CloseableIterable<? extends Element> elements = store
                .execute(new GetAllElements.Builder()
                        .view(new View.Builder()
                                .edges(store.getSchema().getEdgeGroups())
                                .entities(store.getSchema().getEntityGroups())
                                .build())
                        .build(), new Context(authUser));

        return (null == elements) ? Sets.newHashSet() : Sets.newHashSet(elements);
    }
}<|MERGE_RESOLUTION|>--- conflicted
+++ resolved
@@ -901,17 +901,6 @@
         // Then
         Assert.assertFalse(elements.iterator().hasNext());
 
-<<<<<<< HEAD
-        // When
-        final CloseableIterable<? extends Element> x = store.execute(new GetAllElements(),
-                new Context(new User.Builder()
-                        .userId(USER_ID)
-                        .opAuths("x")
-                        .build()));
-
-        // Then
-        assertNull(x);
-=======
         try {
             store.execute(new GetAllElements(),
                     new Context(new User.Builder()
@@ -922,7 +911,6 @@
         } catch (final IllegalArgumentException e) {
             assertEquals(NO_RESULTS_TO_MERGE_ERROR, e.getMessage());
         }
->>>>>>> a0c8fea5
     }
 
     @Test
@@ -1049,11 +1037,6 @@
         assertEquals(1, after);
         Assert.assertNotNull(elements);
         Assert.assertTrue(elements.iterator().hasNext());
-<<<<<<< HEAD
-        assertNull(x);
-=======
-
->>>>>>> a0c8fea5
     }
 
     @Test
