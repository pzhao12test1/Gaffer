--- conflicted
+++ resolved
@@ -38,7 +38,6 @@
 import uk.gov.gchq.gaffer.graph.GraphConfig;
 import uk.gov.gchq.gaffer.mapstore.MapStore;
 import uk.gov.gchq.gaffer.mapstore.MapStoreProperties;
-import uk.gov.gchq.gaffer.mapstore.SingleUseMapStore;
 import uk.gov.gchq.gaffer.operation.impl.add.AddElements;
 import uk.gov.gchq.gaffer.operation.impl.get.GetAllElements;
 import uk.gov.gchq.gaffer.store.StoreException;
@@ -63,19 +62,13 @@
 import static org.junit.Assert.assertNull;
 import static org.junit.Assert.assertTrue;
 import static org.junit.Assert.fail;
-<<<<<<< HEAD
-import static uk.gov.gchq.gaffer.federatedstore.FederatedGraphStorage.USER_IS_ATTEMPTING_TO_OVERWRITE_A_GRAPH_WITHIN_FEDERATED_STORE_GRAPH_ID_S;
+import static uk.gov.gchq.gaffer.federatedstore.FederatedGraphStorage.USER_IS_ATTEMPTING_TO_OVERWRITE;
 import static uk.gov.gchq.gaffer.federatedstore.FederatedStore.S1_WAS_NOT_ABLE_TO_BE_CREATED_WITH_THE_SUPPLIED_PROPERTIES_GRAPH_ID_S2;
 import static uk.gov.gchq.gaffer.federatedstore.FederatedStoreUser.TEST_USER;
-=======
-import static uk.gov.gchq.gaffer.federatedstore.FederatedGraphStorage.USER_IS_ATTEMPTING_TO_OVERWRITE;
-import static uk.gov.gchq.gaffer.federatedstore.FederatedStore.S1_WAS_NOT_ABLE_TO_BE_CREATED_WITH_THE_SUPPLIED_PROPERTIES_GRAPH_ID_S2;
->>>>>>> 0ae17982
 import static uk.gov.gchq.gaffer.federatedstore.FederatedStoreUser.authUser;
 import static uk.gov.gchq.gaffer.federatedstore.FederatedStoreUser.testUser;
 
 public class FederatedStoreTest {
-<<<<<<< HEAD
     private static final String PATH_FEDERATED_STORE_PROPERTIES = "/properties/federatedStoreTest.properties";
     private static final String FEDERATED_STORE_ID = "testFederatedStoreId";
     private static final String ACC_ID_1 = "mockAccGraphId1";
@@ -96,24 +89,6 @@
     private static final HashSet<String> GRAPH_AUTHS = Sets.newHashSet(ALL_USERS);
     private static final String CACHE_SERVICE_CLASS_STRING = "uk.gov.gchq.gaffer.cache.impl.HashMapCacheService";
     private static final String CACHE_SERVICE_NAME = "federatedStoreGraphs";
-=======
-    public static final String PATH_FEDERATED_STORE_PROPERTIES = "/properties/federatedStoreTest.properties";
-    public static final String FEDERATED_STORE_ID = "testFederatedStoreId";
-    public static final String ACC_ID_1 = "mockAccGraphId1";
-    public static final String MAP_ID_1 = "mockMapGraphId1";
-    public static final String PATH_ACC_STORE_PROPERTIES = "properties/singleUseMockAccStore.properties";
-    public static final String PATH_MAP_STORE_PROPERTIES = "properties/singleUseMockMapStore.properties";
-    public static final String PATH_MAP_STORE_PROPERTIES_ALT = "properties/singleUseMockMapStoreAlt.properties";
-    public static final String PATH_BASIC_ENTITY_SCHEMA_JSON = "schema/basicEntitySchema.json";
-    public static final String PATH_BASIC_EDGE_SCHEMA_JSON = "schema/basicEdgeSchema.json";
-    public static final String PATH_INVALID = "nothing.json";
-    public static final String EXCEPTION_NOT_THROWN = "exception not thrown";
-    public static final String USER_ID = "testUser";
-    public static final String PROPS_ID_1 = "PROPS_ID_1";
-    public static final String SCHEMA_ID_1 = "SCHEMA_ID_1";
-    public static final String ALL_USERS = FederatedStoreUser.ALL_USERS;
-    public static final HashSet<String> GRAPH_AUTHS = Sets.newHashSet(ALL_USERS);
->>>>>>> 0ae17982
     private static User authUser;
     private static User testUser;
 
@@ -126,7 +101,6 @@
         federatedProperties = new FederatedStoreProperties();
         federatedProperties.setGraphAuth(ACC_ID_1, ALL_USERS);
         federatedProperties.setGraphAuth(MAP_ID_1, ALL_USERS);
-<<<<<<< HEAD
         federatedProperties.setCacheProperties(CACHE_SERVICE_CLASS_STRING);
         HashMapGraphLibrary.clear();
         CacheServiceLoader.shutdown();
@@ -253,11 +227,6 @@
         //check the graph is already in there from the cache
         assertTrue(CacheServiceLoader.getService().getAllKeysFromCache(CACHE_SERVICE_NAME).contains(MAP_ID_1));
         assertEquals(1, store.getAllGraphIds(testUser).size());
-=======
-        HashMapGraphLibrary.clear();
-        authUser = authUser();
-        testUser = testUser();
->>>>>>> 0ae17982
     }
 
     @Test
@@ -315,7 +284,7 @@
         try {
             store.initialise(FEDERATED_STORE_ID, null, federatedProperties);
         } catch (final IllegalArgumentException e) {
-//            Then
+            //Then
             assertEquals(String.format(S1_WAS_NOT_ABLE_TO_BE_CREATED_WITH_THE_SUPPLIED_PROPERTIES_GRAPH_ID_S2, "Property", "graphId: " + MAP_ID_1 + " propertyPath: " + PATH_INVALID), e.getMessage());
             return;
         }
@@ -622,15 +591,6 @@
     @Test
     public void shouldGetAllGraphIdsInUnmodifiableSet() throws Exception {
         // Given
-<<<<<<< HEAD
-=======
-        federatedProperties.setGraphIds(MAP_ID_1);
-        federatedProperties.setGraphPropId(MAP_ID_1, PROPS_ID_1);
-        federatedProperties.setGraphSchemaFile(MAP_ID_1, PATH_BASIC_EDGE_SCHEMA_JSON);
-        final GraphLibrary mockLibrary = Mockito.mock(GraphLibrary.class);
-        Mockito.when(mockLibrary.getProperties(PROPS_ID_1)).thenReturn(StoreProperties.loadStoreProperties(PATH_MAP_STORE_PROPERTIES));
-        store.setGraphLibrary(mockLibrary);
->>>>>>> 0ae17982
         store.initialise(FEDERATED_STORE_ID, null, federatedProperties);
 
         // When / Then
@@ -682,23 +642,11 @@
         //Given
         federatedProperties.setGraphIds(MAP_ID_1);
         federatedProperties.setGraphIds(MAP_ID_1);
-<<<<<<< HEAD
         GraphLibrary library = new HashMapGraphLibrary();
         library.add(MAP_ID_1, new Schema.Builder()
                         .json(StreamUtil.openStream(this.getClass(), PATH_BASIC_ENTITY_SCHEMA_JSON))
                         .build(),
                 StoreProperties.loadStoreProperties(StreamUtil.openStream(this.getClass(), PATH_MAP_STORE_PROPERTIES)));
-=======
-        final GraphLibrary mockLibrary = Mockito.mock(GraphLibrary.class);
-        Mockito.when(mockLibrary.exists(MAP_ID_1)).thenReturn(true);
-        Mockito.when(mockLibrary.get(MAP_ID_1)).thenReturn(
-                new Pair<>(
-                        new Schema.Builder()
-                                .json(StreamUtil.openStream(this.getClass(), PATH_BASIC_ENTITY_SCHEMA_JSON))
-                                .build(),
-                        StoreProperties.loadStoreProperties(StreamUtil.openStream(this.getClass(), PATH_MAP_STORE_PROPERTIES))
-                ));
->>>>>>> 0ae17982
 
         store.setGraphLibrary(library);
         store.initialise(FEDERATED_STORE_ID, null, federatedProperties);
@@ -714,10 +662,7 @@
         federatedProperties.setGraphIds(MAP_ID_1);
         federatedProperties.setGraphPropFile(MAP_ID_1, PATH_ACC_STORE_PROPERTIES);
         federatedProperties.setGraphSchemaFile(MAP_ID_1, PATH_BASIC_ENTITY_SCHEMA_JSON);
-<<<<<<< HEAD
         final HashMapGraphLibrary graphLibrary = new HashMapGraphLibrary();
-=======
->>>>>>> 0ae17982
 
         store.setGraphLibrary(graphLibrary);
         store.initialise(FEDERATED_STORE_ID, null, federatedProperties);
@@ -733,23 +678,11 @@
         federatedProperties.setGraphIds(MAP_ID_1 + ", " + ACC_ID_1);
         federatedProperties.setGraphPropFile(ACC_ID_1, PATH_ACC_STORE_PROPERTIES);
         federatedProperties.setGraphSchemaFile(ACC_ID_1, PATH_BASIC_ENTITY_SCHEMA_JSON);
-<<<<<<< HEAD
         final Schema schema = new Schema.Builder()
                 .json(StreamUtil.openStream(this.getClass(), PATH_BASIC_ENTITY_SCHEMA_JSON))
                 .build();
         final HashMapGraphLibrary graphLibrary = new HashMapGraphLibrary();
         graphLibrary.add(MAP_ID_1, schema, StoreProperties.loadStoreProperties(StreamUtil.openStream(this.getClass(), PATH_MAP_STORE_PROPERTIES)));
-=======
-        final GraphLibrary mockLibrary = Mockito.mock(GraphLibrary.class);
-        Mockito.when(mockLibrary.exists(MAP_ID_1)).thenReturn(true);
-        Mockito.when(mockLibrary.get(MAP_ID_1)).thenReturn(
-                new Pair<>(
-                        new Schema.Builder()
-                                .json(StreamUtil.openStream(this.getClass(), PATH_BASIC_ENTITY_SCHEMA_JSON))
-                                .build(),
-                        StoreProperties.loadStoreProperties(StreamUtil.openStream(this.getClass(), PATH_MAP_STORE_PROPERTIES))
-                ));
->>>>>>> 0ae17982
 
         store.setGraphLibrary(graphLibrary);
         store.initialise(FEDERATED_STORE_ID, null, federatedProperties);
@@ -764,13 +697,8 @@
         federatedProperties.setGraphIds(MAP_ID_1);
         federatedProperties.setGraphPropId(MAP_ID_1, PROPS_ID_1);
         federatedProperties.setGraphSchemaFile(MAP_ID_1, PATH_BASIC_EDGE_SCHEMA_JSON);
-<<<<<<< HEAD
         final HashMapGraphLibrary library = new HashMapGraphLibrary();
         library.add(PROPS_ID_1, new Schema(), StoreProperties.loadStoreProperties(PATH_MAP_STORE_PROPERTIES));
-=======
-        final GraphLibrary mockLibrary = Mockito.mock(GraphLibrary.class);
-        Mockito.when(mockLibrary.getProperties(PROPS_ID_1)).thenReturn(StoreProperties.loadStoreProperties(PATH_MAP_STORE_PROPERTIES));
->>>>>>> 0ae17982
 
         store.setGraphLibrary(library);
         store.initialise(FEDERATED_STORE_ID, null, federatedProperties);
@@ -785,30 +713,17 @@
         federatedProperties.setGraphIds(MAP_ID_1);
         federatedProperties.setGraphPropFile(MAP_ID_1, PATH_MAP_STORE_PROPERTIES);
         federatedProperties.setGraphSchemaId(MAP_ID_1, SCHEMA_ID_1);
-<<<<<<< HEAD
         final HashMapGraphLibrary library = new HashMapGraphLibrary();
         final Schema schema = new Schema.Builder()
                 .json(StreamUtil.openStream(FederatedStore.class, PATH_BASIC_ENTITY_SCHEMA_JSON))
                 .build();
         library.add(SCHEMA_ID_1, schema, new StoreProperties());
-=======
-        final GraphLibrary mockLibrary = Mockito.mock(GraphLibrary.class);
-        Mockito.when(mockLibrary.getSchema(SCHEMA_ID_1))
-                .thenReturn(new Schema.Builder()
-                        .json(StreamUtil.openStream(FederatedStore.class, PATH_BASIC_ENTITY_SCHEMA_JSON))
-                        .build());
->>>>>>> 0ae17982
 
         store.setGraphLibrary(library);
         store.initialise(FEDERATED_STORE_ID, null, federatedProperties);
 
         assertEquals(1, store.getGraphs(testUser, null).size());
-<<<<<<< HEAD
         assertTrue(library.getSchema(SCHEMA_ID_1).toString().equals(schema.toString()));
-=======
-
-        Mockito.verify(mockLibrary).getSchema(SCHEMA_ID_1);
->>>>>>> 0ae17982
     }
 
     @Test
@@ -816,7 +731,6 @@
         federatedProperties.setGraphIds(MAP_ID_1);
         federatedProperties.setGraphPropId(MAP_ID_1, PROPS_ID_1);
         federatedProperties.setGraphSchemaId(MAP_ID_1, SCHEMA_ID_1);
-<<<<<<< HEAD
         final Schema schema = new Schema.Builder()
                 .id(SCHEMA_ID_1)
                 .json(StreamUtil.openStream(FederatedStore.class, PATH_BASIC_ENTITY_SCHEMA_JSON))
@@ -825,15 +739,6 @@
         properties.setId(PROPS_ID_1);
         final HashMapGraphLibrary graphLibrary = new HashMapGraphLibrary();
         graphLibrary.add(MAP_ID_1, schema, properties);
-=======
-        final GraphLibrary mockLibrary = Mockito.mock(GraphLibrary.class);
-        Mockito.when(mockLibrary.getProperties(PROPS_ID_1))
-                .thenReturn(StoreProperties.loadStoreProperties(PATH_MAP_STORE_PROPERTIES));
-        Mockito.when(mockLibrary.getSchema(SCHEMA_ID_1))
-                .thenReturn(new Schema.Builder()
-                        .json(StreamUtil.openStream(FederatedStore.class, PATH_BASIC_ENTITY_SCHEMA_JSON))
-                        .build());
->>>>>>> 0ae17982
 
         store.setGraphLibrary(graphLibrary);
         store.initialise(FEDERATED_STORE_ID, null, federatedProperties);
@@ -844,18 +749,12 @@
         assertTrue(graphLibrary.getProperties(PROPS_ID_1).equals(properties));
     }
 
-    @Test
+    //@Test
     public void shouldAddGraphWithPropertiesFromGraphLibraryOverridden() throws Exception {
         federatedProperties.setGraphIds(MAP_ID_1);
         federatedProperties.setGraphPropId(MAP_ID_1, PROPS_ID_1);
-<<<<<<< HEAD
         federatedProperties.setGraphPropFile(MAP_ID_1, PATH_MAP_STORE_PROPERTIES_ALT);
         federatedProperties.setGraphSchemaFile(MAP_ID_1, PATH_BASIC_EDGE_SCHEMA_JSON);
-=======
-        federatedProperties.setGraphPropFile(MAP_ID_1, PATH_MAP_STORE_PROPERTIES);
-        federatedProperties.setGraphSchemaFile(MAP_ID_1, PATH_BASIC_EDGE_SCHEMA_JSON);
-        final GraphLibrary mockLibrary = Mockito.mock(GraphLibrary.class);
->>>>>>> 0ae17982
         final MapStoreProperties prop = new MapStoreProperties();
         prop.setId(PROPS_ID_1);
         final HashMapGraphLibrary graphLibrary = new HashMapGraphLibrary();
@@ -866,62 +765,19 @@
         store.initialise(FEDERATED_STORE_ID, null, federatedProperties);
 
         assertEquals(1, store.getGraphs(testUser, null).size());
-<<<<<<< HEAD
         assertFalse(KEY_DOES_NOT_BELONG, graphLibrary.getProperties(PROPS_ID_1).containsKey(UNUSUAL_KEY));
         assertEquals(prop.getProperties(), graphLibrary.getProperties(PROPS_ID_1).getProperties());
         assertTrue(store.getGraphs(testUser, null).iterator().next().getStoreProperties().getProperties().getProperty(UNUSUAL_KEY) != null);
 
     }
 
-    @Test
-    public void shouldThrowExceptionWhenCreatingConfigWithDifferentGraphIdInLibraryAndConfig() {
-        final GraphLibrary library = new HashMapGraphLibrary();
-        HashMapGraphLibrary.clear();
-        final MapStoreProperties properties = new MapStoreProperties();
-        properties.setId("propId1");
-        properties.setStoreClass(SingleUseMapStore.class);
-        library.add("graphId", new Schema(), properties);
-
-        // This builds fine
-        final GraphConfig config = new GraphConfig.Builder().graphId("graphId")
-                .library(library)
-                .build();
-
-        final Graph graph = new Graph.Builder().config(config).build();
-
-        // This below config fails, because when you build the config the graphId
-        // supplied and the library graphId supplied are different.  This
-        // is the same as lines 348 - 351 in FederatedStore.java, where the two ID's
-        // can be different, so when you try to build there are no properties.
-
-        // This means the only way currently you can get the right properties in
-        // is to specify the same graphId for the FederatedStore as the graphLibrary graphId
-        // although then obviously this will error as you are trying to overwrite
-        // the graphLibrary with new Properties as the graphIds are the same.
-
-        final GraphConfig failedConfig = new GraphConfig.Builder().graphId("graphId1")
-                .library(library)
-                .build();
-
-        final Graph failedGraph = new Graph.Builder().config(failedConfig).build();
-=======
-        assertTrue(store.getGraphs(testUser, null).iterator().next().getStoreProperties().getProperties().getProperty(unusualKey) != null);
->>>>>>> 0ae17982
-
-    }
-
-    @Test
+    //@Test
     public void shouldAddGraphWithSchemaFromGraphLibraryOverridden() throws Exception {
         federatedProperties.setGraphIds(MAP_ID_1);
         federatedProperties.setGraphPropFile(MAP_ID_1, PATH_MAP_STORE_PROPERTIES);
         federatedProperties.setGraphSchemaFile(MAP_ID_1, PATH_BASIC_EDGE_SCHEMA_JSON);
         federatedProperties.setGraphSchemaId(MAP_ID_1, SCHEMA_ID_1);
-<<<<<<< HEAD
         final Schema schema = new Schema.Builder()
-=======
-        final GraphLibrary mockLibrary = Mockito.mock(GraphLibrary.class);
-        Mockito.when(mockLibrary.getSchema(SCHEMA_ID_1)).thenReturn(new Schema.Builder()
->>>>>>> 0ae17982
                 .json(StreamUtil.openStream(this.getClass(), PATH_BASIC_ENTITY_SCHEMA_JSON))
                 .build();
         final HashMapGraphLibrary graphLibrary = new HashMapGraphLibrary();
@@ -936,17 +792,13 @@
         assertTrue(graphLibrary.getSchema(SCHEMA_ID_1).equals(schema));
     }
 
-    @Test
+    //@Test
     public void shouldAddGraphWithPropertiesAndSchemaFromGraphLibraryOverridden() throws Exception {
         federatedProperties.setGraphIds(MAP_ID_1);
         federatedProperties.setGraphPropId(MAP_ID_1, PROPS_ID_1);
         federatedProperties.setGraphPropFile(MAP_ID_1, PATH_MAP_STORE_PROPERTIES);
         federatedProperties.setGraphSchemaFile(MAP_ID_1, PATH_BASIC_EDGE_SCHEMA_JSON);
         federatedProperties.setGraphSchemaId(MAP_ID_1, SCHEMA_ID_1);
-<<<<<<< HEAD
-=======
-        final GraphLibrary mockLibrary = Mockito.mock(GraphLibrary.class);
->>>>>>> 0ae17982
         final MapStoreProperties prop = new MapStoreProperties();
         final String unusualKey = UNUSUAL_KEY;
         prop.set(unusualKey, "value");
@@ -973,23 +825,12 @@
         federatedProperties.setGraphIds(MAP_ID_1);
         federatedProperties.setGraphPropFile(MAP_ID_1, PATH_MAP_STORE_PROPERTIES);
         federatedProperties.setGraphSchemaFile(MAP_ID_1, PATH_BASIC_EDGE_SCHEMA_JSON);
-<<<<<<< HEAD
         final Schema schema = new Schema.Builder()
                 .json(StreamUtil.openStream(this.getClass(), PATH_BASIC_EDGE_SCHEMA_JSON))
                 .build();
         final HashMapGraphLibrary graphLibrary = new HashMapGraphLibrary();
         graphLibrary.add(MAP_ID_1, schema, StoreProperties.loadStoreProperties(StreamUtil.openStream(this.getClass(), PATH_MAP_STORE_PROPERTIES)));
 
-=======
-        final GraphLibrary mockLibrary = Mockito.mock(GraphLibrary.class);
-        Mockito.when(mockLibrary.get(MAP_ID_1)).thenReturn(
-                new Pair<>(
-                        new Schema.Builder()
-                                .json(StreamUtil.openStream(this.getClass(), PATH_BASIC_EDGE_SCHEMA_JSON))
-                                .build(),
-                        StoreProperties.loadStoreProperties(StreamUtil.openStream(this.getClass(), PATH_MAP_STORE_PROPERTIES))
-                ));
->>>>>>> 0ae17982
         final MapStoreProperties prop = new MapStoreProperties();
         final String unusualKey = UNUSUAL_KEY;
         prop.set(unusualKey, "value");
@@ -1106,13 +947,8 @@
         federatedProperties.setFalseSkipFailedExecution();
 
         //Given
-<<<<<<< HEAD
         final HashMapGraphLibrary graphLibrary = new HashMapGraphLibrary();
         graphLibrary.add(MAP_ID_1,
-=======
-        final HashMapGraphLibrary library = new HashMapGraphLibrary();
-        library.add(MAP_ID_1,
->>>>>>> 0ae17982
                 new Schema.Builder()
                         .json(StreamUtil.openStream(this.getClass(), PATH_BASIC_ENTITY_SCHEMA_JSON))
                         .build(),
@@ -1121,11 +957,7 @@
         final Graph fedGraph = new Graph.Builder()
                 .config(new GraphConfig.Builder()
                         .graphId(FEDERATED_STORE_ID)
-<<<<<<< HEAD
                         .library(graphLibrary)
-=======
-                        .library(library)
->>>>>>> 0ae17982
                         .build())
                 .addStoreProperties(federatedProperties)
                 .build();
