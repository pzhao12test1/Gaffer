--- conflicted
+++ resolved
@@ -28,11 +28,8 @@
 import uk.gov.gchq.gaffer.store.library.HashMapGraphLibrary;
 import uk.gov.gchq.gaffer.store.schema.Schema;
 import uk.gov.gchq.gaffer.user.StoreUser;
-<<<<<<< HEAD
-=======
 
 import static org.junit.Assert.assertEquals;
->>>>>>> de8f67d2
 
 public class FederatedStorePublicAccessTest {
 
@@ -63,12 +60,8 @@
         library.addProperties(PROP_1, mapStoreProperties);
         library.addSchema(SCHEMA_1, new Schema.Builder().build());
         store.setGraphLibrary(library);
-<<<<<<< HEAD
-        blankContext = new Context(StoreUser.blankUser());
-=======
         blankUserContext = new Context(StoreUser.blankUser());
         testUserContext = new Context(StoreUser.testUser());
->>>>>>> de8f67d2
     }
 
     @Test
