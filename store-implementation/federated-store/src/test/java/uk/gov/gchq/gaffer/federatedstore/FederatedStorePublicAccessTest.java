/*
 * Copyright 2017 Crown Copyright
 *
 * Licensed under the Apache License, Version 2.0 (the "License");
 * you may not use this file except in compliance with the License.
 * You may obtain a copy of the License at
 *
 *     http://www.apache.org/licenses/LICENSE-2.0
 *
 * Unless required by applicable law or agreed to in writing, software
 * distributed under the License is distributed on an "AS IS" BASIS,
 * WITHOUT WARRANTIES OR CONDITIONS OF ANY KIND, either express or implied.
 * See the License for the specific language governing permissions and
 * limitations under the License.
 */

package uk.gov.gchq.gaffer.federatedstore;

import com.google.common.collect.Lists;
import org.junit.Before;
import org.junit.Test;

import uk.gov.gchq.gaffer.cache.CacheServiceLoader;
import uk.gov.gchq.gaffer.federatedstore.operation.AddGraph;
import uk.gov.gchq.gaffer.federatedstore.operation.GetAllGraphIds;
import uk.gov.gchq.gaffer.mapstore.MapStoreProperties;
import uk.gov.gchq.gaffer.store.Context;
import uk.gov.gchq.gaffer.store.library.HashMapGraphLibrary;
import uk.gov.gchq.gaffer.store.schema.Schema;
import uk.gov.gchq.gaffer.user.StoreUser;

import static org.junit.Assert.assertEquals;

public class FederatedStorePublicAccessTest {


    public static final String GRAPH_1 = "graph1";
    public static final String PROP_1 = "prop1";
    public static final String SCHEMA_1 = "schema1";
    public static final String TEST_FED_STORE_ID = "testFedStore";
    private static final String CACHE_SERVICE_CLASS_STRING = "uk.gov.gchq.gaffer.cache.impl.HashMapCacheService";
    private FederatedStore store;
    private FederatedStoreProperties fedProps;
    private HashMapGraphLibrary library;
    private Context blankUserContext;
    private Context testUserContext;

    @Before
    public void setUp() throws Exception {
        CacheServiceLoader.shutdown();
        fedProps = new FederatedStoreProperties();
        fedProps.setCacheProperties(CACHE_SERVICE_CLASS_STRING);

        store = new FederatedStore();
        library = new HashMapGraphLibrary();
        HashMapGraphLibrary.clear();

        MapStoreProperties mapStoreProperties = new MapStoreProperties();

        library.addProperties(PROP_1, mapStoreProperties);
        library.addSchema(SCHEMA_1, new Schema.Builder().build());
        store.setGraphLibrary(library);
<<<<<<< HEAD
        blankContext = new Context(StoreUser.blankUser());
=======
        blankUserContext = new Context(FederatedStoreUser.blankUser());
        testUserContext = new Context(FederatedStoreUser.testUser());
>>>>>>> f360734a
    }

    @Test
    public void shouldNotBePublicWhenAllGraphsDefaultedPrivateAndGraphIsDefaultedPrivate() throws Exception {
        store.initialise(TEST_FED_STORE_ID, null, fedProps);
        store.execute(new AddGraph.Builder()
                .graphId(GRAPH_1)
                .parentPropertiesId(PROP_1)
                .parentSchemaIds(Lists.newArrayList(SCHEMA_1))
                .build(), testUserContext);
        getAllGraphsIdsHasNext(false);
    }

    @Test
    public void shouldBePublicWhenAllGraphsDefaultedPrivateAndGraphIsSetPublic() throws Exception {
        store.initialise(TEST_FED_STORE_ID, null, fedProps);
        store.execute(getAddGraphOp(true), testUserContext);
        getAllGraphsIdsHasNext(true);
    }


    @Test
    public void shouldNotBePublicWhenAllGraphsDefaultedPrivateAndGraphIsSetPrivate() throws Exception {
        store.initialise(TEST_FED_STORE_ID, null, fedProps);
        store.execute(getAddGraphOp(false), testUserContext);
        getAllGraphsIdsHasNext(false);
    }

    @Test
    public void shouldNotBePublicWhenAllGraphsSetPrivateAndGraphIsSetPublic() throws Exception {
        fedProps.setFalseGraphsCanHavePublicAccess();
        store.initialise(TEST_FED_STORE_ID, null, fedProps);
        store.execute(getAddGraphOp(true), testUserContext);
        getAllGraphsIdsHasNext(false);
    }

    @Test
    public void shouldNotBePublicWhenAllGraphsSetPrivateAndGraphIsSetPrivate() throws Exception {
        fedProps.setFalseGraphsCanHavePublicAccess();
        store.initialise(TEST_FED_STORE_ID, null, fedProps);
        store.execute(getAddGraphOp(false), testUserContext);
        getAllGraphsIdsHasNext(false);
    }

    @Test
    public void shouldNotBePublicWhenAllGraphsSetPublicAndGraphIsSetPrivate() throws Exception {
        fedProps.setTrueGraphsCanHavePublicAccess();
        store.initialise(TEST_FED_STORE_ID, null, fedProps);
        store.execute(getAddGraphOp(false), testUserContext);
        getAllGraphsIdsHasNext(false);
    }

    @Test
    public void shouldBePublicWhenAllGraphsSetPublicAndGraphIsSetPublic() throws Exception {
        fedProps.setTrueGraphsCanHavePublicAccess();
        store.initialise(TEST_FED_STORE_ID, null, fedProps);
        store.execute(getAddGraphOp(true), testUserContext);
        getAllGraphsIdsHasNext(true);
    }


    private AddGraph getAddGraphOp(final boolean isPublic) {
        return new AddGraph.Builder()
                .isPublic(isPublic)
                .graphId(GRAPH_1)
                .parentPropertiesId(PROP_1)
                .parentSchemaIds(Lists.newArrayList(SCHEMA_1))
                .build();
    }

    private void getAllGraphsIdsHasNext(final boolean expected) throws uk.gov.gchq.gaffer.operation.OperationException {
        final Iterable<? extends String> execute = store.execute(new GetAllGraphIds(), blankUserContext);
        assertEquals(expected, execute.iterator().hasNext());
    }

}<|MERGE_RESOLUTION|>--- conflicted
+++ resolved
@@ -60,12 +60,8 @@
         library.addProperties(PROP_1, mapStoreProperties);
         library.addSchema(SCHEMA_1, new Schema.Builder().build());
         store.setGraphLibrary(library);
-<<<<<<< HEAD
-        blankContext = new Context(StoreUser.blankUser());
-=======
-        blankUserContext = new Context(FederatedStoreUser.blankUser());
+        blankUserContext = new Context(StoreUser.blankUser());
         testUserContext = new Context(FederatedStoreUser.testUser());
->>>>>>> f360734a
     }
 
     @Test
