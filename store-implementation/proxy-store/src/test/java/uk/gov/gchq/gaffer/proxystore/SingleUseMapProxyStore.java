--- conflicted
+++ resolved
@@ -20,11 +20,7 @@
 import uk.gov.gchq.gaffer.commonutil.CommonTestConstants;
 import uk.gov.gchq.gaffer.commonutil.StreamUtil;
 import uk.gov.gchq.gaffer.rest.RestApiTestClient;
-<<<<<<< HEAD
-import uk.gov.gchq.gaffer.rest.service.v1.RestApiV1TestClient;
-=======
 import uk.gov.gchq.gaffer.rest.service.v2.RestApiV2TestClient;
->>>>>>> 1ecae80b
 import uk.gov.gchq.gaffer.store.StoreException;
 import uk.gov.gchq.gaffer.store.StoreProperties;
 import uk.gov.gchq.gaffer.store.schema.Schema;
@@ -43,11 +39,7 @@
  */
 public class SingleUseMapProxyStore extends ProxyStore {
     public static final TemporaryFolder testFolder = new TemporaryFolder(CommonTestConstants.TMP_DIRECTORY);
-<<<<<<< HEAD
-    private static final RestApiTestClient client = new RestApiV1TestClient();
-=======
     private static final RestApiTestClient client = new RestApiV2TestClient();
->>>>>>> 1ecae80b
 
     @Override
     public void initialise(final String graphId, final Schema schema, final StoreProperties proxyProps) throws StoreException {
@@ -66,11 +58,7 @@
         final StoreProperties storeProperties = StoreProperties.loadStoreProperties(
                 StreamUtil.openStream(getClass(), "map-store.properties"));
         try {
-<<<<<<< HEAD
-            client.reinitialiseGraph(testFolder, accumuloSchema, accumuloStoreProperties);
-=======
             client.reinitialiseGraph(testFolder, schema, storeProperties);
->>>>>>> 1ecae80b
         } catch (final IOException e) {
             throw new StoreException("Unable to reinitialise delegate graph", e);
         }
