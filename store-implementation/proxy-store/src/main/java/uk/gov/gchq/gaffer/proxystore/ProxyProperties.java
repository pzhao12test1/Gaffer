/*
 * Copyright 2016-2017 Crown Copyright
 *
 * Licensed under the Apache License, Version 2.0 (the "License");
 * you may not use this file except in compliance with the License.
 * You may obtain a copy of the License at
 *
 *     http://www.apache.org/licenses/LICENSE-2.0
 *
 * Unless required by applicable law or agreed to in writing, software
 * distributed under the License is distributed on an "AS IS" BASIS,
 * WITHOUT WARRANTIES OR CONDITIONS OF ANY KIND, either express or implied.
 * See the License for the specific language governing permissions and
 * limitations under the License.
 */

package uk.gov.gchq.gaffer.proxystore;

import org.apache.commons.lang3.StringUtils;

import uk.gov.gchq.gaffer.store.StoreProperties;

import java.io.InputStream;
import java.net.MalformedURLException;
import java.net.URL;
import java.nio.file.Path;
import java.util.Properties;

/**
 * Additional store properties for the {@link ProxyStore}.
 */
public class ProxyProperties extends StoreProperties {
    public static final String GAFFER_HOST = "gaffer.host";
    public static final String GAFFER_PORT = "gaffer.port";
    public static final String GAFFER_CONTEXT_ROOT = "gaffer.context-root";
    public static final String CONNECT_TIMEOUT = "gaffer.connect-timeout";
    public static final String READ_TIMEOUT = "gaffer.read-timeout";

    public static final String DEFAULT_GAFFER_HOST = "localhost";
    public static final String DEFAULT_GAFFER_CONTEXT_ROOT = "/rest";
    public static final int DEFAULT_GAFFER_PORT = 8080;
    public static final int DEFAULT_CONNECT_TIMEOUT = 10000;
    public static final int DEFAULT_READ_TIMEOUT = 10000;

    private static final String GAFFER_REST_API_VERSION = "v2";

    public ProxyProperties() {
<<<<<<< HEAD
        setStoreClass(ProxyStore.class);
    }

    public ProxyProperties(final Path propFileLocation) {
        super(propFileLocation);
        if (null == getStoreClass()) {
            setStoreClass(ProxyStore.class);
        }
    }

    public ProxyProperties(final Properties props) {
        super(props);
        if (null == getStoreClass()) {
            setStoreClass(ProxyStore.class);
        }
=======
        super(ProxyStore.class);
    }

    public ProxyProperties(final Path propFileLocation) {
        super(propFileLocation, ProxyStore.class);
    }

    public ProxyProperties(final Properties props) {
        super(props, ProxyStore.class);
    }

    public static ProxyProperties loadStoreProperties(final String pathStr) {
        return StoreProperties.loadStoreProperties(pathStr, ProxyProperties.class);
    }

    public static ProxyProperties loadStoreProperties(final InputStream storePropertiesStream) {
        return StoreProperties.loadStoreProperties(storePropertiesStream, ProxyProperties.class);
    }

    public static ProxyProperties loadStoreProperties(final Path storePropertiesPath) {
        return StoreProperties.loadStoreProperties(storePropertiesPath, ProxyProperties.class);
>>>>>>> dce014a1
    }

    public int getConnectTimeout() {
        final String timeout = get(CONNECT_TIMEOUT, null);
        try {
            return null == timeout ? DEFAULT_CONNECT_TIMEOUT : Integer.parseInt(timeout);
        } catch (final NumberFormatException e) {
            throw new IllegalArgumentException("Unable to convert gaffer timeout into an integer", e);
        }
    }

    public void setConnectTimeout(final int timeout) {
        set(CONNECT_TIMEOUT, String.valueOf(timeout));
    }

    public int getReadTimeout() {
        final String timeout = get(READ_TIMEOUT, null);
        try {
            return null == timeout ? DEFAULT_READ_TIMEOUT : Integer.parseInt(timeout);
        } catch (final NumberFormatException e) {
            throw new IllegalArgumentException("Unable to convert gaffer timeout into an integer", e);
        }
    }

    public void setReadTimeout(final int timeout) {
        set(READ_TIMEOUT, String.valueOf(timeout));
    }

    public String getGafferHost() {
        return get(GAFFER_HOST, DEFAULT_GAFFER_HOST);
    }

    public void setGafferHost(final String gafferHost) {
        set(GAFFER_HOST, gafferHost);
    }

    public int getGafferPort() {
        final String portStr = get(GAFFER_PORT, null);
        try {
            return null == portStr ? DEFAULT_GAFFER_PORT : Integer.parseInt(portStr);
        } catch (final NumberFormatException e) {
            throw new IllegalArgumentException("Unable to convert gaffer port into an integer", e);
        }
    }

    public void setGafferPort(final int gafferPort) {
        set(GAFFER_PORT, String.valueOf(gafferPort));
    }

    public String getGafferContextRoot() {
        return get(GAFFER_CONTEXT_ROOT, DEFAULT_GAFFER_CONTEXT_ROOT);
    }

    public void setGafferContextRoot(final String gafferContextRoot) {
        final String checkedGafferContextRoot;
        if (!gafferContextRoot.startsWith("/")) {
            checkedGafferContextRoot = "/" + gafferContextRoot;
        } else {
            checkedGafferContextRoot = gafferContextRoot;
        }
        set(GAFFER_CONTEXT_ROOT, checkedGafferContextRoot);
    }

    public URL getGafferUrl() {
        return getGafferUrl(null);
    }

    public URL getGafferUrl(final String suffix) {
        return getGafferUrl("http", suffix);
    }

    public URL getGafferUrl(final String protocol, final String suffix) {
        final String urlSuffix;
        if (StringUtils.isNotEmpty(suffix)) {
            urlSuffix = prepend("/", suffix);
        } else {
            urlSuffix = "";
        }

        try {
            String contextRoot = prepend("/", getGafferContextRoot());
            contextRoot = addSuffix("/", contextRoot) + GAFFER_REST_API_VERSION;
            return new URL(protocol, getGafferHost(), getGafferPort(),
                    contextRoot + urlSuffix);
        } catch (final MalformedURLException e) {
            throw new IllegalArgumentException("Could not create Gaffer URL from host (" + getGafferHost()
                    + "), port (" + getGafferPort()
                    + ") and context root (" + getGafferContextRoot() + ")", e);
        }
    }

    protected String addSuffix(final String suffix, final String string) {
        if (!string.endsWith(suffix)) {
            return string + suffix;
        }

        return string;
    }

    protected String prepend(final String prefix, final String string) {
        if (!string.startsWith(prefix)) {
            return prefix + string;
        }

        return string;
    }
}<|MERGE_RESOLUTION|>--- conflicted
+++ resolved
@@ -45,23 +45,6 @@
     private static final String GAFFER_REST_API_VERSION = "v2";
 
     public ProxyProperties() {
-<<<<<<< HEAD
-        setStoreClass(ProxyStore.class);
-    }
-
-    public ProxyProperties(final Path propFileLocation) {
-        super(propFileLocation);
-        if (null == getStoreClass()) {
-            setStoreClass(ProxyStore.class);
-        }
-    }
-
-    public ProxyProperties(final Properties props) {
-        super(props);
-        if (null == getStoreClass()) {
-            setStoreClass(ProxyStore.class);
-        }
-=======
         super(ProxyStore.class);
     }
 
@@ -83,7 +66,6 @@
 
     public static ProxyProperties loadStoreProperties(final Path storePropertiesPath) {
         return StoreProperties.loadStoreProperties(storePropertiesPath, ProxyProperties.class);
->>>>>>> dce014a1
     }
 
     public int getConnectTimeout() {
