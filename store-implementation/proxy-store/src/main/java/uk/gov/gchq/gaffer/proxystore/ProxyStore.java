--- conflicted
+++ resolved
@@ -147,11 +147,7 @@
             throws OperationException {
         final String opChainJson;
         try {
-<<<<<<< HEAD
-            opChainJson = new String(jsonSerialiser.serialise(opChain), CommonConstants.UTF_8);
-=======
-            opChainJson = new String(JSONSerialiser.serialise(operationChain), CommonConstants.UTF_8);
->>>>>>> 6dfec9a9
+            opChainJson = new String(JSONSerialiser.serialise(opChain), CommonConstants.UTF_8);
         } catch (final UnsupportedEncodingException | SerialisationException e) {
             throw new OperationException("Unable to serialise operation chain into JSON.", e);
         }
