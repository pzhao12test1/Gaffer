/*
 * Copyright 2016 Crown Copyright
 *
 * Licensed under the Apache License, Version 2.0 (the "License");
 * you may not use this file except in compliance with the License.
 * You may obtain a copy of the License at
 *
 * 	http://www.apache.org/licenses/LICENSE-2.0
 *
 * Unless required by applicable law or agreed to in writing, software
 * distributed under the License is distributed on an "AS IS" BASIS,
 * WITHOUT WARRANTIES OR CONDITIONS OF ANY KIND, either express or implied.
 * See the License for the specific language governing permissions and
 * limitations under the License.
 */

package uk.gov.gchq.gaffer.accumulostore.operation.handler;

import com.google.common.collect.Iterables;
import org.junit.AfterClass;
import org.junit.Before;
import org.junit.BeforeClass;
import org.junit.Test;
import uk.gov.gchq.gaffer.accumulostore.AccumuloProperties;
import uk.gov.gchq.gaffer.accumulostore.AccumuloStore;
import uk.gov.gchq.gaffer.accumulostore.SingleUseMockAccumuloStore;
import uk.gov.gchq.gaffer.accumulostore.operation.impl.GetElementsInRanges;
import uk.gov.gchq.gaffer.accumulostore.utils.AccumuloPropertyNames;
import uk.gov.gchq.gaffer.accumulostore.utils.Pair;
import uk.gov.gchq.gaffer.commonutil.StreamUtil;
import uk.gov.gchq.gaffer.commonutil.TestGroups;
import uk.gov.gchq.gaffer.commonutil.iterable.CloseableIterable;
import uk.gov.gchq.gaffer.data.element.Edge;
import uk.gov.gchq.gaffer.data.element.Element;
import uk.gov.gchq.gaffer.data.element.id.ElementId;
import uk.gov.gchq.gaffer.data.elementdefinition.view.View;
import uk.gov.gchq.gaffer.data.elementdefinition.view.ViewElementDefinition;
import uk.gov.gchq.gaffer.operation.OperationException;
import uk.gov.gchq.gaffer.operation.data.EntitySeed;
import uk.gov.gchq.gaffer.operation.graph.GraphFilters.DirectedType;
import uk.gov.gchq.gaffer.operation.graph.SeededGraphFilters.IncludeIncomingOutgoingType;
import uk.gov.gchq.gaffer.operation.impl.add.AddElements;
import uk.gov.gchq.gaffer.store.StoreException;
import uk.gov.gchq.gaffer.store.schema.Schema;
import uk.gov.gchq.gaffer.user.User;
import java.io.IOException;
import java.util.ArrayList;
import java.util.HashSet;
import java.util.List;
import java.util.Set;

import static org.junit.Assert.assertEquals;
import static org.junit.Assert.fail;

public class GetElementsinRangesHandlerTest {

    private static View defaultView;
    private static AccumuloStore byteEntityStore;
    private static AccumuloStore gaffer1KeyStore;
    private static final Schema schema = Schema.fromJson(StreamUtil.schemas(GetElementsinRangesHandlerTest.class));
    private static final AccumuloProperties PROPERTIES = AccumuloProperties.loadStoreProperties(StreamUtil.storeProps(GetElementsinRangesHandlerTest.class));
    private static final AccumuloProperties CLASSIC_PROPERTIES = AccumuloProperties.loadStoreProperties(StreamUtil.openStream(GetElementsinRangesHandlerTest.class, "/accumuloStoreClassicKeys.properties"));

    private static final User user = new User();

    @BeforeClass
    public static void setup() throws StoreException, IOException {
        byteEntityStore = new SingleUseMockAccumuloStore();
        gaffer1KeyStore = new SingleUseMockAccumuloStore();

    }

    @Before
    public void reInitialise() throws StoreException {
        defaultView = new View.Builder().edge(TestGroups.EDGE).entity(TestGroups.ENTITY).build();

        byteEntityStore.initialise(schema, PROPERTIES);
        gaffer1KeyStore.initialise(schema, CLASSIC_PROPERTIES);
        setupGraph(byteEntityStore, 1000);
        setupGraph(gaffer1KeyStore, 1000);
    }

    @AfterClass
    public static void tearDown() {
        byteEntityStore = null;
        gaffer1KeyStore = null;
        defaultView = null;
    }

    @Test
    public void testNoSummarisationByteEntityStore() throws OperationException {
        shouldReturnElementsNoSummarisation(byteEntityStore);
    }

    @Test
    public void testNoSummarisationGaffer1Store() throws OperationException {
        shouldReturnElementsNoSummarisation(gaffer1KeyStore);
    }

    private void shouldReturnElementsNoSummarisation(final AccumuloStore store) throws OperationException {
        // Create set to query for
        final Set<Pair<ElementId>> simpleEntityRanges = new HashSet<>();
        final User user = new User();

        //get Everything between 0 and 1 (Note we are using strings and string serialisers, with this ordering 0999 is before 1)
        simpleEntityRanges.add(new Pair<>(new EntitySeed("0"), new EntitySeed("1")));
        final GetElementsInRanges operation = new GetElementsInRanges.Builder().view(defaultView).input(simpleEntityRanges).build();

        final GetElementsInRangesHandler handler = new GetElementsInRangesHandler();
        CloseableIterable<? extends Element> elementsInRanges = handler.doOperation(operation, user, store);
        final int elementsInRangesCount = Iterables.size(elementsInRanges);
        //Each Edge was put in 3 times with different col qualifiers, without summarisation we expect this number
        assertEquals(1000 * 3, elementsInRangesCount);
        elementsInRanges.close();
        simpleEntityRanges.clear();
        //This should get everything between 0 and 0799 (again being string ordering 0800 is more than 08)
<<<<<<< HEAD
        simpleEntityRanges.add(new Pair<>(new EntitySeed("0"), new EntitySeed("08")));
        final CloseableIterable<Element> elements = handler.doOperation(operation, user, store);
=======
        simpleEntityRanges.add(new Pair<ElementSeed>(new EntitySeed("0"), new EntitySeed("08")));
        final CloseableIterable<? extends Element> elements = handler.doOperation(operation, user, store);
>>>>>>> 24359f4d
        final int count = Iterables.size(elements);
        //Each Edge was put in 3 times with different col qualifiers, without summarisation we expect this number
        assertEquals(800 * 3, count);
        elements.close();

    }

    @Test
    public void shouldSummariseByteEntityStore() throws OperationException {
        shouldSummarise(byteEntityStore);
    }

    @Test
    public void shouldSummariseGaffer2Store() throws OperationException {
        shouldSummarise(gaffer1KeyStore);
    }

    private void shouldSummarise(final AccumuloStore store) throws OperationException {
        // Create set to query for
        final Set<Pair<ElementId>> simpleEntityRanges = new HashSet<>();

        //get Everything between 0 and 1 (Note we are using strings and string serialisers, with this ordering 0999 is before 1)
        simpleEntityRanges.add(new Pair<ElementId>(new EntitySeed("0"), new EntitySeed("1")));
        final View view = new View.Builder(defaultView)
                .entity(TestGroups.ENTITY, new ViewElementDefinition.Builder()
                        .groupBy()
                        .build())
                .edge(TestGroups.EDGE, new ViewElementDefinition.Builder()
                        .groupBy()
                        .build())
                .build();
        final GetElementsInRanges operation = new GetElementsInRanges.Builder().view(view).input(simpleEntityRanges).build();
        final GetElementsInRangesHandler handler = new GetElementsInRangesHandler();
        final CloseableIterable<? extends Element> elementsInRange = handler.doOperation(operation, user, store);
        int count = 0;
        for (final Element elm : elementsInRange) {
            //Make sure every element has been summarised
            assertEquals(9, elm.getProperty(AccumuloPropertyNames.COLUMN_QUALIFIER));
            count++;
        }
        assertEquals(1000, count);

        elementsInRange.close();
        simpleEntityRanges.clear();
        //This should get everything between 0 and 0799 (again being string ordering 0800 is more than 08)
<<<<<<< HEAD
        simpleEntityRanges.add(new Pair<ElementId>(new EntitySeed("0"), new EntitySeed("08")));
        final CloseableIterable<Element> elements = handler.doOperation(operation, user, store);
=======
        simpleEntityRanges.add(new Pair<ElementSeed>(new EntitySeed("0"), new EntitySeed("08")));
        final CloseableIterable<? extends Element> elements = handler.doOperation(operation, user, store);
>>>>>>> 24359f4d
        count = 0;
        for (final Element elm : elements) {
            //Make sure every element has been summarised
            assertEquals(9, elm.getProperty(AccumuloPropertyNames.COLUMN_QUALIFIER));
            count++;
        }
        assertEquals(800, count);
        elements.close();

    }

    @Test
    public void shouldSummariseOutGoingEdgesOnlyByteEntityStore() throws OperationException {
        shouldSummariseOutGoingEdgesOnly(byteEntityStore);
    }

    @Test
    public void shouldSummariseOutGoingEdgesOnlyGaffer1Store() throws OperationException {
        shouldSummariseOutGoingEdgesOnly(gaffer1KeyStore);
    }

    private void shouldSummariseOutGoingEdgesOnly(final AccumuloStore store) throws OperationException {
        // Create set to query for
        final Set<Pair<ElementId>> simpleEntityRanges = new HashSet<>();

        //get Everything between 0 and 1 (Note we are using strings and string serialisers, with this ordering 0999 is before 1)
        simpleEntityRanges.add(new Pair<ElementId>(new EntitySeed("0"), new EntitySeed("C")));

        final View view = new View.Builder(defaultView)
                .entity(TestGroups.ENTITY, new ViewElementDefinition.Builder()
                        .groupBy()
                        .build())
                .edge(TestGroups.EDGE, new ViewElementDefinition.Builder()
                        .groupBy()
                        .build())
                .build();
        final GetElementsInRanges operation = new GetElementsInRanges.Builder().view(view).input(simpleEntityRanges).build();

        //All Edges stored should be outgoing from our provided seeds.
        operation.setIncludeIncomingOutGoing(IncludeIncomingOutgoingType.OUTGOING);
        final GetElementsInRangesHandler handler = new GetElementsInRangesHandler();
        final CloseableIterable<? extends Element> rangeElements = handler.doOperation(operation, user, store);
        int count = 0;
        for (final Element elm : rangeElements) {
            //Make sure every element has been summarised
            assertEquals(9, elm.getProperty(AccumuloPropertyNames.COLUMN_QUALIFIER));
            count++;
        }
        assertEquals(1000, count);
        rangeElements.close();
        simpleEntityRanges.clear();
        //This should get everything between 0 and 0799 (again being string ordering 0800 is more than 08)
<<<<<<< HEAD
        simpleEntityRanges.add(new Pair<ElementId>(new EntitySeed("0"), new EntitySeed("08")));
        final CloseableIterable<Element> elements = handler.doOperation(operation, user, store);
=======
        simpleEntityRanges.add(new Pair<ElementSeed>(new EntitySeed("0"), new EntitySeed("08")));
        final CloseableIterable<? extends Element> elements = handler.doOperation(operation, user, store);
>>>>>>> 24359f4d
        count = 0;
        for (final Element elm : elements) {
            //Make sure every element has been summarised
            assertEquals(9, elm.getProperty(AccumuloPropertyNames.COLUMN_QUALIFIER));
            count++;
        }
        assertEquals(800, count);
        elements.close();
    }

    @Test
    public void shouldHaveNoIncomingEdgesByteEntityStore() throws OperationException {
        shouldHaveNoIncomingEdges(byteEntityStore);
    }

    @Test
    public void shouldHaveNoIncomingEdgesGaffer1Store() throws OperationException {
        shouldHaveNoIncomingEdges(gaffer1KeyStore);
    }

    private void shouldHaveNoIncomingEdges(final AccumuloStore store) throws OperationException {
        // Create set to query for
        final Set<Pair<ElementId>> simpleEntityRanges = new HashSet<>();
        final User user = new User();

        //get Everything between 0 and 1 (Note we are using strings and string serialisers, with this ordering 0999 is before 1)
        simpleEntityRanges.add(new Pair<ElementId>(new EntitySeed("0"), new EntitySeed("1")));
        final View view = new View.Builder(defaultView)
                .entity(TestGroups.ENTITY, new ViewElementDefinition.Builder()
                        .groupBy()
                        .build())
                .edge(TestGroups.EDGE, new ViewElementDefinition.Builder()
                        .groupBy()
                        .build())
                .build();
        final GetElementsInRanges operation = new GetElementsInRanges.Builder().view(view).input(simpleEntityRanges).build();

        //All Edges stored should be outgoing from our provided seeds.
        operation.setIncludeIncomingOutGoing(IncludeIncomingOutgoingType.INCOMING);
        final GetElementsInRangesHandler handler = new GetElementsInRangesHandler();
        final CloseableIterable<? extends Element> elements = handler.doOperation(operation, user, store);
        final int count = Iterables.size(elements);
        //There should be no incoming edges to the provided range
        assertEquals(0, count);
        elements.close();
    }

    @Test
    public void shouldReturnNothingWhenNoEdgesSetByteEntityStore() throws OperationException {
        shouldReturnNothingWhenNoEdgesSet(byteEntityStore);
    }

    @Test
    public void shouldReturnNothingWhenNoEdgesSetGaffer1Store() throws OperationException {
        shouldReturnNothingWhenNoEdgesSet(gaffer1KeyStore);
    }

    private void shouldReturnNothingWhenNoEdgesSet(final AccumuloStore store) throws OperationException {
        // Create set to query for
        final Set<Pair<ElementId>> simpleEntityRanges = new HashSet<>();

        //get Everything between 0 and 1 (Note we are using strings and string serialisers, with this ordering 0999 is before 1)
        simpleEntityRanges.add(new Pair<ElementId>(new EntitySeed("0"), new EntitySeed("1")));
        final View view = new View.Builder(defaultView)
                .entity(TestGroups.ENTITY, new ViewElementDefinition.Builder()
                        .groupBy()
                        .build())
                .edge(TestGroups.EDGE, new ViewElementDefinition.Builder()
                        .groupBy()
                        .build())
                .build();
        final GetElementsInRanges operation = new GetElementsInRanges.Builder().view(view).input(simpleEntityRanges).build();

        //All Edges stored should be outgoing from our provided seeds.
        operation.setDirectedType(DirectedType.UNDIRECTED);
        final GetElementsInRangesHandler handler = new GetElementsInRangesHandler();
        final CloseableIterable<? extends Element> elements = handler.doOperation(operation, user, store);
        final int count = Iterables.size(elements);
        //There should be no incoming edges to the provided range
        assertEquals(0, count);
        elements.close();
    }

    private static void setupGraph(final AccumuloStore store, final int numEntries) {
        final List<Element> elements = new ArrayList<>();
        for (int i = 0; i < numEntries; i++) {

            String s = "" + i;
            while (s.length() < 4) {
                s = "0" + s;
            }

            final Edge edge = new Edge(TestGroups.EDGE);
            edge.setSource(s);

            edge.putProperty(AccumuloPropertyNames.COLUMN_QUALIFIER, 1);
            edge.setDestination("B");
            edge.setDirected(true);
            elements.add(edge);

            final Edge edge2 = new Edge(TestGroups.EDGE);
            edge2.setSource(s);
            edge2.putProperty(AccumuloPropertyNames.COLUMN_QUALIFIER, 3);
            edge2.setDestination("B");
            edge2.setDirected(true);
            elements.add(edge2);

            final Edge edge3 = new Edge(TestGroups.EDGE);
            edge3.setSource(s);
            edge3.putProperty(AccumuloPropertyNames.COLUMN_QUALIFIER, 5);
            edge3.setDestination("B");
            edge3.setDirected(true);
            elements.add(edge3);
        }

        try {
            store.execute(new AddElements.Builder().input(elements).build(), user);
        } catch (OperationException e) {
            fail("Couldn't add element: " + e);
        }
    }

}<|MERGE_RESOLUTION|>--- conflicted
+++ resolved
@@ -114,13 +114,8 @@
         elementsInRanges.close();
         simpleEntityRanges.clear();
         //This should get everything between 0 and 0799 (again being string ordering 0800 is more than 08)
-<<<<<<< HEAD
         simpleEntityRanges.add(new Pair<>(new EntitySeed("0"), new EntitySeed("08")));
-        final CloseableIterable<Element> elements = handler.doOperation(operation, user, store);
-=======
-        simpleEntityRanges.add(new Pair<ElementSeed>(new EntitySeed("0"), new EntitySeed("08")));
-        final CloseableIterable<? extends Element> elements = handler.doOperation(operation, user, store);
->>>>>>> 24359f4d
+        final CloseableIterable<? extends Element> elements = handler.doOperation(operation, user, store);
         final int count = Iterables.size(elements);
         //Each Edge was put in 3 times with different col qualifiers, without summarisation we expect this number
         assertEquals(800 * 3, count);
@@ -166,13 +161,8 @@
         elementsInRange.close();
         simpleEntityRanges.clear();
         //This should get everything between 0 and 0799 (again being string ordering 0800 is more than 08)
-<<<<<<< HEAD
-        simpleEntityRanges.add(new Pair<ElementId>(new EntitySeed("0"), new EntitySeed("08")));
-        final CloseableIterable<Element> elements = handler.doOperation(operation, user, store);
-=======
-        simpleEntityRanges.add(new Pair<ElementSeed>(new EntitySeed("0"), new EntitySeed("08")));
-        final CloseableIterable<? extends Element> elements = handler.doOperation(operation, user, store);
->>>>>>> 24359f4d
+        simpleEntityRanges.add(new Pair<>(new EntitySeed("0"), new EntitySeed("08")));
+        final CloseableIterable<? extends Element> elements = handler.doOperation(operation, user, store);
         count = 0;
         for (final Element elm : elements) {
             //Make sure every element has been summarised
@@ -225,13 +215,8 @@
         rangeElements.close();
         simpleEntityRanges.clear();
         //This should get everything between 0 and 0799 (again being string ordering 0800 is more than 08)
-<<<<<<< HEAD
-        simpleEntityRanges.add(new Pair<ElementId>(new EntitySeed("0"), new EntitySeed("08")));
-        final CloseableIterable<Element> elements = handler.doOperation(operation, user, store);
-=======
-        simpleEntityRanges.add(new Pair<ElementSeed>(new EntitySeed("0"), new EntitySeed("08")));
-        final CloseableIterable<? extends Element> elements = handler.doOperation(operation, user, store);
->>>>>>> 24359f4d
+        simpleEntityRanges.add(new Pair<>(new EntitySeed("0"), new EntitySeed("08")));
+        final CloseableIterable<? extends Element> elements = handler.doOperation(operation, user, store);
         count = 0;
         for (final Element elm : elements) {
             //Make sure every element has been summarised
