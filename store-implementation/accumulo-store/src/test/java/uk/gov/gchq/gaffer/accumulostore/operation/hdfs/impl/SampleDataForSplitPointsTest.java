package uk.gov.gchq.gaffer.accumulostore.operation.hdfs.impl;


import com.google.common.collect.Sets;
import org.junit.Test;
import uk.gov.gchq.gaffer.exception.SerialisationException;
import uk.gov.gchq.gaffer.hdfs.operation.SampleDataForSplitPoints;
import uk.gov.gchq.gaffer.jsonserialisation.JSONSerialiser;
import uk.gov.gchq.gaffer.operation.OperationTest;
import java.util.Arrays;
import java.util.Set;

import static org.junit.Assert.assertEquals;
import static org.junit.Assert.assertNotNull;
import static org.junit.Assert.assertTrue;
import static org.junit.Assert.fail;

public class SampleDataForSplitPointsTest extends OperationTest<SampleDataForSplitPoints> {
    private static final JSONSerialiser SERIALISER = new JSONSerialiser();
    private static final String INPUT_DIRECTORY = "/input";
    private static final String TEST_OPTION_KEY = "testOption";

    @Override
    protected Set<String> getRequiredFields() {
        return Sets.newHashSet(
                "splitsFilePath",
                "mapperGeneratorClassName",
                "inputPaths",
                "outputPath",
                "jobInitialiser"
        );
    }

    @Test
    public void shouldJSONSerialiseAndDeserialise() throws SerialisationException {
        // Given
        final String resultPath = "/result";
        final SampleDataForSplitPoints op = new SampleDataForSplitPoints();
        op.setInputPaths(Arrays.asList(INPUT_DIRECTORY));
        op.setMapperGeneratorClassName("Test");
        op.setValidate(true);
        op.setProportionToSample(0.1f);
        op.setSplitsFilePath(resultPath);
        op.setNumMapTasks(5);

        // When
        byte[] json = SERIALISER.serialise(op, true);
        final SampleDataForSplitPoints deserialisedOp = SERIALISER.deserialise(json, SampleDataForSplitPoints.class);

        // Then
        assertEquals(INPUT_DIRECTORY, deserialisedOp.getInputPaths().get(0));
        assertEquals(resultPath, deserialisedOp.getSplitsFilePath());
        assertEquals("Test", deserialisedOp.getMapperGeneratorClassName());
        assertTrue(deserialisedOp.isValidate());
        assertEquals(0.1f, deserialisedOp.getProportionToSample(), 1);
        assertEquals(new Integer(5), deserialisedOp.getNumMapTasks());
        assertEquals(new Integer(1), deserialisedOp.getNumReduceTasks());

    }

    @Test
    @Override
    public void builderShouldCreatePopulatedOperation() {
        final SampleDataForSplitPoints sampleDataForSplitPoints = new SampleDataForSplitPoints.Builder()
                .addInputPath(INPUT_DIRECTORY)
                .splitsFilePath("/test")
                .proportionToSample(0.1f)
                .mappers(5)
                .validate(true)
                .option(TEST_OPTION_KEY, "true")
                .build();
        assertEquals(INPUT_DIRECTORY, sampleDataForSplitPoints.getInputPaths().get(0));
        assertEquals("true", sampleDataForSplitPoints.getOption(TEST_OPTION_KEY));
        assertEquals("/test", sampleDataForSplitPoints.getSplitsFilePath());
        assertTrue(sampleDataForSplitPoints.isValidate());
        assertEquals(0.1f, sampleDataForSplitPoints.getProportionToSample(), 1);
        assertEquals(new Integer(5), sampleDataForSplitPoints.getNumMapTasks());
    }

    @Test
    public void expectIllegalArgumentExceptionWhenTryingToSetReducers() {
        final SampleDataForSplitPoints op = getTestObject();
        try {
            op.setNumReduceTasks(10);
            fail("Exception expected");
        } catch (final IllegalArgumentException e) {
            assertNotNull(e.getMessage());
        }
    }

    @Override
<<<<<<< HEAD
    public void shouldShallowCloneOperation() {
        // Given
        final SampleDataForSplitPoints sampleDataForSplitPoints = new SampleDataForSplitPoints.Builder()
                .addInputPath(INPUT_DIRECTORY)
                .splitsFilePath("/test")
                .proportionToSample(0.1f)
                .mappers(5)
                .validate(true)
                .option(TEST_OPTION_KEY, "true")
                .build();

        //When
        SampleDataForSplitPoints clone = (SampleDataForSplitPoints) sampleDataForSplitPoints.shallowClone();

        // Then
        assertEquals(INPUT_DIRECTORY, clone.getInputPaths().get(0));
        assertEquals("true", clone.getOption(TEST_OPTION_KEY));
        assertEquals("/test", clone.getSplitsFilePath());
        assertTrue(clone.isValidate());
        assertEquals(0.1f, clone.getProportionToSample(), 1);
        assertEquals(new Integer(5), clone.getNumMapTasks());
    }

    @Test
    public void shouldShallowCloneOperationWithMinAndMaxMappers() {
        // Given
        final SampleDataForSplitPoints sampleDataForSplitPoints = new SampleDataForSplitPoints.Builder()
                .addInputPath(INPUT_DIRECTORY)
                .splitsFilePath("/test")
                .proportionToSample(0.1f)
                .maxMappers(10)
                .minMappers(2)
                .validate(true)
                .option(TEST_OPTION_KEY, "true")
                .build();

        //When
        SampleDataForSplitPoints clone = (SampleDataForSplitPoints) sampleDataForSplitPoints.shallowClone();

        // Then
        assertEquals(INPUT_DIRECTORY, clone.getInputPaths().get(0));
        assertEquals("true", clone.getOption(TEST_OPTION_KEY));
        assertEquals("/test", clone.getSplitsFilePath());
        assertTrue(clone.isValidate());
        assertEquals(0.1f, clone.getProportionToSample(), 1);
        assertEquals(new Integer(10), clone.getMaxMapTasks());
        assertEquals(new Integer(2), clone.getMinMapTasks());
=======
    protected SampleDataForSplitPoints getTestObject() {
        return new SampleDataForSplitPoints();
>>>>>>> 4a7594ad
    }
}<|MERGE_RESOLUTION|>--- conflicted
+++ resolved
@@ -89,7 +89,6 @@
     }
 
     @Override
-<<<<<<< HEAD
     public void shouldShallowCloneOperation() {
         // Given
         final SampleDataForSplitPoints sampleDataForSplitPoints = new SampleDataForSplitPoints.Builder()
@@ -137,9 +136,9 @@
         assertEquals(0.1f, clone.getProportionToSample(), 1);
         assertEquals(new Integer(10), clone.getMaxMapTasks());
         assertEquals(new Integer(2), clone.getMinMapTasks());
-=======
+    }
+
     protected SampleDataForSplitPoints getTestObject() {
         return new SampleDataForSplitPoints();
->>>>>>> 4a7594ad
     }
 }