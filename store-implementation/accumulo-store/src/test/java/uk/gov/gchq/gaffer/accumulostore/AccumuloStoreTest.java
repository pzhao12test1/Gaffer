--- conflicted
+++ resolved
@@ -139,48 +139,28 @@
 
         final EntityId entityId1 = new EntitySeed("1");
 
-<<<<<<< HEAD
-        final GetElements<EntityId, Element> getBySeed = new GetElements.Builder<EntityId, Element>()
-                .view(new View.Builder()
-                        .entity(TestGroups.ENTITY)
-                        .build())
-                .addSeed(entityId1)
-=======
         final GetElements getBySeed = new GetElements.Builder()
                 .view(new View.Builder()
                         .entity(TestGroups.ENTITY)
                         .build())
-                .input(entitySeed1)
->>>>>>> 460f2b3d
+                .input(entityId1)
                 .build();
         final CloseableIterable<Element> results = store.execute(getBySeed, user);
 
         assertEquals(1, Iterables.size(results));
         assertThat(results, IsCollectionContaining.hasItem(e));
 
-<<<<<<< HEAD
-        final GetElements<EntityId, Element> getRelated = new GetElements.Builder<EntityId, Element>()
-                .view(new View.Builder()
-                        .entity(TestGroups.ENTITY)
-                        .build())
-                .addSeed(entityId1)
-=======
         final GetElements getRelated = new GetElements.Builder()
                 .view(new View.Builder()
                         .entity(TestGroups.ENTITY)
                         .build())
-                .input(entitySeed1)
->>>>>>> 460f2b3d
+                .input(entityId1)
                 .build();
         CloseableIterable<Element> relatedResults = store.execute(getRelated, user);
         assertEquals(1, Iterables.size(relatedResults));
         assertThat(relatedResults, IsCollectionContaining.hasItem(e));
 
-<<<<<<< HEAD
-        final GetElements<EntityId, Element> getRelatedWithPostAggregationFilter = new GetElements.Builder<EntityId, Element>()
-=======
         final GetElements getRelatedWithPostAggregationFilter = new GetElements.Builder()
->>>>>>> 460f2b3d
                 .view(new View.Builder()
                         .entity(TestGroups.ENTITY, new ViewElementDefinition.Builder()
                                 .preAggregationFilter(new ElementFilter.Builder()
@@ -193,11 +173,7 @@
                                         .build())
                                 .build())
                         .build())
-<<<<<<< HEAD
-                .addSeed(entityId1)
-=======
-                .input(entitySeed1)
->>>>>>> 460f2b3d
+                .input(entityId1)
                 .build();
         relatedResults = store.execute(getRelatedWithPostAggregationFilter, user);
         assertEquals(0, Iterables.size(relatedResults));
