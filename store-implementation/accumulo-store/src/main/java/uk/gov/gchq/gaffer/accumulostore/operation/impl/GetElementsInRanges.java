/*
 * Copyright 2016 Crown Copyright
 *
 * Licensed under the Apache License, Version 2.0 (the "License");
 * you may not use this file except in compliance with the License.
 * You may obtain a copy of the License at
 *
 *     http://www.apache.org/licenses/LICENSE-2.0
 *
 * Unless required by applicable law or agreed to in writing, software
 * distributed under the License is distributed on an "AS IS" BASIS,
 * WITHOUT WARRANTIES OR CONDITIONS OF ANY KIND, either express or implied.
 * See the License for the specific language governing permissions and
 * limitations under the License.
 */

package uk.gov.gchq.gaffer.accumulostore.operation.impl;

import com.fasterxml.jackson.core.type.TypeReference;
import uk.gov.gchq.gaffer.accumulostore.utils.Pair;
import uk.gov.gchq.gaffer.commonutil.iterable.CloseableIterable;
import uk.gov.gchq.gaffer.data.element.Element;
import uk.gov.gchq.gaffer.data.element.id.ElementId;
import uk.gov.gchq.gaffer.data.elementdefinition.view.View;
import uk.gov.gchq.gaffer.operation.Operation;
import uk.gov.gchq.gaffer.operation.Options;
import uk.gov.gchq.gaffer.operation.graph.SeededGraphFilters;
import uk.gov.gchq.gaffer.operation.io.InputOutput;
import uk.gov.gchq.gaffer.operation.io.MultiInput;
import uk.gov.gchq.gaffer.operation.serialisation.TypeReferenceImpl;
import java.util.Map;

/**
 * This returns all data between the provided
 * {@link uk.gov.gchq.gaffer.data.element.id.ElementId}s.
 */
public class GetElementsInRanges
        implements Operation,
<<<<<<< HEAD
        IterableInputIterableOutput<Pair<ElementId>, Element>,
        SeededGraphFilters,
        Options {

    private Iterable<Pair<ElementId>> input;
=======
        InputOutput<Iterable<? extends Pair<? extends ElementSeed>>, CloseableIterable<? extends Element>>,
        MultiInput<Pair<? extends ElementSeed>>,
        SeededGraphFilters,
        Options {

    private Iterable<? extends Pair<? extends ElementSeed>> input;
>>>>>>> 24359f4d
    private IncludeIncomingOutgoingType inOutType;
    private View view;
    private DirectedType directedType;
    private Map<String, String> options;

    @Override
<<<<<<< HEAD
    public Iterable<Pair<ElementId>> getInput() {
=======
    public Iterable<? extends Pair<? extends ElementSeed>> getInput() {
>>>>>>> 24359f4d
        return input;
    }

    @Override
<<<<<<< HEAD
    public void setInput(final Iterable<Pair<ElementId>> input) {
=======
    public void setInput(final Iterable<? extends Pair<? extends ElementSeed>> input) {
>>>>>>> 24359f4d
        this.input = input;
    }

    @Override
    public TypeReference<CloseableIterable<? extends Element>> getOutputTypeReference() {
        return new TypeReferenceImpl.CloseableIterableElement();
    }

    @Override
    public IncludeIncomingOutgoingType getIncludeIncomingOutGoing() {
        return inOutType;
    }

    @Override
    public void setIncludeIncomingOutGoing(final IncludeIncomingOutgoingType inOutType) {
        this.inOutType = inOutType;
    }

    @Override
    public View getView() {
        return view;
    }

    @Override
    public void setView(final View view) {
        this.view = view;
    }

    @Override
    public DirectedType getDirectedType() {
        return directedType;
    }

    @Override
    public void setDirectedType(final DirectedType directedType) {
        this.directedType = directedType;
    }

    @Override
    public Map<String, String> getOptions() {
        return options;
    }

    @Override
    public void setOptions(final Map<String, String> options) {
        this.options = options;
    }

    public static class Builder extends Operation.BaseBuilder<GetElementsInRanges, Builder>
<<<<<<< HEAD
            implements IterableInputIterableOutput.Builder<GetElementsInRanges, Pair<ElementId>, Element, Builder>,
=======
            implements InputOutput.Builder<GetElementsInRanges, Iterable<? extends Pair<? extends ElementSeed>>, CloseableIterable<? extends Element>, Builder>,
            MultiInput.Builder<GetElementsInRanges, Pair<? extends ElementSeed>, Builder>,
>>>>>>> 24359f4d
            SeededGraphFilters.Builder<GetElementsInRanges, Builder>,
            Options.Builder<GetElementsInRanges, Builder> {
        public Builder() {
            super(new GetElementsInRanges());
        }
    }
}<|MERGE_RESOLUTION|>--- conflicted
+++ resolved
@@ -36,40 +36,24 @@
  */
 public class GetElementsInRanges
         implements Operation,
-<<<<<<< HEAD
-        IterableInputIterableOutput<Pair<ElementId>, Element>,
+        InputOutput<Iterable<? extends Pair<? extends ElementId>>, CloseableIterable<? extends Element>>,
+        MultiInput<Pair<? extends ElementId>>,
         SeededGraphFilters,
         Options {
 
-    private Iterable<Pair<ElementId>> input;
-=======
-        InputOutput<Iterable<? extends Pair<? extends ElementSeed>>, CloseableIterable<? extends Element>>,
-        MultiInput<Pair<? extends ElementSeed>>,
-        SeededGraphFilters,
-        Options {
-
-    private Iterable<? extends Pair<? extends ElementSeed>> input;
->>>>>>> 24359f4d
+    private Iterable<? extends Pair<? extends ElementId>> input;
     private IncludeIncomingOutgoingType inOutType;
     private View view;
     private DirectedType directedType;
     private Map<String, String> options;
 
     @Override
-<<<<<<< HEAD
-    public Iterable<Pair<ElementId>> getInput() {
-=======
-    public Iterable<? extends Pair<? extends ElementSeed>> getInput() {
->>>>>>> 24359f4d
+    public Iterable<? extends Pair<? extends ElementId>> getInput() {
         return input;
     }
 
     @Override
-<<<<<<< HEAD
-    public void setInput(final Iterable<Pair<ElementId>> input) {
-=======
-    public void setInput(final Iterable<? extends Pair<? extends ElementSeed>> input) {
->>>>>>> 24359f4d
+    public void setInput(final Iterable<? extends Pair<? extends ElementId>> input) {
         this.input = input;
     }
 
@@ -119,12 +103,8 @@
     }
 
     public static class Builder extends Operation.BaseBuilder<GetElementsInRanges, Builder>
-<<<<<<< HEAD
-            implements IterableInputIterableOutput.Builder<GetElementsInRanges, Pair<ElementId>, Element, Builder>,
-=======
-            implements InputOutput.Builder<GetElementsInRanges, Iterable<? extends Pair<? extends ElementSeed>>, CloseableIterable<? extends Element>, Builder>,
-            MultiInput.Builder<GetElementsInRanges, Pair<? extends ElementSeed>, Builder>,
->>>>>>> 24359f4d
+            implements InputOutput.Builder<GetElementsInRanges, Iterable<? extends Pair<? extends ElementId>>, CloseableIterable<? extends Element>, Builder>,
+            MultiInput.Builder<GetElementsInRanges, Pair<? extends ElementId>, Builder>,
             SeededGraphFilters.Builder<GetElementsInRanges, Builder>,
             Options.Builder<GetElementsInRanges, Builder> {
         public Builder() {
