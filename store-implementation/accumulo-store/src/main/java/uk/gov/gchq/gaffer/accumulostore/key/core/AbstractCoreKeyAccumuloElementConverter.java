--- conflicted
+++ resolved
@@ -174,26 +174,16 @@
                     lastDelimiter += numBytesForLength;
                     if (currentPropLength > 0) {
                         try {
-<<<<<<< HEAD
-                            properties.put(propertyName, typeDefinition.getSerialiser()
-                                    .deserialise(Arrays.copyOfRange(bytes, lastDelimiter, lastDelimiter += currentPropLength)));
-=======
                             properties.put(propertyName, serialiser.deserialise(Arrays.copyOfRange(bytes, lastDelimiter, lastDelimiter += currentPropLength)));
->>>>>>> c774845a
                         } catch (SerialisationException e) {
                             throw new AccumuloElementConversionException("Failed to deserialise property " + propertyName, e);
                         }
                     } else {
-<<<<<<< HEAD
-                        properties.put(propertyName, typeDefinition.getSerialiser()
-                                .deserialiseEmptyBytes());
-=======
                         try {
                             properties.put(propertyName, serialiser.deserialiseEmptyBytes());
                         } catch (SerialisationException e) {
                             throw new AccumuloElementConversionException("Failed to deserialise property " + propertyName, e);
                         }
->>>>>>> c774845a
                     }
                 }
             }
@@ -324,13 +314,13 @@
             try {
                 if (null != serialiser) {
                     Object value = properties.get(propertyName);
-                        if (null != value) {
-                            final byte[] bytes = typeDefinition.getSerialiser().serialise(value);
-                            hasValue = writeBytes(bytes, out);
-                        } else {
-                            final byte[] bytes = typeDefinition.getSerialiser().serialiseNull();
-                            writeBytes(bytes, out);
-                        }
+                    if (null != value) {
+                        final byte[] bytes = typeDefinition.getSerialiser().serialise(value);
+                        hasValue = writeBytes(bytes, out);
+                    } else {
+                        final byte[] bytes = typeDefinition.getSerialiser().serialiseNull();
+                        writeBytes(bytes, out);
+                    }
 
                 } else {
                     writeBytes(AccumuloStoreConstants.EMPTY_BYTES, out);
