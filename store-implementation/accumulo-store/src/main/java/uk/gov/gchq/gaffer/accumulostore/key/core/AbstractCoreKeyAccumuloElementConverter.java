--- conflicted
+++ resolved
@@ -457,14 +457,9 @@
 
     protected abstract Entity getEntityFromKey(final Key key);
 
-<<<<<<< HEAD
     protected abstract boolean[] getSourceAndDestinationFromRowKey(final byte[] rowKey,
                                                                  final byte[][] sourceValueDestinationValue, final Map<String, String> options)
             throws AccumuloElementConversionException;
-=======
-    protected abstract boolean getSourceAndDestinationFromRowKey(final byte[] rowKey,
-                                                                 final byte[][] sourceValueDestinationValue, final Map<String, String> options);
->>>>>>> 5ecf6b3f
 
     protected boolean selfEdge(final Edge edge) {
         return edge.getSource().equals(edge.getDestination());
@@ -489,18 +484,13 @@
             throw new AccumuloElementConversionException(e.getMessage(), e);
         }
         try {
-<<<<<<< HEAD
             final Edge edge = new Edge.Builder().group(group)
-                                                .source(getVertexSerialiser().deserialise(result[0]))
-                                                .destination(getVertexSerialiser()
+                                                .source(schema.getVertexSerialiser().deserialise(result[0]))
+                                                .destination(schema.getVertexSerialiser()
                                                         .deserialise(result[1]))
                                                 .directed(directedReversedValues[0])
                                                 .reversed(directedReversedValues[1])
                                                 .build();
-=======
-            final Edge edge = new Edge(group, schema.getVertexSerialiser().deserialise(result[0]),
-                    schema.getVertexSerialiser().deserialise(result[1]), directed);
->>>>>>> 5ecf6b3f
             addPropertiesToElement(edge, key);
             return edge;
         } catch (final SerialisationException e) {
