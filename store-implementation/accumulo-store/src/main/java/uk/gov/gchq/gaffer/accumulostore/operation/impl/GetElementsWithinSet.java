/*
 * Copyright 2016 Crown Copyright
 *
 * Licensed under the Apache License, Version 2.0 (the "License");
 * you may not use this file except in compliance with the License.
 * You may obtain a copy of the License at
 *
 *     http://www.apache.org/licenses/LICENSE-2.0
 *
 * Unless required by applicable law or agreed to in writing, software
 * distributed under the License is distributed on an "AS IS" BASIS,
 * WITHOUT WARRANTIES OR CONDITIONS OF ANY KIND, either express or implied.
 * See the License for the specific language governing permissions and
 * limitations under the License.
 */

package uk.gov.gchq.gaffer.accumulostore.operation.impl;

import com.fasterxml.jackson.annotation.JsonTypeInfo;
import com.fasterxml.jackson.core.type.TypeReference;
import uk.gov.gchq.gaffer.commonutil.iterable.CloseableIterable;
import uk.gov.gchq.gaffer.data.element.Element;
<<<<<<< HEAD
import uk.gov.gchq.gaffer.data.element.id.EntityId;
import uk.gov.gchq.gaffer.operation.graph.AbstractSeededGraphGetIterable;
import java.util.List;
=======
import uk.gov.gchq.gaffer.data.elementdefinition.view.View;
import uk.gov.gchq.gaffer.operation.Operation;
import uk.gov.gchq.gaffer.operation.Options;
import uk.gov.gchq.gaffer.operation.data.EntitySeed;
import uk.gov.gchq.gaffer.operation.graph.GraphFilters;
import uk.gov.gchq.gaffer.operation.io.IterableInputIterableOutput;
import uk.gov.gchq.gaffer.operation.serialisation.TypeReferenceImpl;
import java.util.Map;
>>>>>>> 460f2b3d

/**
 * Retrieves {@link uk.gov.gchq.gaffer.data.element.Edge}s where both ends are in a given
 * set and/or {@link uk.gov.gchq.gaffer.data.element.Entity}s where the vertex is in the
 * set.
 **/
<<<<<<< HEAD
public class GetElementsWithinSet<E extends Element> extends AbstractSeededGraphGetIterable<EntityId, E> {
=======
public class GetElementsWithinSet implements
        Operation,
        IterableInputIterableOutput<EntitySeed, Element>,
        GraphFilters,
        Options {
    private View view;
    private DirectedType directedType;
    private Iterable<EntitySeed> input;
    private Map<String, String> options;

>>>>>>> 460f2b3d
    @Override
    public View getView() {
        return view;
    }

    @Override
    public void setView(final View view) {
        this.view = view;
    }

    @Override
    public DirectedType getDirectedType() {
        return directedType;
    }

    @Override
    public void setDirectedType(final DirectedType directedType) {
        this.directedType = directedType;
    }

    @Override
    public Iterable<EntitySeed> getInput() {
        return input;
    }

    @Override
    public void setInput(final Iterable<EntitySeed> input) {
        this.input = input;
    }

    @JsonTypeInfo(use = JsonTypeInfo.Id.CLASS, include = JsonTypeInfo.As.EXISTING_PROPERTY, property = "class")
    @Override
<<<<<<< HEAD
    public EntityId[] getSeedArray() {
        final CloseableIterable<EntityId> input = getInput();
        if (null != input) {
            final List<EntityId> inputList = Lists.newArrayList(input);
            return inputList.toArray(new EntityId[inputList.size()]);
        }
=======
    public Object[] createInputArray() {
        return IterableInputIterableOutput.super.createInputArray();
    }
>>>>>>> 460f2b3d

    @Override
    public TypeReference<CloseableIterable<Element>> getOutputTypeReference() {
        return new TypeReferenceImpl.CloseableIterableElement();
    }

<<<<<<< HEAD
    public abstract static class BaseBuilder<E extends Element, CHILD_CLASS extends BaseBuilder<E, ?>>
            extends AbstractSeededGraphGetIterable.BaseBuilder<GetElementsWithinSet<E>, EntityId, E, CHILD_CLASS> {
        public BaseBuilder() {
            super(new GetElementsWithinSet<>());
        }
=======
    @Override
    public Map<String, String> getOptions() {
        return options;
>>>>>>> 460f2b3d
    }

    @Override
    public void setOptions(final Map<String, String> options) {
        this.options = options;
    }

    public static class Builder extends Operation.BaseBuilder<GetElementsWithinSet, Builder>
            implements IterableInputIterableOutput.Builder<GetElementsWithinSet, EntitySeed, Element, Builder>,
            GraphFilters.Builder<GetElementsWithinSet, Builder>,
            Options.Builder<GetElementsWithinSet, Builder> {
        public Builder() {
            super(new GetElementsWithinSet());
        }
    }
}<|MERGE_RESOLUTION|>--- conflicted
+++ resolved
@@ -20,40 +20,30 @@
 import com.fasterxml.jackson.core.type.TypeReference;
 import uk.gov.gchq.gaffer.commonutil.iterable.CloseableIterable;
 import uk.gov.gchq.gaffer.data.element.Element;
-<<<<<<< HEAD
 import uk.gov.gchq.gaffer.data.element.id.EntityId;
-import uk.gov.gchq.gaffer.operation.graph.AbstractSeededGraphGetIterable;
-import java.util.List;
-=======
 import uk.gov.gchq.gaffer.data.elementdefinition.view.View;
 import uk.gov.gchq.gaffer.operation.Operation;
 import uk.gov.gchq.gaffer.operation.Options;
-import uk.gov.gchq.gaffer.operation.data.EntitySeed;
 import uk.gov.gchq.gaffer.operation.graph.GraphFilters;
 import uk.gov.gchq.gaffer.operation.io.IterableInputIterableOutput;
 import uk.gov.gchq.gaffer.operation.serialisation.TypeReferenceImpl;
 import java.util.Map;
->>>>>>> 460f2b3d
 
 /**
  * Retrieves {@link uk.gov.gchq.gaffer.data.element.Edge}s where both ends are in a given
  * set and/or {@link uk.gov.gchq.gaffer.data.element.Entity}s where the vertex is in the
  * set.
  **/
-<<<<<<< HEAD
-public class GetElementsWithinSet<E extends Element> extends AbstractSeededGraphGetIterable<EntityId, E> {
-=======
 public class GetElementsWithinSet implements
         Operation,
-        IterableInputIterableOutput<EntitySeed, Element>,
+        IterableInputIterableOutput<EntityId, Element>,
         GraphFilters,
         Options {
     private View view;
     private DirectedType directedType;
-    private Iterable<EntitySeed> input;
+    private Iterable<EntityId> input;
     private Map<String, String> options;
 
->>>>>>> 460f2b3d
     @Override
     public View getView() {
         return view;
@@ -75,46 +65,29 @@
     }
 
     @Override
-    public Iterable<EntitySeed> getInput() {
+    public Iterable<EntityId> getInput() {
         return input;
     }
 
     @Override
-    public void setInput(final Iterable<EntitySeed> input) {
+    public void setInput(final Iterable<EntityId> input) {
         this.input = input;
     }
 
     @JsonTypeInfo(use = JsonTypeInfo.Id.CLASS, include = JsonTypeInfo.As.EXISTING_PROPERTY, property = "class")
     @Override
-<<<<<<< HEAD
-    public EntityId[] getSeedArray() {
-        final CloseableIterable<EntityId> input = getInput();
-        if (null != input) {
-            final List<EntityId> inputList = Lists.newArrayList(input);
-            return inputList.toArray(new EntityId[inputList.size()]);
-        }
-=======
     public Object[] createInputArray() {
         return IterableInputIterableOutput.super.createInputArray();
     }
->>>>>>> 460f2b3d
 
     @Override
     public TypeReference<CloseableIterable<Element>> getOutputTypeReference() {
         return new TypeReferenceImpl.CloseableIterableElement();
     }
 
-<<<<<<< HEAD
-    public abstract static class BaseBuilder<E extends Element, CHILD_CLASS extends BaseBuilder<E, ?>>
-            extends AbstractSeededGraphGetIterable.BaseBuilder<GetElementsWithinSet<E>, EntityId, E, CHILD_CLASS> {
-        public BaseBuilder() {
-            super(new GetElementsWithinSet<>());
-        }
-=======
     @Override
     public Map<String, String> getOptions() {
         return options;
->>>>>>> 460f2b3d
     }
 
     @Override
@@ -123,7 +96,7 @@
     }
 
     public static class Builder extends Operation.BaseBuilder<GetElementsWithinSet, Builder>
-            implements IterableInputIterableOutput.Builder<GetElementsWithinSet, EntitySeed, Element, Builder>,
+            implements IterableInputIterableOutput.Builder<GetElementsWithinSet, EntityId, Element, Builder>,
             GraphFilters.Builder<GetElementsWithinSet, Builder>,
             Options.Builder<GetElementsWithinSet, Builder> {
         public Builder() {
