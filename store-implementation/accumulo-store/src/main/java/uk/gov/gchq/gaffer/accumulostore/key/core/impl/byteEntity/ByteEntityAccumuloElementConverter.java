--- conflicted
+++ resolved
@@ -127,12 +127,7 @@
     protected Entity getEntityFromKey(final Key key, final byte[] row) {
         try {
             final Entity entity = new Entity(getGroupFromKey(key), ((ToBytesSerialiser) schema.getVertexSerialiser())
-<<<<<<< HEAD
-                    .deserialise(ByteArrayEscapeUtils.unEscape(Arrays.copyOfRange(row, 0,
-                            row.length - 2))));
-=======
-                    .deserialise(ByteArrayEscapeUtils.unEscape(key.getRowData().getBackingArray(), 0, key.getRowData().getBackingArray().length - 2)));
->>>>>>> 8f05c41a
+                    .deserialise(ByteArrayEscapeUtils.unEscape(row, 0, row.length - 2)));
             addPropertiesToElement(entity, key);
             return entity;
         } catch (final SerialisationException e) {
