--- conflicted
+++ resolved
@@ -35,11 +35,6 @@
 import java.util.Collections;
 import java.util.List;
 
-<<<<<<< HEAD
-import static uk.gov.gchq.gaffer.operation.SeedMatching.SeedMatchingType;
-=======
-import static uk.gov.gchq.gaffer.operation.graph.GraphFilters.DirectedType;
->>>>>>> b72b02ae
 import static uk.gov.gchq.gaffer.operation.graph.SeededGraphFilters.IncludeIncomingOutgoingType;
 
 public class ByteEntityRangeFactory extends AbstractCoreKeyRangeFactory {
@@ -71,14 +66,8 @@
 
     protected Key getKeyFromEdgeId(final Object source, final Object destination, final boolean directed,
                                    final boolean endKey) throws RangeFactoryException {
-<<<<<<< HEAD
-        final Serialisation vertexSerialiser = schema.getVertexSerialiser();
-        final byte directionFlag1 = directed
-                ? ByteEntityPositions.CORRECT_WAY_DIRECTED_EDGE
-=======
         final ToBytesSerialiser vertexSerialiser = (ToBytesSerialiser) schema.getVertexSerialiser();
-        final byte directionFlag1 = seed.isDirected() ? ByteEntityPositions.CORRECT_WAY_DIRECTED_EDGE
->>>>>>> b72b02ae
+        final byte directionFlag1 = directed ? ByteEntityPositions.CORRECT_WAY_DIRECTED_EDGE
                 : ByteEntityPositions.UNDIRECTED_EDGE;
         byte[] sourceValue;
         try {
