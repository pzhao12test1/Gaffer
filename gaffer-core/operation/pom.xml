--- conflicted
+++ resolved
@@ -15,15 +15,13 @@
   ~ limitations under the License.
   -->
 
-<project xmlns="http://maven.apache.org/POM/4.0.0" xmlns:xsi="http://www.w3.org/2001/XMLSchema-instance" xsi:schemaLocation="http://maven.apache.org/POM/4.0.0 http://maven.apache.org/xsd/maven-4.0.0.xsd">
+<project xmlns="http://maven.apache.org/POM/4.0.0"
+         xmlns:xsi="http://www.w3.org/2001/XMLSchema-instance"
+         xsi:schemaLocation="http://maven.apache.org/POM/4.0.0 http://maven.apache.org/xsd/maven-4.0.0.xsd">
     <parent>
         <groupId>gaffer</groupId>
         <artifactId>gaffer-core</artifactId>
-<<<<<<< HEAD
         <version>0.3.2-SNAPSHOT</version>
-=======
-        <version>0.3.1</version>
->>>>>>> 34e6d4fa
     </parent>
     <modelVersion>4.0.0</modelVersion>
 
