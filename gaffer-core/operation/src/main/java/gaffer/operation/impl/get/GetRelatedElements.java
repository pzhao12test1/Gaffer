/*
 * Copyright 2016 Crown Copyright
 *
 * Licensed under the Apache License, Version 2.0 (the "License");
 * you may not use this file except in compliance with the License.
 * You may obtain a copy of the License at
 *
 *     http://www.apache.org/licenses/LICENSE-2.0
 *
 * Unless required by applicable law or agreed to in writing, software
 * distributed under the License is distributed on an "AS IS" BASIS,
 * WITHOUT WARRANTIES OR CONDITIONS OF ANY KIND, either express or implied.
 * See the License for the specific language governing permissions and
 * limitations under the License.
 */

package gaffer.operation.impl.get;

import gaffer.data.element.Element;
import gaffer.data.elementdefinition.view.View;
import gaffer.operation.GetOperation;
import gaffer.operation.data.ElementSeed;

/**
 * Restricts {@link gaffer.operation.impl.get.GetElements} to match seeds that are related.
 * <p>
 * At a basic level RELATED is defined as:
 * <ul>
 * <li>An Entity is RELATED to an EntitySeed if the Entity's seed is equal to the EntitySeed.</li>
 * <li>An Entity is RELATED to an EdgeSeed if either the Entity's seed is equal to either the EdgeSeed's source or destination.</li>
 * <li>An Edge is RELATED to an EntitySeed if either the Edge's source or destination matches the EntitySeed's identifier.</li>
 * <li>An Edge is RELATED to an EdgeSeed if the Edge's seed is equal to the EdgeSeed.</li>
 * </ul>
 * However adjusting the includeEdge property and the incomingOutgoing property allows for some Edges to be filtered out.
 *
 * @param <SEED_TYPE>    the seed seed type
 * @param <ELEMENT_TYPE> the element return type
 * @see gaffer.operation.impl.get.GetRelatedElements.Builder
 * @see gaffer.operation.impl.get.GetElements
 */
public class GetRelatedElements<SEED_TYPE extends ElementSeed, ELEMENT_TYPE extends Element>
        extends GetElements<SEED_TYPE, ELEMENT_TYPE> {
    public GetRelatedElements() {
        super();
    }

    public GetRelatedElements(final Iterable<SEED_TYPE> seeds) {
        super(seeds);
    }

    public GetRelatedElements(final View view) {
        super(view);
    }

    public GetRelatedElements(final View view, final Iterable<SEED_TYPE> seeds) {
        super(view, seeds);
    }

    public GetRelatedElements(final GetOperation<SEED_TYPE, ?> operation) {
        super(operation);
    }

    @Override
    public void setSeedMatching(final SeedMatchingType seedMatching) {
        if (!getSeedMatching().equals(seedMatching)) {
            throw new IllegalArgumentException(getClass().getSimpleName() + " only supports seed matching when set to " + getSeedMatching().name());
        }
    }

    @Override
    public SeedMatchingType getSeedMatching() {
        return SeedMatchingType.RELATED;
    }

    public static class Builder<SEED_TYPE extends ElementSeed, ELEMENT_TYPE extends Element>
            extends GetElements.Builder<GetRelatedElements<SEED_TYPE, ELEMENT_TYPE>, SEED_TYPE, ELEMENT_TYPE> {
        public Builder() {
            super(new GetRelatedElements<SEED_TYPE, ELEMENT_TYPE>());
        }

        @Override
        public Builder<SEED_TYPE, ELEMENT_TYPE> seeds(final Iterable<SEED_TYPE> seeds) {
            super.seeds(seeds);
            return this;
        }

        @Override
        public Builder<SEED_TYPE, ELEMENT_TYPE> addSeed(final SEED_TYPE seed) {
            super.addSeed(seed);
            return this;
        }

        @Override
<<<<<<< HEAD
=======
        public Builder<SEED_TYPE, ELEMENT_TYPE> summarise(final boolean summarise) {
            super.summarise(summarise);
            return this;
        }

        @Override
        public Builder<SEED_TYPE, ELEMENT_TYPE> deduplicate(final boolean deduplicate) {
            return (Builder<SEED_TYPE, ELEMENT_TYPE>) super.deduplicate(deduplicate);
        }

        @Override
>>>>>>> e5418a0b
        public Builder<SEED_TYPE, ELEMENT_TYPE> populateProperties(final boolean populateProperties) {
            super.populateProperties(populateProperties);
            return this;
        }

        @Override
        public Builder<SEED_TYPE, ELEMENT_TYPE> view(final View view) {
            super.view(view);
            return this;
        }

        @Override
        public Builder<SEED_TYPE, ELEMENT_TYPE> option(final String name, final String value) {
            super.option(name, value);
            return this;
        }

        @Override
        public Builder<SEED_TYPE, ELEMENT_TYPE> includeEntities(final boolean includeEntities) {
            super.includeEntities(includeEntities);
            return this;
        }

        @Override
        public Builder<SEED_TYPE, ELEMENT_TYPE> includeEdges(final IncludeEdgeType includeEdgeType) {
            super.includeEdges(includeEdgeType);
            return this;
        }

        @Override
        public Builder<SEED_TYPE, ELEMENT_TYPE> inOutType(final IncludeIncomingOutgoingType inOutType) {
            super.inOutType(inOutType);
            return this;
        }
    }
}<|MERGE_RESOLUTION|>--- conflicted
+++ resolved
@@ -91,20 +91,11 @@
         }
 
         @Override
-<<<<<<< HEAD
-=======
-        public Builder<SEED_TYPE, ELEMENT_TYPE> summarise(final boolean summarise) {
-            super.summarise(summarise);
-            return this;
-        }
-
-        @Override
         public Builder<SEED_TYPE, ELEMENT_TYPE> deduplicate(final boolean deduplicate) {
             return (Builder<SEED_TYPE, ELEMENT_TYPE>) super.deduplicate(deduplicate);
         }
 
         @Override
->>>>>>> e5418a0b
         public Builder<SEED_TYPE, ELEMENT_TYPE> populateProperties(final boolean populateProperties) {
             super.populateProperties(populateProperties);
             return this;
