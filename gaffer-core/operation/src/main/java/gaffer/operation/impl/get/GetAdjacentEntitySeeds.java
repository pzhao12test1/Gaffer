/*
 * Copyright 2016 Crown Copyright
 *
 * Licensed under the Apache License, Version 2.0 (the "License");
 * you may not use this file except in compliance with the License.
 * You may obtain a copy of the License at
 *
 *     http://www.apache.org/licenses/LICENSE-2.0
 *
 * Unless required by applicable law or agreed to in writing, software
 * distributed under the License is distributed on an "AS IS" BASIS,
 * WITHOUT WARRANTIES OR CONDITIONS OF ANY KIND, either express or implied.
 * See the License for the specific language governing permissions and
 * limitations under the License.
 */

package gaffer.operation.impl.get;

import gaffer.commonutil.iterable.CloseableIterable;
import gaffer.data.elementdefinition.view.View;
import gaffer.operation.AbstractGetOperation;
import gaffer.operation.GetOperation;
import gaffer.operation.data.EntitySeed;

/**
 * An <code>GetAdjacentEntitySeeds</code> operation will return the
 * {@link gaffer.operation.data.EntitySeed}s at the opposite end of connected edges to a seed
 * {@link gaffer.operation.data.EntitySeed}.
 * Seed matching is always RELATED.
 *
 * @see gaffer.operation.impl.get.GetAdjacentEntitySeeds.Builder
 * @see gaffer.operation.GetOperation
 */
public class GetAdjacentEntitySeeds extends AbstractGetOperation<EntitySeed, CloseableIterable<EntitySeed>> {
    public GetAdjacentEntitySeeds() {
    }

    public GetAdjacentEntitySeeds(final Iterable<EntitySeed> seeds) {
        super(seeds);
    }

    public GetAdjacentEntitySeeds(final CloseableIterable<EntitySeed> seeds) {
        super(seeds);
    }

    public GetAdjacentEntitySeeds(final View view) {
        super(view);
    }

    public GetAdjacentEntitySeeds(final View view, final Iterable<EntitySeed> seeds) {
        super(view, seeds);
    }

    public GetAdjacentEntitySeeds(final View view, final CloseableIterable<EntitySeed> seeds) {
        super(view, seeds);
    }

    public GetAdjacentEntitySeeds(final GetOperation<EntitySeed, ?> operation) {
        super(operation);
    }

    @Override
    public SeedMatchingType getSeedMatching() {
        return SeedMatchingType.RELATED;
    }

<<<<<<< HEAD
    public abstract static class BaseBuilder<CHILD_CLASS extends BaseBuilder<?>>
            extends AbstractGetOperation.BaseBuilder<GetAdjacentEntitySeeds, EntitySeed, EntitySeed, CHILD_CLASS> {
        public BaseBuilder() {
=======
    public static class Builder extends AbstractGetOperation.Builder<GetAdjacentEntitySeeds, EntitySeed, CloseableIterable<EntitySeed>> {
        public Builder() {
>>>>>>> 70a76310
            super(new GetAdjacentEntitySeeds());
        }
    }

    public static final class Builder extends BaseBuilder<Builder> {
        @Override
        protected Builder self() {
            return this;
        }

        @Override
        public Builder limitResults(final Integer resultLimit) {
            return (Builder) super.limitResults(resultLimit);
        }
    }
}<|MERGE_RESOLUTION|>--- conflicted
+++ resolved
@@ -63,15 +63,9 @@
     public SeedMatchingType getSeedMatching() {
         return SeedMatchingType.RELATED;
     }
-
-<<<<<<< HEAD
     public abstract static class BaseBuilder<CHILD_CLASS extends BaseBuilder<?>>
-            extends AbstractGetOperation.BaseBuilder<GetAdjacentEntitySeeds, EntitySeed, EntitySeed, CHILD_CLASS> {
+            extends AbstractGetOperation.BaseBuilder<GetAdjacentEntitySeeds, EntitySeed, CloseableIterable<EntitySeed>, CHILD_CLASS> {
         public BaseBuilder() {
-=======
-    public static class Builder extends AbstractGetOperation.Builder<GetAdjacentEntitySeeds, EntitySeed, CloseableIterable<EntitySeed>> {
-        public Builder() {
->>>>>>> 70a76310
             super(new GetAdjacentEntitySeeds());
         }
     }
@@ -81,10 +75,5 @@
         protected Builder self() {
             return this;
         }
-
-        @Override
-        public Builder limitResults(final Integer resultLimit) {
-            return (Builder) super.limitResults(resultLimit);
-        }
     }
 }