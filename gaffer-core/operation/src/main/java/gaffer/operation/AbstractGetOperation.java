/*
 * Copyright 2016 Crown Copyright
 *
 * Licensed under the Apache License, Version 2.0 (the "License");
 * you may not use this file except in compliance with the License.
 * You may obtain a copy of the License at
 *
 *     http://www.apache.org/licenses/LICENSE-2.0
 *
 * Unless required by applicable law or agreed to in writing, software
 * distributed under the License is distributed on an "AS IS" BASIS,
 * WITHOUT WARRANTIES OR CONDITIONS OF ANY KIND, either express or implied.
 * See the License for the specific language governing permissions and
 * limitations under the License.
 */

package gaffer.operation;

import com.fasterxml.jackson.annotation.JsonGetter;
import com.fasterxml.jackson.annotation.JsonIgnore;
import com.fasterxml.jackson.annotation.JsonSetter;
import com.fasterxml.jackson.annotation.JsonTypeInfo;
import com.google.common.collect.Lists;
import gaffer.data.element.Edge;
import gaffer.data.element.Entity;
import gaffer.data.elementdefinition.view.View;
import java.util.Arrays;
import java.util.LinkedList;
import java.util.List;

public abstract class AbstractGetOperation<SEED_TYPE, RESULT_TYPE>
        extends AbstractOperation<Iterable<SEED_TYPE>, Iterable<RESULT_TYPE>> implements GetOperation<SEED_TYPE, RESULT_TYPE> {
    private boolean includeEntities = true;
    private IncludeEdgeType includeEdges = IncludeEdgeType.ALL;
    private IncludeIncomingOutgoingType includeIncomingOutGoing = IncludeIncomingOutgoingType.BOTH;
    private SeedMatchingType seedMatching = SeedMatchingType.RELATED;
    private boolean populateProperties = true;
    private boolean deduplicate = false;

    protected AbstractGetOperation() {
        super();
    }

    protected AbstractGetOperation(final Iterable<SEED_TYPE> seeds) {
        super(seeds);
    }

    protected AbstractGetOperation(final View view) {
        super(view);
    }

    protected AbstractGetOperation(final View view, final Iterable<SEED_TYPE> seeds) {
        super(view, seeds);
    }

    protected AbstractGetOperation(final GetOperation<SEED_TYPE, ?> operation) {
        super(operation);
        setPopulateProperties(operation.isPopulateProperties());
        setIncludeEdges(operation.getIncludeEdges());
        setIncludeEntities(operation.isIncludeEntities());
        setSeedMatching(operation.getSeedMatching());
    }

    /**
     * @param seedMatching a {@link gaffer.operation.GetOperation.SeedMatchingType} describing how the seeds should be
     *                     matched to the identifiers in the graph.
     * @see gaffer.operation.GetOperation.SeedMatchingType
     */
    protected void setSeedMatching(final SeedMatchingType seedMatching) {
        this.seedMatching = seedMatching;
    }

    @Override
    public SeedMatchingType getSeedMatching() {
        return seedMatching;
    }

    @Override
    public Iterable<SEED_TYPE> getSeeds() {
        return getInput();
    }

    @Override
    public void setSeeds(final Iterable<SEED_TYPE> seeds) {
        setInput(seeds);
    }

    @JsonIgnore
    @Override
    public Iterable<SEED_TYPE> getInput() {
        return super.getInput();
    }

    @JsonTypeInfo(use = JsonTypeInfo.Id.CLASS, include = JsonTypeInfo.As.WRAPPER_OBJECT)
    @JsonGetter(value = "seeds")
    List<SEED_TYPE> getSeedArray() {
        final Iterable<SEED_TYPE> input = getInput();
        return null != input ? Lists.newArrayList(input) : null;
    }

    @JsonSetter(value = "seeds")
    void setSeedArray(final SEED_TYPE[] seeds) {
        setInput(Arrays.asList(seeds));
    }

    @Override
    public boolean validate(final Edge edge) {
        return validateFlags(edge) && super.validate(edge);
    }

    @Override
    public boolean validate(final Entity entity) {
        return validateFlags(entity) && super.validate(entity);
    }

    @Override
    public boolean validateFlags(final Entity entity) {
        return isIncludeEntities();
    }

    @Override
    public boolean validateFlags(final Edge edge) {
        return null != getIncludeEdges() && getIncludeEdges().accept(edge.isDirected());
    }

    @Override
    public boolean isIncludeEntities() {
        return includeEntities;
    }

    @Override
    public void setIncludeEntities(final boolean includeEntities) {
        this.includeEntities = includeEntities;
    }

    @Override
    public IncludeIncomingOutgoingType getIncludeIncomingOutGoing() {
        return includeIncomingOutGoing;
    }

    @Override
    public void setIncludeIncomingOutGoing(final IncludeIncomingOutgoingType includeIncomingOutGoing) {
        this.includeIncomingOutGoing = includeIncomingOutGoing;
    }

    @Override
    public void setIncludeEdges(final IncludeEdgeType includeEdges) {
        this.includeEdges = includeEdges;
    }

    @Override
    public IncludeEdgeType getIncludeEdges() {
        return includeEdges;
    }

    @Override
    public boolean isPopulateProperties() {
        return populateProperties;
    }

    @Override
    public void setPopulateProperties(final boolean populateProperties) {
        this.populateProperties = populateProperties;
    }

    @Override
    public boolean isDeduplicate() {
        return deduplicate;
    }

    @Override
    public void setDeduplicate(final boolean deduplicate) {
        this.deduplicate = deduplicate;
    }

    public static class Builder<OP_TYPE extends AbstractGetOperation<SEED_TYPE, RESULT_TYPE>, SEED_TYPE, RESULT_TYPE>
            extends AbstractOperation.Builder<OP_TYPE, Iterable<SEED_TYPE>, Iterable<RESULT_TYPE>> {
        private List<SEED_TYPE> seeds;

        protected Builder(final OP_TYPE op) {
            super(op);
        }

        /**
         * Sets an {@link java.lang.Iterable} of SEED_TYPE on the operation.
         * It should not be used in conjunction with addSeed(SEED_TYPE).
         *
         * @param newSeeds an {@link java.lang.Iterable} of SEED_TYPE to set on the operation.
         * @return this Builder
         */
        protected Builder<OP_TYPE, SEED_TYPE, RESULT_TYPE> seeds(final Iterable<SEED_TYPE> newSeeds) {
            if (null != seeds) {
                throw new IllegalStateException("Either use builder method 'seeds' or 'addSeed' you cannot use both");
            }
            op.setSeeds(newSeeds);
            return this;
        }

        /**
         * Adds a single SEED_TYPE to a {@link java.util.LinkedList} of seeds on the operation.
         * It should not be used in conjunction with seeds(Iterable).
         *
         * @param seed a single SEED_TYPE to add to a {@link java.util.LinkedList} of seeds on the operation.
         * @return this Builder
         */
        protected Builder<OP_TYPE, SEED_TYPE, RESULT_TYPE> addSeed(final SEED_TYPE seed) {
            if (null == seeds) {
                if (null != op.getSeeds()) {
                    throw new IllegalStateException("Either use builder method 'seeds' or 'addSeed' you cannot use both");
                }
                seeds = new LinkedList<>();
                op.setSeeds(seeds);
            } else if (seeds != op.getSeeds()) {
                throw new IllegalStateException("Either use builder method 'seeds' or 'addSeed' you cannot use both");
            }

            seeds.add(seed);
            return this;
        }

        /**
         * @param includeEntities sets the includeEntities flag on the operation.
         * @return this Builder
         * @see gaffer.operation.GetOperation#setIncludeEntities(boolean)
         */
        protected Builder<OP_TYPE, SEED_TYPE, RESULT_TYPE> includeEntities(final boolean includeEntities) {
            op.setIncludeEntities(includeEntities);
            return this;
        }

        /**
         * @param includeEdgeType sets the includeEdges option on the operation.
         * @return this Builder
         * @see gaffer.operation.GetOperation#setIncludeEdges(IncludeEdgeType)
         */
        protected Builder<OP_TYPE, SEED_TYPE, RESULT_TYPE> includeEdges(final IncludeEdgeType includeEdgeType) {
            op.setIncludeEdges(includeEdgeType);
            return this;
        }

        /**
         * @param inOutType sets the includeIncomingOutGoing option on the operation.
         * @return this Builder
         * @see gaffer.operation.GetOperation#setIncludeIncomingOutGoing(IncludeIncomingOutgoingType)
         */
        protected Builder<OP_TYPE, SEED_TYPE, RESULT_TYPE> inOutType(final IncludeIncomingOutgoingType inOutType) {
            op.setIncludeIncomingOutGoing(inOutType);
            return this;
        }

        /**
<<<<<<< HEAD
=======
         * @param summarise sets the summarise flag on the operation.
         * @return this Builder
         * @see gaffer.operation.GetOperation#setSummarise(boolean)
         */
        protected Builder<OP_TYPE, SEED_TYPE, RESULT_TYPE> summarise(final boolean summarise) {
            op.setSummarise(summarise);
            return this;
        }

        /**
         * @param deduplicate sets the deduplicate flag on the operation.
         * @return this Builder
         * @see gaffer.operation.GetOperation#setDeduplicate(boolean)
         */
        protected Builder<OP_TYPE, SEED_TYPE, RESULT_TYPE> deduplicate(final boolean deduplicate) {
            op.setDeduplicate(deduplicate);
            return this;
        }

        /**
>>>>>>> e5418a0b
         * @param populateProperties set the populateProperties flag on the operation.
         * @return this Builder
         * @see gaffer.operation.GetOperation#setPopulateProperties(boolean)
         */
        protected Builder<OP_TYPE, SEED_TYPE, RESULT_TYPE> populateProperties(final boolean populateProperties) {
            op.setPopulateProperties(populateProperties);
            return this;
        }
    }
}<|MERGE_RESOLUTION|>--- conflicted
+++ resolved
@@ -249,18 +249,6 @@
         }
 
         /**
-<<<<<<< HEAD
-=======
-         * @param summarise sets the summarise flag on the operation.
-         * @return this Builder
-         * @see gaffer.operation.GetOperation#setSummarise(boolean)
-         */
-        protected Builder<OP_TYPE, SEED_TYPE, RESULT_TYPE> summarise(final boolean summarise) {
-            op.setSummarise(summarise);
-            return this;
-        }
-
-        /**
          * @param deduplicate sets the deduplicate flag on the operation.
          * @return this Builder
          * @see gaffer.operation.GetOperation#setDeduplicate(boolean)
@@ -271,7 +259,6 @@
         }
 
         /**
->>>>>>> e5418a0b
          * @param populateProperties set the populateProperties flag on the operation.
          * @return this Builder
          * @see gaffer.operation.GetOperation#setPopulateProperties(boolean)
