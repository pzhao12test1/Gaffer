/*
 * Copyright 2016 Crown Copyright
 *
 * Licensed under the Apache License, Version 2.0 (the "License");
 * you may not use this file except in compliance with the License.
 * You may obtain a copy of the License at
 *
 *     http://www.apache.org/licenses/LICENSE-2.0
 *
 * Unless required by applicable law or agreed to in writing, software
 * distributed under the License is distributed on an "AS IS" BASIS,
 * WITHOUT WARRANTIES OR CONDITIONS OF ANY KIND, either express or implied.
 * See the License for the specific language governing permissions and
 * limitations under the License.
 */
package gaffer.serialisation.simple;

import gaffer.commonutil.CommonConstants;
import gaffer.exception.SerialisationException;
import gaffer.serialisation.Serialisation;
import java.io.UnsupportedEncodingException;

/**
 * @deprecated please use {@link gaffer.serialisation.implementation.LongSerialiser}
 */
@Deprecated
public class LongSerialiser implements Serialisation {

    private static final long serialVersionUID = 5647756843689779437L;

    @Override
    public boolean canHandle(final Class clazz) {
        return Long.class.equals(clazz);
    }

    @Override
    public byte[] serialise(final Object object) throws SerialisationException {
        Long value = (Long) object;
        try {
            return value.toString().getBytes(CommonConstants.ISO_8859_1_ENCODING);
        } catch (UnsupportedEncodingException e) {
            throw new SerialisationException(e.getMessage(), e);
        }
    }

    @Override
    public Object deserialise(final byte[] bytes) throws SerialisationException {
        try {
<<<<<<< HEAD
            return Long.parseLong(new String(bytes, CommonConstants.ISO_8859_1_ENCODING).trim());
=======
            return Long.parseLong(new String(bytes, SimpleSerialisationConstants.ISO_8859_1_ENCODING));
>>>>>>> a8b70539
        } catch (NumberFormatException | UnsupportedEncodingException e) {
            throw new SerialisationException(e.getMessage(), e);
        }
    }
}<|MERGE_RESOLUTION|>--- conflicted
+++ resolved
@@ -20,10 +20,6 @@
 import gaffer.serialisation.Serialisation;
 import java.io.UnsupportedEncodingException;
 
-/**
- * @deprecated please use {@link gaffer.serialisation.implementation.LongSerialiser}
- */
-@Deprecated
 public class LongSerialiser implements Serialisation {
 
     private static final long serialVersionUID = 5647756843689779437L;
@@ -46,11 +42,7 @@
     @Override
     public Object deserialise(final byte[] bytes) throws SerialisationException {
         try {
-<<<<<<< HEAD
-            return Long.parseLong(new String(bytes, CommonConstants.ISO_8859_1_ENCODING).trim());
-=======
-            return Long.parseLong(new String(bytes, SimpleSerialisationConstants.ISO_8859_1_ENCODING));
->>>>>>> a8b70539
+            return Long.parseLong(new String(bytes, CommonConstants.ISO_8859_1_ENCODING));
         } catch (NumberFormatException | UnsupportedEncodingException e) {
             throw new SerialisationException(e.getMessage(), e);
         }
