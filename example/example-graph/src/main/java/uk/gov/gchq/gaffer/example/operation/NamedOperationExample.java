/*
 * Copyright 2016 Crown Copyright
 *
 * Licensed under the Apache License, Version 2.0 (the "License");
 * you may not use this file except in compliance with the License.
 * You may obtain a copy of the License at
 *
 *     http://www.apache.org/licenses/LICENSE-2.0
 *
 * Unless required by applicable law or agreed to in writing, software
 * distributed under the License is distributed on an "AS IS" BASIS,
 * WITHOUT WARRANTIES OR CONDITIONS OF ANY KIND, either express or implied.
 * See the License for the specific language governing permissions and
 * limitations under the License.
 */
package uk.gov.gchq.gaffer.example.operation;

import uk.gov.gchq.gaffer.commonutil.iterable.CloseableIterable;
import uk.gov.gchq.gaffer.named.operation.AddNamedOperation;
import uk.gov.gchq.gaffer.named.operation.DeleteNamedOperation;
import uk.gov.gchq.gaffer.named.operation.GetAllNamedOperations;
import uk.gov.gchq.gaffer.named.operation.NamedOperation;
<<<<<<< HEAD
import uk.gov.gchq.gaffer.operation.graph.GraphFilters;
import uk.gov.gchq.gaffer.operation.Operation;
=======
import uk.gov.gchq.gaffer.operation.GetOperation;
>>>>>>> c4bd8c3d
import uk.gov.gchq.gaffer.operation.OperationChain;
import uk.gov.gchq.gaffer.operation.data.EntitySeed;
import uk.gov.gchq.gaffer.operation.impl.Deduplicate;
import uk.gov.gchq.gaffer.operation.impl.get.GetAdjacentEntitySeeds;
import java.util.Collections;

public class NamedOperationExample extends OperationExample {
    public static void main(final String[] args) {
        new NamedOperationExample().run();
    }

    public NamedOperationExample() {
        super(NamedOperation.class);
    }

    @Override
    public void runExamples() {
        addNamedOperation();
        getAllNamedOperations();
        runNamedOperation();
        deleteNamedOperation();
    }

    public void addNamedOperation() {
        // ---------------------------------------------------------
        final AddNamedOperation operation = new AddNamedOperation.Builder()
                .operationChain(new OperationChain.Builder()
                        .first(new GetAdjacentEntitySeeds.Builder()
                                .inOutType(GraphFilters.IncludeIncomingOutgoingType.OUTGOING)
                                .build())
                        .then(new GetAdjacentEntitySeeds.Builder()
                                .inOutType(GraphFilters.IncludeIncomingOutgoingType.OUTGOING)
                                .build())
                        .then(new Deduplicate<>())
                        .build())
                .description("2 hop query")
                .name("2-hop")
                .readAccessRoles("read-user")
                .writeAccessRoles("write-user")
                .overwrite()
                .build();
        // ---------------------------------------------------------

        runExampleNoResult(operation);
    }

    public CloseableIterable<NamedOperation> getAllNamedOperations() {
        // ---------------------------------------------------------
        final GetAllNamedOperations operation = new GetAllNamedOperations();
        // ---------------------------------------------------------

        return runExample(operation);
    }

    public Iterable<EntitySeed> runNamedOperation() {
        // ---------------------------------------------------------
        final NamedOperation operation = new NamedOperation.Builder()
                .name("2-hop")
                .seeds(Collections.singletonList(new EntitySeed(2)))
                .build();
        // ---------------------------------------------------------

        return (Iterable) runExample(operation);
    }

    public void deleteNamedOperation() {
        // ---------------------------------------------------------
        final DeleteNamedOperation operation = new DeleteNamedOperation.Builder()
                .name("2-hop")
                .build();
        // ---------------------------------------------------------

        runExampleNoResult(operation);
    }
}<|MERGE_RESOLUTION|>--- conflicted
+++ resolved
@@ -20,14 +20,9 @@
 import uk.gov.gchq.gaffer.named.operation.DeleteNamedOperation;
 import uk.gov.gchq.gaffer.named.operation.GetAllNamedOperations;
 import uk.gov.gchq.gaffer.named.operation.NamedOperation;
-<<<<<<< HEAD
-import uk.gov.gchq.gaffer.operation.graph.GraphFilters;
-import uk.gov.gchq.gaffer.operation.Operation;
-=======
-import uk.gov.gchq.gaffer.operation.GetOperation;
->>>>>>> c4bd8c3d
 import uk.gov.gchq.gaffer.operation.OperationChain;
 import uk.gov.gchq.gaffer.operation.data.EntitySeed;
+import uk.gov.gchq.gaffer.operation.graph.SeededGraphFilters;
 import uk.gov.gchq.gaffer.operation.impl.Deduplicate;
 import uk.gov.gchq.gaffer.operation.impl.get.GetAdjacentEntitySeeds;
 import java.util.Collections;
@@ -54,10 +49,10 @@
         final AddNamedOperation operation = new AddNamedOperation.Builder()
                 .operationChain(new OperationChain.Builder()
                         .first(new GetAdjacentEntitySeeds.Builder()
-                                .inOutType(GraphFilters.IncludeIncomingOutgoingType.OUTGOING)
+                                .inOutType(SeededGraphFilters.IncludeIncomingOutgoingType.OUTGOING)
                                 .build())
                         .then(new GetAdjacentEntitySeeds.Builder()
-                                .inOutType(GraphFilters.IncludeIncomingOutgoingType.OUTGOING)
+                                .inOutType(SeededGraphFilters.IncludeIncomingOutgoingType.OUTGOING)
                                 .build())
                         .then(new Deduplicate<>())
                         .build())
