/*
 * Copyright 2016 Crown Copyright
 *
 * Licensed under the Apache License, Version 2.0 (the "License");
 * you may not use this file except in compliance with the License.
 * You may obtain a copy of the License at
 *
 *     http://www.apache.org/licenses/LICENSE-2.0
 *
 * Unless required by applicable law or agreed to in writing, software
 * distributed under the License is distributed on an "AS IS" BASIS,
 * WITHOUT WARRANTIES OR CONDITIONS OF ANY KIND, either express or implied.
 * See the License for the specific language governing permissions and
 * limitations under the License.
 */
package uk.gov.gchq.gaffer.example.gettingstarted.analytic;

import uk.gov.gchq.gaffer.commonutil.iterable.CloseableIterable;
import uk.gov.gchq.gaffer.data.element.Element;
import uk.gov.gchq.gaffer.data.element.id.EntityId;
import uk.gov.gchq.gaffer.example.gettingstarted.generator.DataGenerator5;
import uk.gov.gchq.gaffer.example.gettingstarted.util.DataUtils;
import uk.gov.gchq.gaffer.graph.Graph;
import uk.gov.gchq.gaffer.operation.OperationException;
import uk.gov.gchq.gaffer.operation.data.EntitySeed;
import uk.gov.gchq.gaffer.operation.impl.add.AddElements;
import uk.gov.gchq.gaffer.operation.impl.get.GetElements;
import uk.gov.gchq.gaffer.user.User;
import java.util.ArrayList;
import java.util.List;

public class LoadAndQuery5 extends LoadAndQuery {
    public LoadAndQuery5() {
        super("Visibilities");
    }

    public static void main(final String[] args) throws OperationException {
        new LoadAndQuery5().run();
    }

    public CloseableIterable<Element> run() throws OperationException {
        // [user] Create a user
        // ---------------------------------------------------------
        final User basicUser = new User("basicUser");
        // ---------------------------------------------------------


        // [generate] create some edges from the data file using our data generator class
        // ---------------------------------------------------------
        final List<Element> elements = new ArrayList<>();
        final DataGenerator5 dataGenerator = new DataGenerator5();
        for (final String s : DataUtils.loadData(getData())) {
            elements.add(dataGenerator.getElement(s));
        }
        // ---------------------------------------------------------
        log("Elements generated from the data file.");
        for (final Element element : elements) {
            log("GENERATED_EDGES", element.toString());
        }
        log("");


        // [graph] create a graph using our schema and store properties
        // ---------------------------------------------------------
        final Graph graph = new Graph.Builder()
                .addSchemas(getSchemas())
                .storeProperties(getStoreProperties())
                .build();
        // ---------------------------------------------------------


        // [add] add the edges to the graph
        // ---------------------------------------------------------
        final AddElements addElements = new AddElements.Builder()
                .input(elements)
                .build();
        graph.execute(addElements, basicUser);
        // ---------------------------------------------------------
        log("The elements have been added.\n");


        log("\nNow run a simple query to get edges\n");
        // [get simple] get all the edges that contain the vertex "1"
        // ---------------------------------------------------------
<<<<<<< HEAD
        final GetEdges<EntityId> getEdges = new GetEdges.Builder<EntityId>()
                .addSeed(new EntitySeed("1"))
=======
        final GetElements getEdges = new GetElements.Builder()
                .input(new EntitySeed("1"))
>>>>>>> 460f2b3d
                .build();
        final CloseableIterable<Element> resultsWithBasicUser = graph.execute(getEdges, basicUser);
        // ---------------------------------------------------------
        for (final Element e : resultsWithBasicUser) {
            log("GET_RELATED_EDGES_RESULT", e.toString());
        }
        log("We get nothing back");


        log("\nGet edges with the public visibility. We shouldn't see any of the private ones.\n");
        // [get public] get all the edges that contain the vertex "1"
        // ---------------------------------------------------------
        final User publicUser = new User.Builder()
                .userId("publicUser")
                .dataAuth("public")
                .build();

<<<<<<< HEAD
        final GetEdges<EntityId> getPublicRelatedEdges = new GetEdges.Builder<EntityId>()
                .addSeed(new EntitySeed("1"))
=======
        final GetElements getPublicRelatedEdges = new GetElements.Builder()
                .input(new EntitySeed("1"))
>>>>>>> 460f2b3d
                .build();

        final CloseableIterable<Element> publicResults = graph.execute(getPublicRelatedEdges, publicUser);
        // ---------------------------------------------------------
        for (final Element e : publicResults) {
            log("GET_PUBLIC_RELATED_EDGES_RESULT", e.toString());
        }


        log("\nGet edges with the private visibility. We should get the public edges too.\n");
        // [get private] get all the edges that contain the vertex "1"
        // ---------------------------------------------------------
        final User privateUser = new User.Builder()
                .userId("privateUser")
                .dataAuth("private")
                .build();

<<<<<<< HEAD
        final GetEdges<EntityId> getPrivateRelatedEdges = new GetEdges.Builder<EntityId>()
                .addSeed(new EntitySeed("1"))
=======
        final GetElements getPrivateRelatedEdges = new GetElements.Builder()
                .input(new EntitySeed("1"))
>>>>>>> 460f2b3d
                .build();

        final CloseableIterable<Element> privateResults = graph.execute(getPrivateRelatedEdges, privateUser);
        // ---------------------------------------------------------
        for (final Element e : privateResults) {
            log("GET_PRIVATE_RELATED_EDGES_RESULT", e.toString());
        }

        return publicResults;
    }
}<|MERGE_RESOLUTION|>--- conflicted
+++ resolved
@@ -17,7 +17,6 @@
 
 import uk.gov.gchq.gaffer.commonutil.iterable.CloseableIterable;
 import uk.gov.gchq.gaffer.data.element.Element;
-import uk.gov.gchq.gaffer.data.element.id.EntityId;
 import uk.gov.gchq.gaffer.example.gettingstarted.generator.DataGenerator5;
 import uk.gov.gchq.gaffer.example.gettingstarted.util.DataUtils;
 import uk.gov.gchq.gaffer.graph.Graph;
@@ -82,13 +81,8 @@
         log("\nNow run a simple query to get edges\n");
         // [get simple] get all the edges that contain the vertex "1"
         // ---------------------------------------------------------
-<<<<<<< HEAD
-        final GetEdges<EntityId> getEdges = new GetEdges.Builder<EntityId>()
-                .addSeed(new EntitySeed("1"))
-=======
         final GetElements getEdges = new GetElements.Builder()
                 .input(new EntitySeed("1"))
->>>>>>> 460f2b3d
                 .build();
         final CloseableIterable<Element> resultsWithBasicUser = graph.execute(getEdges, basicUser);
         // ---------------------------------------------------------
@@ -106,13 +100,8 @@
                 .dataAuth("public")
                 .build();
 
-<<<<<<< HEAD
-        final GetEdges<EntityId> getPublicRelatedEdges = new GetEdges.Builder<EntityId>()
-                .addSeed(new EntitySeed("1"))
-=======
         final GetElements getPublicRelatedEdges = new GetElements.Builder()
                 .input(new EntitySeed("1"))
->>>>>>> 460f2b3d
                 .build();
 
         final CloseableIterable<Element> publicResults = graph.execute(getPublicRelatedEdges, publicUser);
@@ -130,13 +119,8 @@
                 .dataAuth("private")
                 .build();
 
-<<<<<<< HEAD
-        final GetEdges<EntityId> getPrivateRelatedEdges = new GetEdges.Builder<EntityId>()
-                .addSeed(new EntitySeed("1"))
-=======
         final GetElements getPrivateRelatedEdges = new GetElements.Builder()
                 .input(new EntitySeed("1"))
->>>>>>> 460f2b3d
                 .build();
 
         final CloseableIterable<Element> privateResults = graph.execute(getPrivateRelatedEdges, privateUser);
