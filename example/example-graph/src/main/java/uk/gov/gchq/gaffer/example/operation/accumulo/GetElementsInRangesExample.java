/*
 * Copyright 2016 Crown Copyright
 *
 * Licensed under the Apache License, Version 2.0 (the "License");
 * you may not use this file except in compliance with the License.
 * You may obtain a copy of the License at
 *
 *     http://www.apache.org/licenses/LICENSE-2.0
 *
 * Unless required by applicable law or agreed to in writing, software
 * distributed under the License is distributed on an "AS IS" BASIS,
 * WITHOUT WARRANTIES OR CONDITIONS OF ANY KIND, either express or implied.
 * See the License for the specific language governing permissions and
 * limitations under the License.
 */
package uk.gov.gchq.gaffer.example.operation.accumulo;

import uk.gov.gchq.gaffer.accumulostore.operation.impl.GetElementsInRanges;
import uk.gov.gchq.gaffer.accumulostore.utils.Pair;
import uk.gov.gchq.gaffer.data.element.Element;
import uk.gov.gchq.gaffer.data.element.id.ElementId;
import uk.gov.gchq.gaffer.data.element.id.EntityId;
import uk.gov.gchq.gaffer.example.operation.OperationExample;
import uk.gov.gchq.gaffer.operation.OperationException;
import uk.gov.gchq.gaffer.operation.data.EdgeSeed;
import uk.gov.gchq.gaffer.operation.data.EntitySeed;

@SuppressWarnings("unchecked")
public class GetElementsInRangesExample extends OperationExample {
    public static void main(final String[] args) throws OperationException {
        new GetElementsInRangesExample().run();
    }

    public GetElementsInRangesExample() {
        super(GetElementsInRanges.class);
    }

    @Override
    public void runExamples() {
        getAllElementsInTheRangeFromEntity1toEntity4();
        getAllElementsInTheRangeFromEntity4ToEdge4_5();
    }

    public Iterable<Element> getAllElementsInTheRangeFromEntity1toEntity4() {
        // ---------------------------------------------------------
<<<<<<< HEAD
        final GetElementsInRanges<Pair<EntityId>, Element> operation = new GetElementsInRanges.Builder<Pair<EntityId>, Element>()
                .addSeed(new Pair<>(new EntitySeed(1), new EntitySeed(4)))
=======
        final GetElementsInRanges operation = new GetElementsInRanges.Builder()
                .input(new Pair<>(new EntitySeed(1), new EntitySeed(4)))
>>>>>>> 460f2b3d
                .build();
        // ---------------------------------------------------------

        return runExample(operation);
    }

    public Iterable<Element> getAllElementsInTheRangeFromEntity4ToEdge4_5() {
        // ---------------------------------------------------------
<<<<<<< HEAD
        final GetElementsInRanges<Pair<ElementId>, Element> operation = new GetElementsInRanges.Builder<Pair<ElementId>, Element>()
                .addSeed(new Pair<>(new EntitySeed(4), new EdgeSeed(4, 5, true)))
=======
        final GetElementsInRanges operation = new GetElementsInRanges.Builder()
                .input(new Pair<>(new EntitySeed(4), new EdgeSeed(4, 5, true)))
>>>>>>> 460f2b3d
                .build();
        // ---------------------------------------------------------

        return runExample(operation);
    }
}<|MERGE_RESOLUTION|>--- conflicted
+++ resolved
@@ -18,8 +18,6 @@
 import uk.gov.gchq.gaffer.accumulostore.operation.impl.GetElementsInRanges;
 import uk.gov.gchq.gaffer.accumulostore.utils.Pair;
 import uk.gov.gchq.gaffer.data.element.Element;
-import uk.gov.gchq.gaffer.data.element.id.ElementId;
-import uk.gov.gchq.gaffer.data.element.id.EntityId;
 import uk.gov.gchq.gaffer.example.operation.OperationExample;
 import uk.gov.gchq.gaffer.operation.OperationException;
 import uk.gov.gchq.gaffer.operation.data.EdgeSeed;
@@ -43,13 +41,8 @@
 
     public Iterable<Element> getAllElementsInTheRangeFromEntity1toEntity4() {
         // ---------------------------------------------------------
-<<<<<<< HEAD
-        final GetElementsInRanges<Pair<EntityId>, Element> operation = new GetElementsInRanges.Builder<Pair<EntityId>, Element>()
-                .addSeed(new Pair<>(new EntitySeed(1), new EntitySeed(4)))
-=======
         final GetElementsInRanges operation = new GetElementsInRanges.Builder()
                 .input(new Pair<>(new EntitySeed(1), new EntitySeed(4)))
->>>>>>> 460f2b3d
                 .build();
         // ---------------------------------------------------------
 
@@ -58,13 +51,8 @@
 
     public Iterable<Element> getAllElementsInTheRangeFromEntity4ToEdge4_5() {
         // ---------------------------------------------------------
-<<<<<<< HEAD
-        final GetElementsInRanges<Pair<ElementId>, Element> operation = new GetElementsInRanges.Builder<Pair<ElementId>, Element>()
-                .addSeed(new Pair<>(new EntitySeed(4), new EdgeSeed(4, 5, true)))
-=======
         final GetElementsInRanges operation = new GetElementsInRanges.Builder()
                 .input(new Pair<>(new EntitySeed(4), new EdgeSeed(4, 5, true)))
->>>>>>> 460f2b3d
                 .build();
         // ---------------------------------------------------------
 
