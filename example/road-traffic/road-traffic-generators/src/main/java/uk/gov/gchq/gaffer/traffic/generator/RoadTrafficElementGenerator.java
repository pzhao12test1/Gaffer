/*
 * Copyright 2016 Crown Copyright
 *
 * Licensed under the Apache License, Version 2.0 (the "License");
 * you may not use this file except in compliance with the License.
 * You may obtain a copy of the License at
 *
 *     http://www.apache.org/licenses/LICENSE-2.0
 *
 * Unless required by applicable law or agreed to in writing, software
 * distributed under the License is distributed on an "AS IS" BASIS,
 * WITHOUT WARRANTIES OR CONDITIONS OF ANY KIND, either express or implied.
 * See the License for the specific language governing permissions and
 * limitations under the License.
 */

package uk.gov.gchq.gaffer.traffic.generator;

import com.clearspring.analytics.stream.cardinality.HyperLogLogPlus;
import org.apache.commons.csv.CSVRecord;
import org.apache.commons.lang3.time.DateUtils;

import uk.gov.gchq.gaffer.commonutil.CollectionUtil;
import uk.gov.gchq.gaffer.commonutil.iterable.ChainedIterable;
import uk.gov.gchq.gaffer.data.element.Edge;
import uk.gov.gchq.gaffer.data.element.Element;
import uk.gov.gchq.gaffer.data.element.Entity;
import uk.gov.gchq.gaffer.data.generator.OneToManyElementGenerator;
import uk.gov.gchq.gaffer.traffic.ElementGroup;
import uk.gov.gchq.gaffer.types.FreqMap;

import java.text.ParseException;
import java.text.SimpleDateFormat;
import java.util.ArrayList;
import java.util.Arrays;
import java.util.Collections;
import java.util.Date;
import java.util.List;

import static uk.gov.gchq.gaffer.traffic.generator.RoadTrafficDataField.A_Junction;
import static uk.gov.gchq.gaffer.traffic.generator.RoadTrafficDataField.A_Ref_E;
import static uk.gov.gchq.gaffer.traffic.generator.RoadTrafficDataField.A_Ref_N;
import static uk.gov.gchq.gaffer.traffic.generator.RoadTrafficDataField.B_Junction;
import static uk.gov.gchq.gaffer.traffic.generator.RoadTrafficDataField.B_Ref_E;
import static uk.gov.gchq.gaffer.traffic.generator.RoadTrafficDataField.B_Ref_N;
import static uk.gov.gchq.gaffer.traffic.generator.RoadTrafficDataField.Hour;
import static uk.gov.gchq.gaffer.traffic.generator.RoadTrafficDataField.ONS_LA_Name;
import static uk.gov.gchq.gaffer.traffic.generator.RoadTrafficDataField.Region_Name;
import static uk.gov.gchq.gaffer.traffic.generator.RoadTrafficDataField.Road;
import static uk.gov.gchq.gaffer.traffic.generator.RoadTrafficDataField.dCount;

public class RoadTrafficElementGenerator implements OneToManyElementGenerator<CSVRecord> {

    @Override
    public Iterable<Element> _apply(final CSVRecord record) {
        // Check that the record has the expected number of fields
        if (!record.isConsistent()) {
            return Collections.emptyList();
        }

        final FreqMap vehicleCountsByType = getVehicleCounts(record);
        final Date startDate = getDate(record.get(dCount.fieldName()), record.get(Hour.fieldName()));
        final Date endDate = null != startDate ? DateUtils.addHours(startDate, 1) : null;
        final String region = record.get(Region_Name.fieldName());
        final String location = record.get(ONS_LA_Name.fieldName());
        final String road = record.get(Road.fieldName());
        final String junctionA = road + ":" + record.get(A_Junction.fieldName());
        final String junctionB = road + ":" + record.get(B_Junction.fieldName());
        final String junctionALocation = record.get(A_Ref_E.fieldName()) + "," + record.get(A_Ref_N.fieldName());
        final String junctionBLocation = record.get(B_Ref_E.fieldName()) + "," + record.get(B_Ref_N.fieldName());

        final List<Edge> edges = Arrays.asList(
                new Edge.Builder()
                        .group(ElementGroup.REGION_CONTAINS_LOCATION)
                        .source(region)
                        .dest(location)
                        .directed(true)
                        .build(),

                new Edge.Builder()
                        .group(ElementGroup.LOCATION_CONTAINS_ROAD)
                        .source(location)
                        .dest(road)
                        .directed(true)
                        .build(),

                new Edge.Builder()
                        .group(ElementGroup.ROAD_HAS_JUNCTION)
                        .source(road)
                        .dest(junctionA)
                        .directed(true)
                        .build(),

                new Edge.Builder()
                        .group(ElementGroup.ROAD_HAS_JUNCTION)
                        .source(road)
                        .dest(junctionB)
                        .directed(true)
                        .build(),

                new Edge.Builder()
                        .group(ElementGroup.JUNCTION_LOCATED_AT)
                        .source(junctionA)
                        .dest(junctionALocation)
                        .directed(true)
                        .build(),

                new Edge.Builder()
                        .group(ElementGroup.JUNCTION_LOCATED_AT)
                        .source(junctionB)
                        .dest(junctionBLocation)
                        .directed(true)
                        .build(),

                new Edge.Builder()
                        .group(ElementGroup.ROAD_USE)
                        .source(junctionA)
                        .dest(junctionB)
                        .directed(true)
                        .property("startDate", startDate)
                        .property("endDate", endDate)
                        .property("count", getTotalCount(vehicleCountsByType))
                        .property("countByVehicleType", vehicleCountsByType)
                        .build()
        );

        final List<Entity> entities = Arrays.asList(new Entity.Builder()
                        .group(ElementGroup.JUNCTION_USE)
                        .vertex(junctionA)
                        .property("countByVehicleType", vehicleCountsByType)
                        .property("startDate", startDate)
                        .property("endDate", endDate)
                        .property("count", getTotalCount(vehicleCountsByType))
                        .build(),

                new Entity.Builder()
                        .group(ElementGroup.JUNCTION_USE)
                        .vertex(junctionB)
                        .property("countByVehicleType", vehicleCountsByType)
                        .property("endDate", endDate)
                        .property("startDate", startDate)
                        .property("count", getTotalCount(vehicleCountsByType))
                        .build());

        final List<Entity> cardinalityEntities = createCardinalities(edges);

        // Create an iterable containing all the edges and entities
        return new ChainedIterable<>(edges, entities, cardinalityEntities);
    }

    private List<Entity> createCardinalities(final List<Edge> edges) {
        final List<Entity> cardinalities = new ArrayList<>(edges.size() * 2);

        for (final Edge edge : edges) {
            cardinalities.add(createCardinality(edge.getSource(), edge.getDestination(), edge));
            cardinalities.add(createCardinality(edge.getDestination(), edge.getSource(), edge));
        }

        return cardinalities;
    }

    private Entity createCardinality(final Object source,
                                     final Object destination,
                                     final Edge edge) {
        final HyperLogLogPlus hllp = new HyperLogLogPlus(5, 5);
        hllp.offer(destination);

        return new Entity.Builder()
                .vertex(source)
                .group("Cardinality")
                .property("edgeGroup", CollectionUtil.treeSet(edge.getGroup()))
                .property("hllp", hllp)
                .property("count", 1L)
                .build();
    }

    private FreqMap getVehicleCounts(final CSVRecord record) {
        final FreqMap freqMap = new FreqMap();
        for (final RoadTrafficDataField field : RoadTrafficDataField.VEHICLE_COUNTS) {
            final String value = record.get(field.fieldName());
            freqMap.upsert(field.name(), value.isEmpty() ? 0 : Long.parseLong(value));
        }
        return freqMap;
    }

    private long getTotalCount(final FreqMap freqmap) {
        long sum = 0;
        for (final Long count : freqmap.values()) {
            sum += count;
        }

        return sum;
    }

    private Date getDate(final String dCountString, final String hour) {
        Date dCount = null;
        try {
            dCount = new SimpleDateFormat("dd/MM/yyyy HH:mm").parse(dCountString);
        } catch (final ParseException e) {
            // incorrect date format
        }

        if (null == dCount) {
            try {
                dCount = new SimpleDateFormat("yyyy-MM-dd HH:mm:ss").parse(dCountString);
            } catch (final ParseException e) {
<<<<<<< HEAD
=======
                // another incorrect date format
            }
        }

        if (null == dCount) {
            try {
                dCount = new SimpleDateFormat("yyyy-MM-dd").parse(dCountString);
            } catch (final ParseException e) {
>>>>>>> ef9f652f
                // another incorrect date format
            }
        }

        if (null == dCount) {
            return null;
        }

        return DateUtils.addHours(dCount, Integer.parseInt(hour));
    }

}<|MERGE_RESOLUTION|>--- conflicted
+++ resolved
@@ -204,8 +204,6 @@
             try {
                 dCount = new SimpleDateFormat("yyyy-MM-dd HH:mm:ss").parse(dCountString);
             } catch (final ParseException e) {
-<<<<<<< HEAD
-=======
                 // another incorrect date format
             }
         }
@@ -214,7 +212,6 @@
             try {
                 dCount = new SimpleDateFormat("yyyy-MM-dd").parse(dCountString);
             } catch (final ParseException e) {
->>>>>>> ef9f652f
                 // another incorrect date format
             }
         }
