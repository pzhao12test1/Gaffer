--- conflicted
+++ resolved
@@ -52,42 +52,12 @@
 
         final RoadTrafficDataLoader dataLoader = new RoadTrafficDataLoader(graph, new User());
         try {
-<<<<<<< HEAD
-            graph.execute(populateChain, new User());
-        } catch (final OperationException e) {
-=======
             dataLoader.load(new File(dataPath));
         } catch (final Exception e) {
->>>>>>> ef9f652f
             LOGGER.info("Unable to load data: " + e.getMessage());
             throw new RuntimeException("Unable to load data", e);
         }
 
         LOGGER.info("Sample data has been loaded");
     }
-
-<<<<<<< HEAD
-    private Iterable<String> getData(final String dataPath) {
-        return new LineIterator(dataPath);
-    }
-
-    private static final class LineIterator implements Iterable<String> {
-        private final String filePath;
-
-        private LineIterator(final String filePath) {
-            this.filePath = filePath;
-        }
-
-        @Override
-        public Iterator<String> iterator() {
-            try {
-                return FileUtils.lineIterator(new File(filePath), "UTF-8");
-            } catch (final IOException e) {
-                LOGGER.info("Unable to load data: " + e.getMessage());
-                throw new RuntimeException("Unable to load data", e);
-            }
-        }
-    }
-=======
->>>>>>> ef9f652f
 }