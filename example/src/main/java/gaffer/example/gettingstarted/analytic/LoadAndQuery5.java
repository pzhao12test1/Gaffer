/*
 * Copyright 2016 Crown Copyright
 *
 * Licensed under the Apache License, Version 2.0 (the "License");
 * you may not use this file except in compliance with the License.
 * You may obtain a copy of the License at
 *
 *     http://www.apache.org/licenses/LICENSE-2.0
 *
 * Unless required by applicable law or agreed to in writing, software
 * distributed under the License is distributed on an "AS IS" BASIS,
 * WITHOUT WARRANTIES OR CONDITIONS OF ANY KIND, either express or implied.
 * See the License for the specific language governing permissions and
 * limitations under the License.
 */
package gaffer.example.gettingstarted.analytic;

import gaffer.commonutil.iterable.CloseableIterable;
import gaffer.data.element.Edge;
import gaffer.data.element.Element;
import gaffer.example.gettingstarted.generator.DataGenerator5;
import gaffer.example.gettingstarted.util.DataUtils;
import gaffer.graph.Graph;
import gaffer.operation.OperationException;
import gaffer.operation.data.EntitySeed;
import gaffer.operation.impl.add.AddElements;
import gaffer.operation.impl.get.GetRelatedEdges;
import gaffer.user.User;
import java.util.ArrayList;
import java.util.List;

public class LoadAndQuery5 extends LoadAndQuery {
    public LoadAndQuery5() {
        super("Visibilities");
    }

    public static void main(final String[] args) throws OperationException {
        new LoadAndQuery5().run();
    }

    public CloseableIterable<Edge> run() throws OperationException {
        final User basicUser = new User("basicUser");

        //create some edges from the data file using our data generator class
        final List<Element> elements = new ArrayList<>();
        final DataGenerator5 dataGenerator = new DataGenerator5();
        for (String s : DataUtils.loadData(getData())) {
            elements.add(dataGenerator.getElement(s));
        }
        log("Elements generated from the data file.");
        for (final Element element : elements) {
            log("GENERATED_EDGES", element.toString());
        }
        log("");

        //create a graph using our schema and store properties
        final Graph graph = new Graph.Builder()
                .addSchemas(getSchemas())
                .storeProperties(getStoreProperties())
                .build();

        //add the edges to the graph
        final AddElements addElements = new AddElements.Builder()
                .elements(elements)
                .build();
        graph.execute(addElements, basicUser);
        log("The elements have been added.\n");

        log("\nNow run a simple query to get edges\n");
        final GetRelatedEdges<EntitySeed> getRelatedEdges = new GetRelatedEdges.Builder<EntitySeed>()
                .addSeed(new EntitySeed("1"))
                .build();
        final CloseableIterable<Edge> resultsWithBasicUser = graph.execute(getRelatedEdges, basicUser);
        for (Element e : resultsWithBasicUser) {
            log("GET_RELATED_EDGES_RESULT", e.toString());
        }
        log("We get nothing back");

        log("\nGet edges with the public visibility. We shouldn't see any of the private ones.\n");
        final User publicUser = new User.Builder()
                .userId("publicUser")
                .dataAuth("public")
                .build();
        final GetRelatedEdges<EntitySeed> getPublicRelatedEdges = new GetRelatedEdges.Builder<EntitySeed>()
                .addSeed(new EntitySeed("1"))
                .build();
<<<<<<< HEAD
        final Iterable<Edge> publicResults = graph.execute(getPublicRelatedEdges, publicUser);
=======
        final CloseableIterable<Edge> publicResults = graph.execute(getPublicRelatedEdges, publicUser);
>>>>>>> a7b63f7c
        for (Element e : publicResults) {
            log("GET_PUBLIC_RELATED_EDGES_RESULT", e.toString());
        }

        log("\nGet edges with the private visibility. We should get the public edges too.\n");
        final User privateUser = new User.Builder()
                .userId("privateUser")
                .dataAuth("private")
                .build();

        final GetRelatedEdges<EntitySeed> getPrivateRelatedEdges = new GetRelatedEdges.Builder<EntitySeed>()
                .addSeed(new EntitySeed("1"))
                .build();
        final CloseableIterable<Edge> privateResults = graph.execute(getPrivateRelatedEdges, privateUser);
        for (Element e : privateResults) {
            log("GET_PRIVATE_RELATED_EDGES_RESULT", e.toString());
        }

        return publicResults;
    }
}<|MERGE_RESOLUTION|>--- conflicted
+++ resolved
@@ -84,11 +84,7 @@
         final GetRelatedEdges<EntitySeed> getPublicRelatedEdges = new GetRelatedEdges.Builder<EntitySeed>()
                 .addSeed(new EntitySeed("1"))
                 .build();
-<<<<<<< HEAD
-        final Iterable<Edge> publicResults = graph.execute(getPublicRelatedEdges, publicUser);
-=======
         final CloseableIterable<Edge> publicResults = graph.execute(getPublicRelatedEdges, publicUser);
->>>>>>> a7b63f7c
         for (Element e : publicResults) {
             log("GET_PUBLIC_RELATED_EDGES_RESULT", e.toString());
         }
