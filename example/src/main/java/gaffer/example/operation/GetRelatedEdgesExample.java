/*
 * Copyright 2016 Crown Copyright
 *
 * Licensed under the Apache License, Version 2.0 (the "License");
 * you may not use this file except in compliance with the License.
 * You may obtain a copy of the License at
 *
 *     http://www.apache.org/licenses/LICENSE-2.0
 *
 * Unless required by applicable law or agreed to in writing, software
 * distributed under the License is distributed on an "AS IS" BASIS,
 * WITHOUT WARRANTIES OR CONDITIONS OF ANY KIND, either express or implied.
 * See the License for the specific language governing permissions and
 * limitations under the License.
 */
package gaffer.example.operation;

import gaffer.commonutil.iterable.CloseableIterable;
import gaffer.data.element.Edge;
import gaffer.data.element.function.ElementFilter;
import gaffer.data.elementdefinition.view.View;
import gaffer.data.elementdefinition.view.ViewElementDefinition;
import gaffer.function.simple.filter.IsMoreThan;
import gaffer.operation.GetOperation.IncludeIncomingOutgoingType;
import gaffer.operation.data.EntitySeed;
import gaffer.operation.impl.get.GetRelatedEdges;


public class GetRelatedEdgesExample extends OperationExample {
    public static void main(final String[] args) {
        new GetRelatedEdgesExample().run();
    }

    public GetRelatedEdgesExample() {
        super(GetRelatedEdges.class);
    }

    public void runExamples() {
        getAllEdgesThatAreConnectedToVertex2();
        getAllOutboundEdgesThatAreConnectedToVertex2();
        getAllOutboundEdgesThatAreConnectedToVertex2WithCountGreaterThan1();
    }

<<<<<<< HEAD
    public Iterable<Edge> getAllEdgesThatAreConnectedToVertex2() {
=======
    public CloseableIterable<Edge> getAllEdgesThatAreConnectedToVertex2() {
>>>>>>> a7b63f7c
        final String opJava = "new GetRelatedEdges.Builder<EntitySeed>()\n"
                + "                .addSeed(new EntitySeed(2))\n"
                + "                .build()";
        return runExample(new GetRelatedEdges.Builder<EntitySeed>()
                .addSeed(new EntitySeed(2))
                .build(), opJava);
    }

<<<<<<< HEAD
    public Iterable<Edge> getAllOutboundEdgesThatAreConnectedToVertex2() {
=======
    public CloseableIterable<Edge> getAllOutboundEdgesThatAreConnectedToVertex2() {
>>>>>>> a7b63f7c
        final String opJava = "new GetRelatedEdges.Builder<EntitySeed>()\n"
                + "                .addSeed(new EntitySeed(2))\n"
                + "                .inOutType(IncludeIncomingOutgoingType.OUTGOING)\n"
                + "                .build();";
        return runExample(new GetRelatedEdges.Builder<EntitySeed>()
                .addSeed(new EntitySeed(2))
                .inOutType(IncludeIncomingOutgoingType.OUTGOING)
                .build(), opJava);
    }

<<<<<<< HEAD
    public Iterable<Edge> getAllOutboundEdgesThatAreConnectedToVertex2WithCountGreaterThan1() {
=======
    public CloseableIterable<Edge> getAllOutboundEdgesThatAreConnectedToVertex2WithCountGreaterThan1() {
>>>>>>> a7b63f7c
        final String opJava = "new GetRelatedEdges.Builder<EntitySeed>()\n"
                + "                .addSeed(new EntitySeed(2))\n"
                + "                .inOutType(IncludeIncomingOutgoingType.OUTGOING)\n"
                + "                .view(new View.Builder()\n"
                + "                        .edge(\"edge\", new ViewElementDefinition.Builder()\n"
                + "                                .filter(new ElementFilter.Builder()\n"
                + "                                        .select(\"count\")\n"
                + "                                        .execute(new IsMoreThan(1))\n"
                + "                                        .build())\n"
                + "                                .build())\n"
                + "                        .build())\n"
                + "                .build();";
        return runExample(new GetRelatedEdges.Builder<EntitySeed>()
                .addSeed(new EntitySeed(2))
                .inOutType(IncludeIncomingOutgoingType.OUTGOING)
                .view(new View.Builder()
                        .edge("edge", new ViewElementDefinition.Builder()
                                .filter(new ElementFilter.Builder()
                                        .select("count")
                                        .execute(new IsMoreThan(1))
                                        .build())
                                .build())
                        .build())
                .build(), opJava);
    }

}<|MERGE_RESOLUTION|>--- conflicted
+++ resolved
@@ -41,11 +41,7 @@
         getAllOutboundEdgesThatAreConnectedToVertex2WithCountGreaterThan1();
     }
 
-<<<<<<< HEAD
-    public Iterable<Edge> getAllEdgesThatAreConnectedToVertex2() {
-=======
     public CloseableIterable<Edge> getAllEdgesThatAreConnectedToVertex2() {
->>>>>>> a7b63f7c
         final String opJava = "new GetRelatedEdges.Builder<EntitySeed>()\n"
                 + "                .addSeed(new EntitySeed(2))\n"
                 + "                .build()";
@@ -54,11 +50,7 @@
                 .build(), opJava);
     }
 
-<<<<<<< HEAD
-    public Iterable<Edge> getAllOutboundEdgesThatAreConnectedToVertex2() {
-=======
     public CloseableIterable<Edge> getAllOutboundEdgesThatAreConnectedToVertex2() {
->>>>>>> a7b63f7c
         final String opJava = "new GetRelatedEdges.Builder<EntitySeed>()\n"
                 + "                .addSeed(new EntitySeed(2))\n"
                 + "                .inOutType(IncludeIncomingOutgoingType.OUTGOING)\n"
@@ -69,11 +61,7 @@
                 .build(), opJava);
     }
 
-<<<<<<< HEAD
-    public Iterable<Edge> getAllOutboundEdgesThatAreConnectedToVertex2WithCountGreaterThan1() {
-=======
     public CloseableIterable<Edge> getAllOutboundEdgesThatAreConnectedToVertex2WithCountGreaterThan1() {
->>>>>>> a7b63f7c
         final String opJava = "new GetRelatedEdges.Builder<EntitySeed>()\n"
                 + "                .addSeed(new EntitySeed(2))\n"
                 + "                .inOutType(IncludeIncomingOutgoingType.OUTGOING)\n"
