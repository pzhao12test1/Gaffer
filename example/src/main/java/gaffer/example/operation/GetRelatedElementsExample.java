/*
 * Copyright 2016 Crown Copyright
 *
 * Licensed under the Apache License, Version 2.0 (the "License");
 * you may not use this file except in compliance with the License.
 * You may obtain a copy of the License at
 *
 *     http://www.apache.org/licenses/LICENSE-2.0
 *
 * Unless required by applicable law or agreed to in writing, software
 * distributed under the License is distributed on an "AS IS" BASIS,
 * WITHOUT WARRANTIES OR CONDITIONS OF ANY KIND, either express or implied.
 * See the License for the specific language governing permissions and
 * limitations under the License.
 */
package gaffer.example.operation;

import gaffer.commonutil.iterable.CloseableIterable;
import gaffer.data.element.Element;
import gaffer.data.element.function.ElementFilter;
import gaffer.data.elementdefinition.view.View;
import gaffer.data.elementdefinition.view.ViewElementDefinition;
import gaffer.function.simple.filter.IsMoreThan;
import gaffer.operation.data.EdgeSeed;
import gaffer.operation.data.EntitySeed;
import gaffer.operation.impl.get.GetRelatedElements;

public class GetRelatedElementsExample extends OperationExample {
    public static void main(final String[] args) {
        new GetRelatedElementsExample().run();
    }

    public GetRelatedElementsExample() {
        super(GetRelatedElements.class);
    }

    public void runExamples() {
        getEntitiesAndEdgesThatAreRelatedToVertex2();
        getAllEntitiesAndEdgesThatAreRelatedToEdge1to2();
        getAllEntitiesAndEdgesThatAreRelatedToEdge1to2WithCountGreaterThan1();
    }

<<<<<<< HEAD
    public Iterable<Element> getEntitiesAndEdgesThatAreRelatedToVertex2() {
=======
    public CloseableIterable<Element> getEntitiesAndEdgesThatAreRelatedToVertex2() {
>>>>>>> a7b63f7c
        final String opJava = "new GetRelatedElements.Builder<EntitySeed, Element>()\n"
                + "                .addSeed(new EntitySeed(2))\n"
                + "                .build();";
        return runExample(new GetRelatedElements.Builder<EntitySeed, Element>()
                .addSeed(new EntitySeed(2))
                .build(), opJava);
    }

<<<<<<< HEAD
    public Iterable<Element> getAllEntitiesAndEdgesThatAreRelatedToEdge1to2() {
=======
    public CloseableIterable<Element> getAllEntitiesAndEdgesThatAreRelatedToEdge1to2() {
>>>>>>> a7b63f7c
        final String opJava = "new GetRelatedElements.Builder<EdgeSeed, Element>()\n"
                + "                .addSeed(new EdgeSeed(1, 2, true))\n"
                + "                .build();";
        return runExample(new GetRelatedElements.Builder<EdgeSeed, Element>()
                .addSeed(new EdgeSeed(1, 2, true))
                .build(), opJava);
    }

    public Iterable<Element> getAllEntitiesAndEdgesThatAreRelatedToEdge1to2WithCountGreaterThan1() {
        final String opJava = "new GetRelatedElements.Builder<EdgeSeed, Element>()\n"
                + "                .addSeed(new EdgeSeed(1, 2, true))\n"
                + "                .view(new View.Builder()\n"
                + "                        .entity(\"entity\", new ViewElementDefinition.Builder()\n"
                + "                                .filter(new ElementFilter.Builder()\n"
                + "                                        .select(\"count\")\n"
                + "                                        .execute(new IsMoreThan(1))\n"
                + "                                        .build())\n"
                + "                                .build())\n"
                + "                        .edge(\"edge\", new ViewElementDefinition.Builder()\n"
                + "                                .filter(new ElementFilter.Builder()\n"
                + "                                        .select(\"count\")\n"
                + "                                        .execute(new IsMoreThan(1))\n"
                + "                                        .build())\n"
                + "                                .build())\n"
                + "                        .build())\n"
                + "                .build();";
        return runExample(new GetRelatedElements.Builder<EdgeSeed, Element>()
                .addSeed(new EdgeSeed(1, 2, true))
                .view(new View.Builder()
                        .entity("entity", new ViewElementDefinition.Builder()
                                .filter(new ElementFilter.Builder()
                                        .select("count")
                                        .execute(new IsMoreThan(1))
                                        .build())
                                .build())
                        .edge("edge", new ViewElementDefinition.Builder()
                                .filter(new ElementFilter.Builder()
                                        .select("count")
                                        .execute(new IsMoreThan(1))
                                        .build())
                                .build())
                        .build())
                .build(), opJava);
    }
}<|MERGE_RESOLUTION|>--- conflicted
+++ resolved
@@ -40,11 +40,7 @@
         getAllEntitiesAndEdgesThatAreRelatedToEdge1to2WithCountGreaterThan1();
     }
 
-<<<<<<< HEAD
-    public Iterable<Element> getEntitiesAndEdgesThatAreRelatedToVertex2() {
-=======
     public CloseableIterable<Element> getEntitiesAndEdgesThatAreRelatedToVertex2() {
->>>>>>> a7b63f7c
         final String opJava = "new GetRelatedElements.Builder<EntitySeed, Element>()\n"
                 + "                .addSeed(new EntitySeed(2))\n"
                 + "                .build();";
@@ -53,11 +49,7 @@
                 .build(), opJava);
     }
 
-<<<<<<< HEAD
-    public Iterable<Element> getAllEntitiesAndEdgesThatAreRelatedToEdge1to2() {
-=======
     public CloseableIterable<Element> getAllEntitiesAndEdgesThatAreRelatedToEdge1to2() {
->>>>>>> a7b63f7c
         final String opJava = "new GetRelatedElements.Builder<EdgeSeed, Element>()\n"
                 + "                .addSeed(new EdgeSeed(1, 2, true))\n"
                 + "                .build();";
