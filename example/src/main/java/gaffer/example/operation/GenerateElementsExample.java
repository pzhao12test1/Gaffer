/*
 * Copyright 2016 Crown Copyright
 *
 * Licensed under the Apache License, Version 2.0 (the "License");
 * you may not use this file except in compliance with the License.
 * You may obtain a copy of the License at
 *
 *     http://www.apache.org/licenses/LICENSE-2.0
 *
 * Unless required by applicable law or agreed to in writing, software
 * distributed under the License is distributed on an "AS IS" BASIS,
 * WITHOUT WARRANTIES OR CONDITIONS OF ANY KIND, either express or implied.
 * See the License for the specific language governing permissions and
 * limitations under the License.
 */
package gaffer.example.operation;

import gaffer.commonutil.iterable.CloseableIterable;
import gaffer.data.element.Edge;
import gaffer.data.element.Element;
import gaffer.data.element.Entity;
import gaffer.data.generator.OneToOneElementGenerator;
import gaffer.example.operation.generator.DataGenerator;
import gaffer.operation.OperationException;
import gaffer.operation.impl.generate.GenerateElements;
import java.util.Arrays;

public class GenerateElementsExample extends OperationExample {
    public static void main(final String[] args) throws OperationException {
        new GenerateElementsExample().run();
    }

    public GenerateElementsExample() {
        super(GenerateElements.class);
    }

    @Override
    public void runExamples() {
        generateElementsFromStrings();
        generateElementsFromDomainObjects();
    }

<<<<<<< HEAD
    public Iterable<Element> generateElementsFromStrings() {
=======
    public CloseableIterable<Element> generateElementsFromStrings() {
>>>>>>> a7b63f7c
        final String opJava = "new GenerateElements.Builder<String>()\n"
                + "                .objects(Arrays.asList(\"1,1\", \"1,2,1\"))\n"
                + "                .generator(new DataGenerator())\n"
                + "                .build();";
        return runExample(new GenerateElements.Builder<String>()
                .objects(Arrays.asList("1,1", "1,2,1"))
                .generator(new DataGenerator())
                .build(), opJava);
    }

<<<<<<< HEAD
    public Iterable<Element> generateElementsFromDomainObjects() {
=======
    public CloseableIterable<Element> generateElementsFromDomainObjects() {
>>>>>>> a7b63f7c
        final String opJava = "new GenerateElements.Builder<>()\n"
                + "                .objects(Arrays.asList(\n"
                + "                        new DomainObject1(1, 1),\n"
                + "                        new DomainObject2(1, 2, 1)))\n"
                + "                .generator(new DomainObjectGenerator())\n"
                + "                .build();";
        return runExample(new GenerateElements.Builder<>()
                .objects(Arrays.asList(
                        new DomainObject1(1, 1),
                        new DomainObject2(1, 2, 1)))
                .generator(new DomainObjectGenerator())
                .build(), opJava);
    }

    public static class DomainObject1 {
        private int a;
        private int c;

        public DomainObject1() {
        }

        public DomainObject1(final int a, final int c) {
            this.a = a;
            this.c = c;
        }

        public int getA() {
            return a;
        }

        public void setA(final int a) {
            this.a = a;
        }

        public int getC() {
            return c;
        }

        public void setC(final int c) {
            this.c = c;
        }
    }

    public static class DomainObject2 {
        private int a;
        private int b;
        private int c;

        public DomainObject2() {
        }

        public DomainObject2(final int a, final int b, final int c) {
            this.a = a;
            this.b = b;
            this.c = c;
        }

        public int getA() {
            return a;
        }

        public void setA(final int a) {
            this.a = a;
        }

        public int getB() {
            return b;
        }

        public void setB(final int b) {
            this.b = b;
        }

        public int getC() {
            return c;
        }

        public void setC(final int c) {
            this.c = c;
        }
    }

    public static class DomainObjectGenerator extends OneToOneElementGenerator<Object> {
        @Override
        public Element getElement(final Object domainObject) {
            if (domainObject instanceof DomainObject1) {
                final DomainObject1 obj1 = (DomainObject1) domainObject;
                return new Entity.Builder()
                        .group("entity")
                        .vertex(obj1.a)
                        .property("count", obj1.c)
                        .build();
            } else if (domainObject instanceof DomainObject2) {
                final DomainObject2 obj1 = (DomainObject2) domainObject;
                return new Edge.Builder()
                        .group("edge")
                        .source(obj1.a)
                        .dest(obj1.b)
                        .directed(true)
                        .property("count", obj1.c)
                        .build();
            } else {
                throw new IllegalArgumentException("Unsupported domain object");
            }
        }

        @Override
        public Object getObject(final Element element) {
            throw new UnsupportedOperationException("Getting objects is not supported");
        }
    }
}<|MERGE_RESOLUTION|>--- conflicted
+++ resolved
@@ -40,11 +40,7 @@
         generateElementsFromDomainObjects();
     }
 
-<<<<<<< HEAD
-    public Iterable<Element> generateElementsFromStrings() {
-=======
     public CloseableIterable<Element> generateElementsFromStrings() {
->>>>>>> a7b63f7c
         final String opJava = "new GenerateElements.Builder<String>()\n"
                 + "                .objects(Arrays.asList(\"1,1\", \"1,2,1\"))\n"
                 + "                .generator(new DataGenerator())\n"
@@ -55,11 +51,7 @@
                 .build(), opJava);
     }
 
-<<<<<<< HEAD
-    public Iterable<Element> generateElementsFromDomainObjects() {
-=======
     public CloseableIterable<Element> generateElementsFromDomainObjects() {
->>>>>>> a7b63f7c
         final String opJava = "new GenerateElements.Builder<>()\n"
                 + "                .objects(Arrays.asList(\n"
                 + "                        new DomainObject1(1, 1),\n"
