--- conflicted
+++ resolved
@@ -21,11 +21,7 @@
     <parent>
         <groupId>uk.gov.gchq.gaffer</groupId>
         <artifactId>example</artifactId>
-<<<<<<< HEAD
         <version>0.4.8-SNAPSHOT</version>
-=======
-        <version>0.4.7.1-SNAPSHOT</version>
->>>>>>> 35b8aa4b
     </parent>
     <modelVersion>4.0.0</modelVersion>
     <artifactId>example-rest</artifactId>
