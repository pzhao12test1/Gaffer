--- conflicted
+++ resolved
@@ -23,6 +23,7 @@
 import gaffer.accumulostore.key.core.impl.classic.ClassicKeyPackage;
 import gaffer.accumulostore.operation.impl.GetElementsWithinSet;
 import gaffer.accumulostore.utils.AccumuloPropertyNames;
+import gaffer.accumulostore.utils.AccumuloStoreConstants;
 import gaffer.accumulostore.utils.TableUtils;
 import gaffer.commonutil.TestGroups;
 import gaffer.data.element.Edge;
@@ -63,6 +64,8 @@
     private Element expectedSummarisedEdge = new Edge(TestGroups.EDGE, "A0", "A23", true);
     final Set<EntitySeed> seeds = new HashSet<>(Arrays.asList(new EntitySeed("A0"), new EntitySeed("A23")));
 
+    private User user = new User();
+
     @Before
     public void setup() throws StoreException, IOException {
         expectedEdge1.putProperty(AccumuloPropertyNames.COLUMN_QUALIFIER, 1);
@@ -94,7 +97,6 @@
         shouldReturnElementsNoSummarisation(byteEntityStore);
     }
 
-<<<<<<< HEAD
     @Test
     public void shouldReturnElementsNoSummarisationGaffer1Store() throws OperationException {
         shouldReturnElementsNoSummarisation(gaffer1KeyStore);
@@ -102,34 +104,10 @@
 
     private void shouldReturnElementsNoSummarisation(final AccumuloStore store) throws OperationException {
         final GetElementsWithinSet<Element> operation = new GetElementsWithinSet<>(defaultView, seeds);
-        operation.addOption(AccumuloStoreConstants.OPERATION_AUTHORISATIONS, AUTHS);
+//        operation.addOption(AccumuloStoreConstants.OPERATION_AUTHORISATIONS, AUTHS);
         operation.setSummarise(false);
         final GetElementsWithinSetHandler handler = new GetElementsWithinSetHandler();
-        final Iterable<Element> elements = handler.doOperation(operation, store);
-=======
-    public void testNoSummarisation(final AccumuloStore store) throws OperationException {
-        final User user = new User();
-        GetElementsWithinSet<Element> operation = new GetElementsWithinSet<>(defaultView, seeds);
-        operation.setSummarise(false);
-        GetElementsWithinSetHandler handler = new GetElementsWithinSetHandler();
-        Iterable<Element> elements = handler.doOperation(operation, user, store);
-
-        List<Element> results = new ArrayList<>();
-        for (Element elm : elements) {
-            results.add(elm);
-        }
-
-        Set<Element> expectedResults = new HashSet<>();
-        expectedResults.add(EXPECTED_EDGE_1);
-        expectedResults.add(EXPECTED_EDGE_2);
-        expectedResults.add(EXPECTED_EDGE_3);
-        expectedResults.add(EXPECTED_ENTITY_1);
-        expectedResults.add(EXPECTED_ENTITY_2);
-
-        for (Element expectedResult : expectedResults) {
-            assertTrue(results.contains(expectedResult));
-        }
->>>>>>> e65b146c
+        final Iterable<Element> elements = handler.doOperation(operation, user, store);
 
         //Without query compaction the result size should be 5
         assertEquals(5, Iterables.size(elements));
@@ -146,34 +124,11 @@
         shouldSummarise(gaffer1KeyStore);
     }
 
-<<<<<<< HEAD
     private void shouldSummarise(final AccumuloStore store) throws OperationException {
         final GetElementsWithinSet<Element> operation = new GetElementsWithinSet<>(defaultView, seeds);
         operation.setSummarise(true);
         final GetElementsWithinSetHandler handler = new GetElementsWithinSetHandler();
-        final Iterable<Element> elements = handler.doOperation(operation, store);
-=======
-    public void testShouldSummarise(final AccumuloStore store) throws OperationException {
-        final User user = new User();
-        GetElementsWithinSet<Element> operation = new GetElementsWithinSet<>(defaultView, seeds);
-        operation.setSummarise(true);
-        GetElementsWithinSetHandler handler = new GetElementsWithinSetHandler();
-        Iterable<Element> elements = handler.doOperation(operation, user, store);
-
-        List<Element> results = new ArrayList<>();
-        for (Element elm : elements) {
-            results.add(elm);
-        }
-
-        Set<Element> expectedResults = new HashSet<>();
-        expectedResults.add(EXPECTED_SUMMARISED_EDGE);
-        expectedResults.add(EXPECTED_ENTITY_1);
-        expectedResults.add(EXPECTED_ENTITY_2);
-
-        for (Element expectedResult : expectedResults) {
-            assertTrue(results.contains(expectedResult));
-        }
->>>>>>> e65b146c
+        final Iterable<Element> elements = handler.doOperation(operation, user, store);
 
         //After query compaction the result size should be 3
         assertEquals(3, Iterables.size(elements));
@@ -190,34 +145,12 @@
         shouldReturnOnlyEdgesWhenOptionSet(gaffer1KeyStore);
     }
 
-<<<<<<< HEAD
     private void shouldReturnOnlyEdgesWhenOptionSet(final AccumuloStore store) throws OperationException {
         final GetElementsWithinSet<Element> operation = new GetElementsWithinSet<>(defaultView, seeds);
         operation.setIncludeEntities(false);
         operation.setSummarise(true);
         final GetElementsWithinSetHandler handler = new GetElementsWithinSetHandler();
-        final Iterable<Element> elements = handler.doOperation(operation, store);
-=======
-    public void testShouldReturnOnlyEdgesWhenOptionSet(final AccumuloStore store) throws OperationException {
-        final User user = new User();
-        GetElementsWithinSet<Element> operation = new GetElementsWithinSet<>(defaultView, seeds);
-        operation.setIncludeEntities(false);
-        operation.setSummarise(true);
-        GetElementsWithinSetHandler handler = new GetElementsWithinSetHandler();
-        Iterable<Element> elements = handler.doOperation(operation, user, store);
-
-        List<Element> results = new ArrayList<>();
-        for (Element elm : elements) {
-            results.add(elm);
-        }
-
-        Set<Element> expectedResults = new HashSet<>();
-        expectedResults.add(EXPECTED_SUMMARISED_EDGE);
-
-        for (Element expectedResult : expectedResults) {
-            assertTrue(results.contains(expectedResult));
-        }
->>>>>>> e65b146c
+        final Iterable<Element> elements = handler.doOperation(operation, user, store);
 
         //After query compaction the result size should be 1
         assertEquals(1, Iterables.size(elements));
@@ -235,35 +168,12 @@
         shouldReturnOnlyEntitiesWhenOptionSet(gaffer1KeyStore);
     }
 
-<<<<<<< HEAD
     private void shouldReturnOnlyEntitiesWhenOptionSet(final AccumuloStore store) throws OperationException {
         final GetElementsWithinSet<Element> operation = new GetElementsWithinSet<>(defaultView, seeds);
         operation.setIncludeEdges(IncludeEdgeType.NONE);
         operation.setSummarise(true);
         final GetElementsWithinSetHandler handler = new GetElementsWithinSetHandler();
-        final Iterable<Element> elements = handler.doOperation(operation, store);
-=======
-    public void testShouldReturnOnlyEntitiesWhenOptionSet(final AccumuloStore store) throws OperationException {
-        final User user = new User();
-        GetElementsWithinSet<Element> operation = new GetElementsWithinSet<>(defaultView, seeds);
-        operation.setIncludeEdges(IncludeEdgeType.NONE);
-        operation.setSummarise(true);
-        GetElementsWithinSetHandler handler = new GetElementsWithinSetHandler();
-        Iterable<Element> elements = handler.doOperation(operation, user, store);
-
-        List<Element> results = new ArrayList<>();
-        for (Element elm : elements) {
-            results.add(elm);
-        }
-
-        Set<Element> expectedResults = new HashSet<>();
-        expectedResults.add(EXPECTED_ENTITY_1);
-        expectedResults.add(EXPECTED_ENTITY_2);
-
-        for (Element expectedResult : expectedResults) {
-            assertTrue(results.contains(expectedResult));
-        }
->>>>>>> e65b146c
+        final Iterable<Element> elements = handler.doOperation(operation, user, store);
 
         //The result size should be 2
         assertEquals(2, Iterables.size(elements));
@@ -325,11 +235,7 @@
         }
     }
 
-<<<<<<< HEAD
-    private void addElements(final Iterable<Element> data, final AccumuloStore store) {
-=======
-    private static void addElements(final Iterable<Element> data, final User user, final AccumuloStore store) {
->>>>>>> e65b146c
+    private void addElements(final Iterable<Element> data, final User user, final AccumuloStore store) {
         try {
             store.execute(new AddElements(data), user);
         } catch (OperationException e) {
