--- conflicted
+++ resolved
@@ -101,12 +101,8 @@
         operation.setIncludeEntities(true);
         operation.setIncludeEdges(IncludeEdgeType.ALL);
         try {
-<<<<<<< HEAD
-            final AccumuloSingleIDRetriever retriever = new AccumuloSingleIDRetriever(store, operation);
+            final AccumuloSingleIDRetriever retriever = new AccumuloSingleIDRetriever(store, operation, new User());
             assertEquals(numEntries * 3, Iterables.size(retriever));
-=======
-            retriever = new AccumuloSingleIDRetriever(store, operation, user);
->>>>>>> e65b146c
         } catch (IteratorSettingException e) {
             fail("Unable to construct SingleID Retriever");
         }
@@ -310,15 +306,8 @@
         assertEquals(numEntries * 2, count);
     }
 
-<<<<<<< HEAD
     private void setupGraph(final AccumuloStore store, final int numEntries) {
         final List<Element> elements = new ArrayList<>();
-=======
-    private static void setupGraph(final AccumuloStore store, final int numEntries) {
-        final User user = new User();
-
-        List<Element> elements = new ArrayList<>();
->>>>>>> e65b146c
         for (int i = 0; i < numEntries; i++) {
             final Entity entity = new Entity(TestGroups.ENTITY);
             entity.setVertex("" + i);
@@ -338,7 +327,7 @@
             elements.add(entity);
         }
         try {
-            store.execute(new AddElements(elements), user);
+            store.execute(new AddElements(elements), new User());
         } catch (OperationException e) {
             fail("Couldn't add element: " + e);
         }
