/*
 * Copyright 2016 Crown Copyright
 *
 * Licensed under the Apache License, Version 2.0 (the "License");
 * you may not use this file except in compliance with the License.
 * You may obtain a copy of the License at
 *
 *     http://www.apache.org/licenses/LICENSE-2.0
 *
 * Unless required by applicable law or agreed to in writing, software
 * distributed under the License is distributed on an "AS IS" BASIS,
 * WITHOUT WARRANTIES OR CONDITIONS OF ANY KIND, either express or implied.
 * See the License for the specific language governing permissions and
 * limitations under the License.
 */

package gaffer.accumulostore.retriever.impl;

import static org.junit.Assert.assertEquals;
import static org.junit.Assert.assertTrue;
import static org.junit.Assert.fail;

import java.io.IOException;
import java.util.ArrayList;
import java.util.HashSet;
import java.util.List;
import java.util.Set;

import org.apache.accumulo.core.client.AccumuloException;
import org.apache.accumulo.core.client.TableExistsException;
import org.apache.hadoop.util.bloom.BloomFilter;
import org.apache.hadoop.util.hash.Hash;
import org.junit.BeforeClass;
import org.junit.Test;

import gaffer.accumulostore.AccumuloStore;
import gaffer.accumulostore.MockAccumuloStoreForTest;
import gaffer.accumulostore.key.core.impl.byteEntity.ByteEntityKeyPackage;
import gaffer.accumulostore.key.core.impl.classic.ClassicKeyPackage;
import gaffer.accumulostore.key.exception.AccumuloElementConversionException;
import gaffer.accumulostore.key.exception.IteratorSettingException;
import gaffer.accumulostore.utils.AccumuloPropertyNames;
import gaffer.accumulostore.utils.Constants;
import gaffer.accumulostore.utils.TableUtils;
import gaffer.commonutil.TestGroups;
import gaffer.data.element.Edge;
import gaffer.data.element.Element;
import gaffer.data.element.Entity;
import gaffer.data.elementdefinition.view.View;
import gaffer.data.elementdefinition.view.ViewEdgeDefinition;
import gaffer.data.elementdefinition.view.ViewEntityDefinition;
import gaffer.operation.GetOperation;
import gaffer.operation.GetOperation.IncludeEdgeType;
import gaffer.operation.GetOperation.IncludeIncomingOutgoingType;
import gaffer.operation.OperationChain;
import gaffer.operation.OperationException;
import gaffer.operation.data.EntitySeed;
import gaffer.operation.impl.add.AddElements;
import gaffer.operation.impl.get.GetElements;
import gaffer.operation.impl.get.GetRelatedElements;
import gaffer.store.StoreException;

public class AccumuloIDWithinSetRetrieverTest {

    private static final String AUTHS = "Test";
    private static View defaultView;
    private static AccumuloStore byteEntityStore;
    private static AccumuloStore gaffer1KeyStore;
    private static Edge UNDIRECTED_EDGE;
    private static Edge DIRECTED_EDGE;
    
    static {
        UNDIRECTED_EDGE = new Edge(TestGroups.EDGE);
        UNDIRECTED_EDGE.setSource("C");
        UNDIRECTED_EDGE.setDestination("D");
        UNDIRECTED_EDGE.setDirected(false);
        UNDIRECTED_EDGE.putProperty(AccumuloPropertyNames.COLUMN_QUALIFIER, 1);
        UNDIRECTED_EDGE.putProperty(AccumuloPropertyNames.COUNT, 1);
        DIRECTED_EDGE = new Edge(TestGroups.EDGE);
        DIRECTED_EDGE.setSource("C");
        DIRECTED_EDGE.setDestination("D");
        DIRECTED_EDGE.setDirected(true);
        DIRECTED_EDGE.putProperty(AccumuloPropertyNames.COLUMN_QUALIFIER, 2);
        DIRECTED_EDGE.putProperty(AccumuloPropertyNames.COUNT, 1);
    }
    
    @BeforeClass
    public static void setup() throws IOException, StoreException {
        byteEntityStore = new MockAccumuloStoreForTest(ByteEntityKeyPackage.class);
        gaffer1KeyStore = new MockAccumuloStoreForTest(ClassicKeyPackage.class);
        setupGraph(byteEntityStore);
        setupGraph(gaffer1KeyStore);
        defaultView = new View.Builder().edge(TestGroups.EDGE, new ViewEdgeDefinition()).entity(TestGroups.ENTITY, new ViewEntityDefinition()).build();
    }

    /**
     * Tests that the correct {@link gaffer.data.element.Edge}s are returned. Tests that {@link gaffer.data.element.Entity}s are also returned
     * (unless the return edges only option has been set on the {@link gaffer.operation.impl.get.GetElements}). It is desirable
     * for {@link gaffer.data.element.Entity}s to be returned as a common use-case is to use this method to complete the "half-hop"
     * in a breadth-first search, and then getting all the information about the nodes is often required.
     */
    @Test
    public void testGetCorrectEdges() throws StoreException {
        testGetCorrectEdges(gaffer1KeyStore, true);
        testGetCorrectEdges(gaffer1KeyStore, false);
        testGetCorrectEdges(byteEntityStore, false);
        testGetCorrectEdges(byteEntityStore, true);

    }

    static void testGetCorrectEdges(final AccumuloStore store, final boolean loadIntoMemory) throws StoreException {
        // Query for all edges in set {A0, A23}
        Set<EntitySeed> seeds = new HashSet<>();
        seeds.add(new EntitySeed("A0"));
        seeds.add(new EntitySeed("A23"));
        GetElements<EntitySeed, ?> op = new GetRelatedElements<>(defaultView, seeds);
        op.addOption(Constants.OPERATION_AUTHORISATIONS, AUTHS);
        AccumuloIDWithinSetRetriever retriever = new AccumuloIDWithinSetRetriever(store, op, loadIntoMemory);
        Set<Element> results = new HashSet<>();
        for (Element elm : retriever) {
            results.add(elm);
        }
        retriever.close();

        Set<Element> expectedResults = new HashSet<>();
        Element expectedElement1 = new Edge(TestGroups.EDGE, "A0", "A23", true);
        expectedElement1.putProperty(AccumuloPropertyNames.COUNT, 23);
        expectedResults.add(expectedElement1);
        Element expectedElement2 = new Entity(TestGroups.ENTITY, "A0");
        expectedElement2.putProperty(AccumuloPropertyNames.COUNT, 10000);
        expectedResults.add(expectedElement2);
        Element expectedElement3 = new Entity(TestGroups.ENTITY, "A23");
        expectedElement3.putProperty(AccumuloPropertyNames.COUNT, 23);
        expectedResults.add(expectedElement3);

        for (Element expectedResult : expectedResults) {
            assertTrue(results.contains(expectedResult));
        }

        // Query for all edges in set {A1} - there shouldn't be any, but we will get the entity for A1
        seeds.clear();
        seeds.add(new EntitySeed("A1"));
        op = new GetRelatedElements<>(defaultView, seeds);
        op.addOption(Constants.OPERATION_AUTHORISATIONS, AUTHS);
        retriever = new AccumuloIDWithinSetRetriever(store, op, loadIntoMemory);
        results.clear();
        int count = 0;
        for (Element element : retriever) {
            count++;
            results.add(element);
        }
        retriever.close();
        expectedResults.clear();
        expectedElement1 = new Entity(TestGroups.ENTITY, "A1");
        expectedElement1.putProperty(AccumuloPropertyNames.COUNT, 1);
        expectedResults.add(expectedElement1);
        assertEquals(1, count);
        for (Element expectedResult : expectedResults) {
            assertTrue(results.contains(expectedResult));
        }

        // Query for all edges in set {A1, A2} - there shouldn't be any edges but will
        // get the two entities
        seeds.clear();
        seeds.add(new EntitySeed("A1"));
        seeds.add(new EntitySeed("A2"));
        op = new GetRelatedElements<>(defaultView, seeds);
        op.addOption(Constants.OPERATION_AUTHORISATIONS, AUTHS);
        retriever = new AccumuloIDWithinSetRetriever(store, op, loadIntoMemory);
        results.clear();
        count = 0;
        for (Element element : retriever) {
            count++;
            results.add(element);
        }
        retriever.close();
        expectedElement1 = new Entity(TestGroups.ENTITY, "A1");
        expectedElement1.putProperty(AccumuloPropertyNames.COUNT, 1);
        expectedResults.add(expectedElement1);
        expectedElement2 = new Entity(TestGroups.ENTITY, "A2");
        expectedElement2.putProperty(AccumuloPropertyNames.COUNT, 2);
        expectedResults.add(expectedElement2);
        assertEquals(2, count);
        for (Element expectedResult : expectedResults) {
            assertTrue(results.contains(expectedResult));
        }
    }

    /**
     * Tests that the subtle case of setting outgoing or incoming edges only option is dealt with correctly.
     * When querying for edges within a set, the outgoing or incoming edges only needs to be turned off, for
     * two reasons. First, it doesn't make conceptual sense. If the each is from a member of set X to another
     * member of set X, what would it mean for it to be "outgoing"? (It makes sense to ask for directed edges
     * only, or undirected edges only.) Second, if the option is left on then results can be missed. For example,
     * suppose we have a graph with an edge A->B and we ask for all edges with both ends in the set {A,B}. Consider
     * what happens using the batching mechanism, with A in the first batch and B in the second batch. When the
     * first batch is queried for, the Bloom filter will consist solely of {A}. Thus the edge A->B will not be
     * returned. When the next batch is queried for, the Bloom filter will consist of A and B, so normally the
     * edge A->B will be returned. But if the outgoing edges only option is turned on then the edge will not be
     * returned, as it is not an edge out of B.
<<<<<<< HEAD
     * <p>
     * This unit tests creates that situation and tests that the edge is still returned. Effectively this is
     * testing that the outgoing edges only (and incoming edges only) option is ignored when the
     * <code>getGraphElementsWithStatisticsWithinSet</code> method is used.
=======
>>>>>>> 309ff5f7
     */
    @Test
    public void testDealWithOutgoingEdgesOnlyOption() {
        testDealWithOutgoingEdgesOnlyOption(byteEntityStore);
        testDealWithOutgoingEdgesOnlyOption(gaffer1KeyStore);
    }

    public void testDealWithOutgoingEdgesOnlyOption(final AccumuloStore store) {
        try {
            // Set outgoing edges only option, and query for the set {C,D}.
            store.getProperties().setMaxEntriesForBatchScanner("1");
            List<EntitySeed> seeds = new ArrayList<>();
            seeds.add(new EntitySeed("C"));
            seeds.add(new EntitySeed("D"));
            Set<Element> expectedResults = new HashSet<>();
            expectedResults.add(DIRECTED_EDGE);
            expectedResults.add(UNDIRECTED_EDGE);
            GetElements<EntitySeed, ?> op = new GetRelatedElements<>(defaultView, seeds);
            op.addOption(Constants.OPERATION_AUTHORISATIONS, AUTHS);
            op.setIncludeIncomingOutGoing(IncludeIncomingOutgoingType.OUTGOING);
            AccumuloIDWithinSetRetriever retriever = new AccumuloIDWithinSetRetriever(store, op, true);
            Set<Element> results = new HashSet<>();
            for (Element element : retriever) {
                results.add(element);
            }
            retriever.close();
            assertEquals(expectedResults, results);

            // Set set edges only option, and query for the set {C,D}.
            op.setIncludeIncomingOutGoing(GetOperation.IncludeIncomingOutgoingType.INCOMING);
            retriever = new AccumuloIDWithinSetRetriever(store, op, false);
            results.clear();
            for (Element element : retriever) {
                results.add(element);
            }
            retriever.close();
            assertEquals(expectedResults, results);

        } catch (StoreException e) {
            fail("Failed to set up graph in Accumulo with exception: " + e);
        }

    }

    /**
     * Tests that the directed edges only and undirected edges only options are respected.
     *
     * @throws gaffer.store.StoreException
     */
    @Test
    public void testDealWithDirectedEdgesOnlyOption() throws StoreException {
        testDealWithDirectedEdgesOnlyOption(byteEntityStore);
        testDealWithDirectedEdgesOnlyOption(gaffer1KeyStore);
    }

    public void testDealWithDirectedEdgesOnlyOption(final AccumuloStore store) throws StoreException {
        /*Tests fail due to getting both versions of edges aka A->B AND B->A*/
        testDealWithDirectedEdgesOnlyOption(true, store);
        testDealWithDirectedEdgesOnlyOption(false, store);
    }

    static void testDealWithDirectedEdgesOnlyOption(final boolean loadIntoMemory, final AccumuloStore store) throws StoreException {      
        Set<EntitySeed> seeds = new HashSet<>();
        seeds.add(new EntitySeed("C"));
        seeds.add(new EntitySeed("D"));
        GetElements<EntitySeed, ?> op = new GetRelatedElements<>(defaultView, seeds);
        op.addOption(Constants.OPERATION_AUTHORISATIONS, AUTHS);
        // Set undirected edges only option, and query for edges in set {C, D} - should get the undirected edge
        op.setIncludeEdges(GetOperation.IncludeEdgeType.UNDIRECTED);
        op.setIncludeEntities(false);
        AccumuloIDWithinSetRetriever retriever = new AccumuloIDWithinSetRetriever(store, op, loadIntoMemory);
        Set<Element> results = new HashSet<>();
        for (Element element : retriever) {
            results.add(element);
        }
        retriever.close();
        Set<Element> expectedResults = new HashSet<>();
        expectedResults.add(UNDIRECTED_EDGE);
        assertEquals(expectedResults, results);

        // Set directed edges only option, and query for edges in set {C, D} - should get the directed edge
        op = new GetRelatedElements<>(defaultView, seeds);
        op.addOption(Constants.OPERATION_AUTHORISATIONS, AUTHS);
        op.setIncludeEdges(IncludeEdgeType.DIRECTED);
        retriever = new AccumuloIDWithinSetRetriever(store, op, loadIntoMemory);
        results.clear();
        for (Element element : retriever) {
            results.add(element);
        }
        retriever.close();
        expectedResults.clear();
        expectedResults.add(DIRECTED_EDGE);
        assertEquals(expectedResults, results);

        op = new GetRelatedElements<>(defaultView, seeds);
        op.addOption(Constants.OPERATION_AUTHORISATIONS, AUTHS);
        // Turn off directed / undirected edges only option and check get both the undirected and directed edge
        op.setIncludeEdges(IncludeEdgeType.ALL);
        retriever = new AccumuloIDWithinSetRetriever(store, op, loadIntoMemory);
        results.clear();
        for (Element element : retriever) {
            results.add(element);
        }
        retriever.close();
        expectedResults.add(DIRECTED_EDGE);
        expectedResults.add(UNDIRECTED_EDGE);
        assertEquals(expectedResults, results);
    }

    /**
     * Tests that false positives are filtered out. It does this by explicitly finding a false positive (i.e. something
     * that matches the Bloom filter but that wasn't put into the filter) and adding that to the data, and then
     * checking that isn't returned.
     *
     * @throws gaffer.store.StoreException
     * @throws gaffer.accumulostore.key.exception.AccumuloElementConversionException
     */
    @Test
    public void testDealWithFalsePositives() throws StoreException, AccumuloElementConversionException {
        testDealWithFalsePositives(byteEntityStore);
        testDealWithFalsePositives(gaffer1KeyStore);
    }

    public void testDealWithFalsePositives(final AccumuloStore store) throws StoreException, AccumuloElementConversionException {
        testDealWithFalsePositives(true, store);
        testDealWithFalsePositives(false, store);
    }

    static void testDealWithFalsePositives(final boolean loadIntoMemory, final AccumuloStore store) throws StoreException, AccumuloElementConversionException {
        // Query for all edges in set {A0, A23}
        Set<EntitySeed> seeds = new HashSet<>();
        seeds.add(new EntitySeed("A0"));
        seeds.add(new EntitySeed("A23"));
        // Add a bunch of items that are not in the data to make the probability of being able to find a false
        // positive sensible.
        for (int i = 0; i < 10; i++) {
            seeds.add(new EntitySeed("abc" + i));
        }

        // Need to make sure that the Bloom filter we create has the same size and the same number of hashes as the
        // one that GraphElementsWithStatisticsWithinSetRetriever creates.
        int numItemsToBeAdded = loadIntoMemory ? seeds.size() : 20;
        if (!loadIntoMemory) {
            store.getProperties().setMaxEntriesForBatchScanner("20");
        }

        // Find something that will give a false positive
        // Need to repeat the logic used in the getGraphElementsWithStatisticsWithinSet() method.
        // Calculate sensible size of filter, aiming for false positive rate of 1 in 10000, with a maximum size of
        // maxBloomFilterToPassToAnIterator bytes.
        int size = (int) (-numItemsToBeAdded * Math.log(0.0001) / (Math.pow(Math.log(2.0), 2.0)));
        size = Math.min(size, store.getProperties().getMaxBloomFilterToPassToAnIterator());

        // Work out optimal number of hashes to use in Bloom filter based on size of set - optimal number of hashes is
        // (m/n)ln 2 where m is the size of the filter in bits and n is the number of items that will be added to the set.
        int numHashes = Math.max(1, (int) ((size / numItemsToBeAdded) * Math.log(2)));
        // Create Bloom filter and add seeds to it
        BloomFilter filter = new BloomFilter(size, numHashes, Hash.MURMUR_HASH);
        for (EntitySeed seed : seeds) {
            filter.add(new org.apache.hadoop.util.bloom.Key(store.getKeyPackage().getKeyConverter().serialiseVertexForBloomKey(seed.getVertex())));
        }

        // Test random items against it - should only have to test MAX_SIZE_BLOOM_FILTER / 2 on average before find a
        // false positive (but impose an arbitrary limit to avoid an infinite loop if there's a problem).
        int count = 0;
        int maxNumberOfTries = 50 * store.getProperties().getMaxBloomFilterToPassToAnIterator();
        while (count < maxNumberOfTries) {
            count++;
            if (filter.membershipTest(new org.apache.hadoop.util.bloom.Key(("" + count).getBytes()))) {
                break;
            }
        }
        if (count == maxNumberOfTries) {
            fail("Didn't find a false positive");
        }

        // False positive is "" + count so create an edge from seeds to that
        Edge edge = new Edge(TestGroups.EDGE, "A0", "" + count, true);
        edge.putProperty(AccumuloPropertyNames.COUNT, 1000000);
        Set<Element> elms = new HashSet<>();
        elms.add(edge);
        GetElements<EntitySeed, ?> op = new GetRelatedElements<>(defaultView, seeds);
        op.addOption(Constants.OPERATION_AUTHORISATIONS, AUTHS);
        // Now query for all edges in set - shouldn't get the false positive
        AccumuloIDWithinSetRetriever retriever = new AccumuloIDWithinSetRetriever(store, op, loadIntoMemory);
        Set<Element> results = new HashSet<>();
        for (Element element : retriever) {
            results.add(element);
        }
        retriever.close();

        // Check results are as expected
        Set<Element> expectedResults = new HashSet<>();
        Element expectedElement1 = new Edge(TestGroups.EDGE, "A0", "A23", true);
        expectedElement1.putProperty(AccumuloPropertyNames.COUNT, 23);
        expectedResults.add(expectedElement1);
        Element expectedElement2 = new Entity(TestGroups.ENTITY, "A0");
        expectedElement2.putProperty(AccumuloPropertyNames.COUNT, 10000);
        expectedResults.add(expectedElement2);
        Element expectedElement3 = new Entity(TestGroups.ENTITY, "A23");
        expectedElement3.putProperty(AccumuloPropertyNames.COUNT, 23);
        expectedResults.add(expectedElement3);
        assertEquals(expectedResults, results);
    }

    /**
     * Tests that standard filtering (e.g. by summary type, or by time window, or to only receive entities) is still
     * applied.
     *
     * @throws gaffer.store.StoreException
     */
    @Test
    public void testOtherFilteringStillApplied() throws StoreException {
        testOtherFilteringStillApplied(byteEntityStore);
        testOtherFilteringStillApplied(gaffer1KeyStore);
    }

    public void testOtherFilteringStillApplied(final AccumuloStore store) throws StoreException {
        testOtherFilteringStillApplied(true, store);
        testOtherFilteringStillApplied(false, store);
    }

    static void testOtherFilteringStillApplied(final boolean loadIntoMemory, final AccumuloStore store) throws StoreException {
        // Query for all edges in set {A0, A23}
        Set<EntitySeed> seeds = new HashSet<>();
        seeds.add(new EntitySeed("A0"));
        seeds.add(new EntitySeed("A23"));
        GetElements<EntitySeed, ?> op = new GetRelatedElements<>(defaultView, seeds);
        op.addOption(Constants.OPERATION_AUTHORISATIONS, AUTHS);
        // Set graph to give us edges only
        op.setIncludeEntities(false);
        AccumuloIDWithinSetRetriever retriever = new AccumuloIDWithinSetRetriever(store, op, loadIntoMemory);
        Set<Element> results = new HashSet<>();
        for (Element elm : retriever) {
            results.add(elm);
        }
        retriever.close();
        Set<Element> expectedResults = new HashSet<>();
        Element expectedElement1 = new Edge(TestGroups.EDGE, "A0", "A23", true);
        expectedElement1.putProperty(AccumuloPropertyNames.COUNT, 23);
        expectedResults.add(expectedElement1);
        assertEquals(expectedResults, results);

        // Set graph to return entities only
        op = new GetRelatedElements<>(defaultView, seeds);
        op.addOption(Constants.OPERATION_AUTHORISATIONS, AUTHS);
        op.setIncludeEntities(true);
        op.setIncludeEdges(IncludeEdgeType.NONE);
        // Query for all edges in set {A0, A23}
        retriever = new AccumuloIDWithinSetRetriever(store, op, loadIntoMemory);
        results.clear();
        for (Element elm : retriever) {
            results.add(elm);
        }
        retriever.close();
        expectedResults.clear();
        Element expectedElement2 = new Entity(TestGroups.ENTITY, "A0");
        expectedElement2.putProperty(AccumuloPropertyNames.COUNT, 10000);
        expectedResults.add(expectedElement2);
        Element expectedElement3 = new Entity(TestGroups.ENTITY, "A23");
        expectedElement3.putProperty(AccumuloPropertyNames.COUNT, 23);
        expectedResults.add(expectedElement3);
        assertEquals(expectedResults, results);

        // Set graph to return both entities and edges again, and to only return summary type "X" (which will result
        // in no data)
        View view = new View.Builder()
                .edge("X", new ViewEdgeDefinition()).build();
        op = new GetRelatedElements<>(view, seeds);
        op.addOption(Constants.OPERATION_AUTHORISATIONS, AUTHS);
        op.setIncludeEdges(IncludeEdgeType.ALL);
        op.setIncludeEntities(true);
        retriever = new AccumuloIDWithinSetRetriever(store, op, loadIntoMemory);
        results.clear();
        int count = 0;
        for (@SuppressWarnings("unused") Element elm : retriever) {
            count++;
        }
        retriever.close();
        assertEquals(0, count);
    }

    @Test
    public void testWhenMoreElementsThanFitInBatchScanner() throws StoreException {
        testWhenMoreElementsThanFitInBatchScanner(byteEntityStore);
        testWhenMoreElementsThanFitInBatchScanner(gaffer1KeyStore);
    }

    public void testWhenMoreElementsThanFitInBatchScanner(final AccumuloStore store) throws StoreException {
        testWhenMoreElementsThanFitInBatchScanner(true, store);
        testWhenMoreElementsThanFitInBatchScanner(false, store);
    }

    static void testWhenMoreElementsThanFitInBatchScanner(final boolean loadIntoMemory, final AccumuloStore store) throws StoreException {
        store.getProperties().setMaxEntriesForBatchScanner("1");

        // Query for all edges in set {A0, A23}
        Set<EntitySeed> seeds = new HashSet<>();
        seeds.add(new EntitySeed("A0"));
        seeds.add(new EntitySeed("A23"));
        GetElements<EntitySeed, ?> op = new GetRelatedElements<>(defaultView, seeds);
        op.addOption(Constants.OPERATION_AUTHORISATIONS, AUTHS);
        AccumuloIDWithinSetRetriever retriever = new AccumuloIDWithinSetRetriever(store, op, loadIntoMemory);
        Set<Element> results = new HashSet<>();
        for (Element elm : retriever) {
            results.add(elm);
        }
        retriever.close();
        Set<Element> expectedResults = new HashSet<>();
        Element expectedElement1 = new Edge(TestGroups.EDGE, "A0", "A23", true);
        expectedElement1.putProperty(AccumuloPropertyNames.COUNT, 23);
        expectedResults.add(expectedElement1);
        Element expectedElement2 = new Entity(TestGroups.ENTITY, "A0");
        expectedElement2.putProperty(AccumuloPropertyNames.COUNT, 10000);
        expectedResults.add(expectedElement2);
        Element expectedElement3 = new Entity(TestGroups.ENTITY, "A23");
        expectedElement3.putProperty(AccumuloPropertyNames.COUNT, 23);
        expectedResults.add(expectedElement3);
        assertEquals(expectedResults, results);

        // Query for all edges in set {A1} - there shouldn't be any, but we will get the entity for A1
        seeds.clear();
        seeds.add(new EntitySeed("A1"));
        op = new GetRelatedElements<>(defaultView, seeds);
        op.addOption(Constants.OPERATION_AUTHORISATIONS, AUTHS);
        retriever = new AccumuloIDWithinSetRetriever(store, op, loadIntoMemory);
        results.clear();
        int count = 0;
        for (Element elm : retriever) {
            count++;
            results.add(elm);
        }
        retriever.close();
        expectedResults.clear();
        expectedElement1 = new Entity(TestGroups.ENTITY, "A1");
        expectedElement1.putProperty(AccumuloPropertyNames.COUNT, 1);
        expectedResults.add(expectedElement1);
        assertEquals(1, count);
        assertEquals(expectedResults, results);

        // Query for all edges in set {A1, A2} - there shouldn't be any edges but will
        // get the two entities
        seeds.clear();
        seeds.add(new EntitySeed("A1"));
        seeds.add(new EntitySeed("A2"));
        op = new GetRelatedElements<>(defaultView, seeds);
        op.addOption(Constants.OPERATION_AUTHORISATIONS, AUTHS);
        retriever = new AccumuloIDWithinSetRetriever(store, op, loadIntoMemory);
        results.clear();
        count = 0;
        for (Element elm : retriever) {
            count++;
            results.add(elm);
        }
        retriever.close();
        expectedElement1 = new Entity(TestGroups.ENTITY, "A1");
        expectedElement1.putProperty(AccumuloPropertyNames.COUNT, 1);
        expectedResults.add(expectedElement1);
        expectedElement2 = new Entity(TestGroups.ENTITY, "A2");
        expectedElement2.putProperty(AccumuloPropertyNames.COUNT, 2);
        expectedResults.add(expectedElement2);
        assertEquals(2, count);
        assertEquals(expectedResults, results);
    }

    private static void setupGraph(final AccumuloStore store) {
        try {
            // Create table
            // (this method creates the table, removes the versioning iterator, and adds the SetOfStatisticsCombiner iterator,
            // and sets the age off iterator to age data off after it is more than ageOffTimeInMilliseconds milliseconds old).
            TableUtils.createTable(store);

            Set<Element> data = new HashSet<>();
            // Create edges A0 -> A1, A0 -> A2, ..., A0 -> A99. Also create an Entity for each.
            Entity entity = new Entity(TestGroups.ENTITY);
            entity.setVertex("A0");
            entity.putProperty(AccumuloPropertyNames.COUNT, 10000);
            data.add(entity);
            for (int i = 1; i < 100; i++) {
                Edge edge = new Edge(TestGroups.EDGE);
                edge.setSource("A0");
                edge.setDestination("A" + i);
                edge.setDirected(true);
                edge.putProperty(AccumuloPropertyNames.COLUMN_QUALIFIER, 1);
                edge.putProperty(AccumuloPropertyNames.COUNT, i);
                data.add(edge);;
                entity = new Entity(TestGroups.ENTITY);
                entity.setVertex("A" + i);
                entity.putProperty(AccumuloPropertyNames.COUNT, i);
                data.add(entity);
            }
            data.add(DIRECTED_EDGE);
            data.add(UNDIRECTED_EDGE);
            addElements(data, store);
        } catch (AccumuloException | TableExistsException | IteratorSettingException e) {
            fail("Failed to set up graph in Accumulo with exception: " + e);
        }
    }

    private static void addElements(final Iterable<Element> data, final AccumuloStore store) {
        AddElements add = new AddElements(data);
        add.addOption(Constants.OPERATION_AUTHORISATIONS, AUTHS);
        try {
            store.execute(new OperationChain<>(add));
        } catch (OperationException e) {
            fail("Failed to set up graph in Accumulo with exception: " + e);
        }
    }
    
}<|MERGE_RESOLUTION|>--- conflicted
+++ resolved
@@ -19,19 +19,6 @@
 import static org.junit.Assert.assertEquals;
 import static org.junit.Assert.assertTrue;
 import static org.junit.Assert.fail;
-
-import java.io.IOException;
-import java.util.ArrayList;
-import java.util.HashSet;
-import java.util.List;
-import java.util.Set;
-
-import org.apache.accumulo.core.client.AccumuloException;
-import org.apache.accumulo.core.client.TableExistsException;
-import org.apache.hadoop.util.bloom.BloomFilter;
-import org.apache.hadoop.util.hash.Hash;
-import org.junit.BeforeClass;
-import org.junit.Test;
 
 import gaffer.accumulostore.AccumuloStore;
 import gaffer.accumulostore.MockAccumuloStoreForTest;
@@ -59,6 +46,17 @@
 import gaffer.operation.impl.get.GetElements;
 import gaffer.operation.impl.get.GetRelatedElements;
 import gaffer.store.StoreException;
+import org.apache.accumulo.core.client.AccumuloException;
+import org.apache.accumulo.core.client.TableExistsException;
+import org.apache.hadoop.util.bloom.BloomFilter;
+import org.apache.hadoop.util.hash.Hash;
+import org.junit.BeforeClass;
+import org.junit.Test;
+import java.io.IOException;
+import java.util.ArrayList;
+import java.util.HashSet;
+import java.util.List;
+import java.util.Set;
 
 public class AccumuloIDWithinSetRetrieverTest {
 
@@ -68,7 +66,7 @@
     private static AccumuloStore gaffer1KeyStore;
     private static Edge UNDIRECTED_EDGE;
     private static Edge DIRECTED_EDGE;
-    
+
     static {
         UNDIRECTED_EDGE = new Edge(TestGroups.EDGE);
         UNDIRECTED_EDGE.setSource("C");
@@ -83,7 +81,7 @@
         DIRECTED_EDGE.putProperty(AccumuloPropertyNames.COLUMN_QUALIFIER, 2);
         DIRECTED_EDGE.putProperty(AccumuloPropertyNames.COUNT, 1);
     }
-    
+
     @BeforeClass
     public static void setup() throws IOException, StoreException {
         byteEntityStore = new MockAccumuloStoreForTest(ByteEntityKeyPackage.class);
@@ -196,15 +194,8 @@
      * what happens using the batching mechanism, with A in the first batch and B in the second batch. When the
      * first batch is queried for, the Bloom filter will consist solely of {A}. Thus the edge A->B will not be
      * returned. When the next batch is queried for, the Bloom filter will consist of A and B, so normally the
-     * edge A->B will be returned. But if the outgoing edges only option is turned on then the edge will not be
+     * edge A to B will be returned. But if the outgoing edges only option is turned on then the edge will not be
      * returned, as it is not an edge out of B.
-<<<<<<< HEAD
-     * <p>
-     * This unit tests creates that situation and tests that the edge is still returned. Effectively this is
-     * testing that the outgoing edges only (and incoming edges only) option is ignored when the
-     * <code>getGraphElementsWithStatisticsWithinSet</code> method is used.
-=======
->>>>>>> 309ff5f7
      */
     @Test
     public void testDealWithOutgoingEdgesOnlyOption() {
@@ -266,7 +257,7 @@
         testDealWithDirectedEdgesOnlyOption(false, store);
     }
 
-    static void testDealWithDirectedEdgesOnlyOption(final boolean loadIntoMemory, final AccumuloStore store) throws StoreException {      
+    static void testDealWithDirectedEdgesOnlyOption(final boolean loadIntoMemory, final AccumuloStore store) throws StoreException {
         Set<EntitySeed> seeds = new HashSet<>();
         seeds.add(new EntitySeed("C"));
         seeds.add(new EntitySeed("D"));
@@ -590,7 +581,8 @@
                 edge.setDirected(true);
                 edge.putProperty(AccumuloPropertyNames.COLUMN_QUALIFIER, 1);
                 edge.putProperty(AccumuloPropertyNames.COUNT, i);
-                data.add(edge);;
+                data.add(edge);
+                ;
                 entity = new Entity(TestGroups.ENTITY);
                 entity.setVertex("A" + i);
                 entity.putProperty(AccumuloPropertyNames.COUNT, i);
@@ -613,5 +605,5 @@
             fail("Failed to set up graph in Accumulo with exception: " + e);
         }
     }
-    
+
 }