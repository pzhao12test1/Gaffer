/*
 * Copyright 2016 Crown Copyright
 *
 * Licensed under the Apache License, Version 2.0 (the "License");
 * you may not use this file except in compliance with the License.
 * You may obtain a copy of the License at
 *
 *     http://www.apache.org/licenses/LICENSE-2.0
 *
 * Unless required by applicable law or agreed to in writing, software
 * distributed under the License is distributed on an "AS IS" BASIS,
 * WITHOUT WARRANTIES OR CONDITIONS OF ANY KIND, either express or implied.
 * See the License for the specific language governing permissions and
 * limitations under the License.
 */
package gaffer.accumulostore.key.core;

import java.io.ByteArrayInputStream;
import java.io.DataInputStream;
import java.io.IOException;
import java.io.UnsupportedEncodingException;
import java.util.ArrayList;
import java.util.Arrays;
import java.util.Date;
import java.util.Iterator;
import java.util.List;
import java.util.Map;

import org.apache.accumulo.core.data.Key;
import org.apache.accumulo.core.data.Value;
import org.apache.hadoop.io.BytesWritable;
import org.apache.hadoop.io.MapWritable;
import org.apache.hadoop.io.Text;
import org.apache.hadoop.io.Writable;
import org.apache.hadoop.io.WritableUtils;

import edu.umd.cs.findbugs.annotations.SuppressFBWarnings;
import gaffer.accumulostore.key.AccumuloElementConverter;
import gaffer.accumulostore.key.exception.AccumuloElementConversionException;
import gaffer.accumulostore.utils.ByteArrayEscapeUtils;
import gaffer.accumulostore.utils.Constants;
import gaffer.accumulostore.utils.Pair;
import gaffer.accumulostore.utils.StorePositions;
import gaffer.data.element.Edge;
import gaffer.data.element.Element;
import gaffer.data.element.Entity;
import gaffer.data.element.Properties;
import gaffer.exception.SerialisationException;
import gaffer.serialisation.Serialisation;
import gaffer.store.schema.StoreElementDefinition;
import gaffer.store.schema.StorePropertyDefinition;
import gaffer.store.schema.StoreSchema;

public abstract class AbstractCoreKeyAccumuloElementConverter implements AccumuloElementConverter {
    static final byte[] DELIMITER_ARRAY = new byte[] {0};
    protected final StoreSchema storeSchema;

    public AbstractCoreKeyAccumuloElementConverter(final StoreSchema storeSchema) {
        this.storeSchema = storeSchema;
    }

    @SuppressFBWarnings(value = "BC_UNCONFIRMED_CAST", justification = "If an element is not an Entity it must be an Edge")
    @Override
    public Pair<Key> getKeysFromElement(final Element element) throws AccumuloElementConversionException {
        if (element instanceof Entity) {
            final Key key = getKeyFromEntity((Entity) element);
            return new Pair<>(key, null);
        }

        return getKeysFromEdge((Edge) element);
    }

    @Override
    public Pair<Key> getKeysFromEdge(final Edge edge) throws AccumuloElementConversionException {
        // Get pair of row keys
        final Pair<byte[]> rowKeys = getRowKeysFromEdge(edge);
        final byte[] columnFamily = buildColumnFamily(edge.getGroup());
        final byte[] columnQualifier = buildColumnQualifier(edge.getGroup(), edge.getProperties());
        final byte[] columnVisibility = buildColumnVisibility(edge.getGroup(), edge.getProperties());
        final long timeStamp = buildTimestamp(edge);
        // Create Accumulo keys - note that second row key may be null (if it's
        // a self-edge) and
        // in that case we should return null second key
        final Key key1 = new Key(rowKeys.getFirst(), columnFamily, columnQualifier, columnVisibility, timeStamp);
        final Key key2 = rowKeys.getSecond() != null
                ? new Key(rowKeys.getSecond(), columnFamily, columnQualifier, columnVisibility, timeStamp) : null;
        // Return pair of keys
        return new Pair<>(key1, key2);
    }

    @Override
    public Key getKeyFromEntity(final Entity entity) throws AccumuloElementConversionException {
        // Row key is formed from identifier and group
        final byte[] rowKey = getRowKeyFromEntity(entity);
        final byte[] columnFamily = buildColumnFamily(entity.getGroup());
        final byte[] columnQualifier = buildColumnQualifier(entity.getGroup(), entity.getProperties());

        // Column visibility is formed from the visibility
        final byte[] columnVisibility = buildColumnVisibility(entity.getGroup(), entity.getProperties());

        final long timeStamp = buildTimestamp(entity);

        // Create and return key
        return new Key(rowKey, columnFamily, columnQualifier, columnVisibility, timeStamp);
    }

    @Override
    public Value getValueFromProperties(final Properties properties, final String group)
            throws AccumuloElementConversionException {
        final MapWritable map = new MapWritable();
        for (final Map.Entry<String, Object> entry : properties.entrySet()) {
            final String propertyName = entry.getKey();
            final StorePropertyDefinition propertyDefinition = storeSchema.getElement(group).getProperty(propertyName);
            if (propertyDefinition != null) {
                if (StorePositions.VALUE.isEqual(propertyDefinition.getPosition())) {
                    try {
                        map.put(new Text(propertyName),
                                new BytesWritable(propertyDefinition.getSerialiser().serialise(entry.getValue())));
                    } catch (final SerialisationException e) {
                        throw new AccumuloElementConversionException("Failed to serialise property " + propertyName, e);
                    }
                }
            }
        }
        if (map.isEmpty()) {
            return new Value();
        }
        return new Value(WritableUtils.toByteArray(map));
    }

    @Override
    public Value getValueFromElement(final Element element) throws AccumuloElementConversionException {
        return getValueFromProperties(element.getProperties(), element.getGroup());
    }

    @Override
    public Properties getPropertiesFromValue(final String group, final Value value)
            throws AccumuloElementConversionException {
        final Properties properties = new Properties();
        if (value == null || value.getSize() == 0) {
            return properties;
        }
        final MapWritable map = new MapWritable();
        try {
            map.readFields(new DataInputStream(new ByteArrayInputStream(value.get())));
        } catch (final IOException e) {
            throw new AccumuloElementConversionException("Failed to read map writable from value", e);
        }
        final StoreElementDefinition elementDefinition = storeSchema.getElement(group);
        for (final Writable writeableKey : map.keySet()) {
            final String propertyName = writeableKey.toString();
            final BytesWritable propertyValueBytes = (BytesWritable) map.get(writeableKey);
            try {
                properties.put(propertyName, elementDefinition.getProperty(propertyName).getSerialiser()
                        .deserialise(propertyValueBytes.getBytes()));
            } catch (final SerialisationException e) {
                throw new AccumuloElementConversionException("Failed to deserialise property " + propertyName, e);
            }
        }
        return properties;
    }

    @Override
    public Element getElementFromKey(final Key key) throws AccumuloElementConversionException {
        return getElementFromKey(key, null);
    }

    @Override
    public Element getElementFromKey(final Key key, final Map<String, String> options)
            throws AccumuloElementConversionException {
        final boolean keyRepresentsEntity = doesKeyRepresentEntity(key.getRowData().getBackingArray());
        if (keyRepresentsEntity) {
            return getEntityFromKey(key);
        }
        return getEdgeFromKey(key, options);
    }

    @Override
    public Element getFullElement(final Key key, final Value value) throws AccumuloElementConversionException {
        return getFullElement(key, value, null);
    }

    @Override
    public Element getFullElement(final Key key, final Value value, final Map<String, String> options)
            throws AccumuloElementConversionException {
        final Element element = getElementFromKey(key, options);
        element.copyProperties(getPropertiesFromValue(element.getGroup(), value));
        return element;
    }

    @Override
    public byte[] buildColumnFamily(final String group) throws AccumuloElementConversionException {
        try {
            return group.getBytes(Constants.UTF_8_CHARSET);
        } catch (final UnsupportedEncodingException e) {
            throw new AccumuloElementConversionException(e.getMessage(), e);
        }
    }

    @Override
    public String getGroupFromColumnFamily(final byte[] columnFamily) throws AccumuloElementConversionException {
        try {
            return new String(columnFamily, Constants.UTF_8_CHARSET);
        } catch (final UnsupportedEncodingException e) {
            throw new AccumuloElementConversionException(e.getMessage(), e);
        }
    }

    @Override
    public byte[] buildColumnVisibility(final String group, final Properties properties)
            throws AccumuloElementConversionException {
        final StoreElementDefinition elDef = storeSchema.getElement(group);
        if (elDef == null) {
            throw new AccumuloElementConversionException("No element definition found for element class: " + group);
        }
        for (final String propertyName : elDef.getProperties()) {
            final Object property = properties.get(propertyName);
            if (property != null) {
                final StorePropertyDefinition propertyDef = elDef.getProperty(propertyName);
                if (StorePositions.VISIBILITY.isEqual(propertyDef.getPosition())) {
                    try {
                        return ByteArrayEscapeUtils.escape(propertyDef.getSerialiser().serialise(property));
                    } catch (final SerialisationException e) {
                        throw new AccumuloElementConversionException(e.getMessage(), e);
                    }
                }
            }
        }
        return Constants.EMPTY_BYTES;
    }

    @Override
    public Properties getPropertiesFromColumnVisibility(final String group, final byte[] columnVisibility)
            throws AccumuloElementConversionException {
        final Properties properties = new Properties();
        if (columnVisibility == null || columnVisibility.length == 0) {
            return properties;
        }
        final StoreElementDefinition elDef = storeSchema.getElement(group);
        if (elDef == null) {
            throw new AccumuloElementConversionException("No element definition found for element class: " + group);
        }
        for (final String propertyName : elDef.getProperties()) {
            final StorePropertyDefinition property = elDef.getProperty(propertyName);
            if (StorePositions.VISIBILITY.isEqual(property.getPosition())) {
                final Serialisation serialiser = property.getSerialiser();
                try {
                    properties.put(propertyName,
                            serialiser.deserialise(ByteArrayEscapeUtils.unEscape(columnVisibility)));
                } catch (final SerialisationException e) {
                    throw new AccumuloElementConversionException(e.getMessage(), e);
                }
                return properties;
            }
        }
        return properties;
    }

    @Override
    public byte[] buildColumnQualifier(final String group, final Properties properties)
            throws AccumuloElementConversionException {
        final StoreElementDefinition elDef = storeSchema.getElement(group);
        if (elDef == null) {
            throw new AccumuloElementConversionException("No element definition found for element class: " + group);
        }
        Boolean first = true;
        final List<byte[]> bytes = new ArrayList<>();
        int totalLength = 0;
        byte[] byteHolder;
        for (final String propertyName : elDef.getProperties()) {
            final StorePropertyDefinition property = elDef.getProperty(propertyName);
            if (StorePositions.COLUMN_QUALIFIER.isEqual(property.getPosition())) {
                final Object value = properties.get(propertyName);
                if (value != null) {
                    if (!first) {
                        totalLength += 1;
                        bytes.add(DELIMITER_ARRAY);
                    }
                    try {
                        byteHolder = ByteArrayEscapeUtils.escape(propertyName.getBytes(Constants.UTF_8_CHARSET));
                    } catch (final UnsupportedEncodingException e) {
                        throw new AccumuloElementConversionException(
                                "Failed to serialise Value for property " + propertyName, e);
                    }
                    bytes.add(byteHolder);
                    totalLength += byteHolder.length + 1;
                    bytes.add(DELIMITER_ARRAY);
                    final Serialisation serialiser = property.getSerialiser();
                    if (serialiser == null) {
                        try {
                            bytes.add(value.toString().getBytes(Constants.UTF_8_CHARSET));
                        } catch (final UnsupportedEncodingException e) {
                            throw new AccumuloElementConversionException(
                                    "Failed to serialise Value for property " + propertyName, e);
                        }
                    } else {
                        try {
                            byteHolder = ByteArrayEscapeUtils.escape(property.getSerialiser().serialise(value));
                            bytes.add(byteHolder);
                            totalLength += byteHolder.length;
                        } catch (final SerialisationException e) {
                            throw new AccumuloElementConversionException(
                                    "Failed to serialise Value for property " + propertyName, e);
                        }
                    }
                    first = false;
                }
            }
        }
        final byte[] returnArr = new byte[totalLength];
        int currentLength = 0;
        for (final byte[] byteArr : bytes) {
            System.arraycopy(byteArr, 0, returnArr, currentLength, byteArr.length);
            currentLength += byteArr.length;
        }
        return returnArr;
    }

    @Override
    public Properties getPropertiesFromColumnQualifier(final String group, final byte[] keyPortion)
            throws AccumuloElementConversionException {
        final Properties result = new Properties();
        if (keyPortion == null || keyPortion.length == 0) {
            return result;
        }
        final StoreElementDefinition elDef = storeSchema.getElement(group);
        final List<Integer> positionsOfDelimiters = new ArrayList<>();
        for (int i = 0; i < keyPortion.length; i++) {
            if (keyPortion[i] == ByteArrayEscapeUtils.DELIMITER) {
                positionsOfDelimiters.add(i);
            }
        }
        final Iterator<Integer> delimiters = positionsOfDelimiters.iterator();
        String propertyName;
        Object propertyValue;
        if (delimiters.hasNext()) {
            Integer last = delimiters.next();
            try {
                propertyName = new String(ByteArrayEscapeUtils.unEscape(Arrays.copyOfRange(keyPortion, 0, last)),
                        Constants.UTF_8_CHARSET);
            } catch (final UnsupportedEncodingException e) {
                throw new AccumuloElementConversionException("Failed to get properties from column qualifier", e);
            }
            int nextPos;
            if (delimiters.hasNext()) {
                nextPos = delimiters.next();
            } else {
                nextPos = keyPortion.length;
            }
            try {
                propertyValue = elDef.getProperty(propertyName).getSerialiser()
                        .deserialise(ByteArrayEscapeUtils.unEscape(Arrays.copyOfRange(keyPortion, last + 1, nextPos)));
            } catch (final SerialisationException e) {
                throw new AccumuloElementConversionException("Failed to deserialise property " + propertyName, e);
            }
            last = nextPos;
            result.put(propertyName, propertyValue);
            while (delimiters.hasNext()) {
                try {
                    propertyName = new String(
                            ByteArrayEscapeUtils
                                    .unEscape(Arrays.copyOfRange(keyPortion, last + 1, last = delimiters.next())),
                            Constants.UTF_8_CHARSET);
                } catch (final UnsupportedEncodingException e) {
                    throw new AccumuloElementConversionException(e.getMessage(), e);
                }
                if (delimiters.hasNext()) {
                    nextPos = delimiters.next();
                } else {
                    nextPos = keyPortion.length;
                }
                try {
                    propertyValue = elDef.getProperty(propertyName).getSerialiser().deserialise(
                            ByteArrayEscapeUtils.unEscape(Arrays.copyOfRange(keyPortion, last + 1, nextPos)));
                } catch (final SerialisationException e) {
                    throw new AccumuloElementConversionException("Failed to serialise property " + propertyName, e);
                }
                result.put(propertyName, propertyValue);
                last = nextPos;
            }
        }
        return result;
    }

    /**
     * Get the properties for a given group defined in the StoreSchema as being
     * stored in the Accumulo timestamp column.
     *
<<<<<<< HEAD
     * @param group     The {@link Element} type to be queried
     * @param timestamp the element timestamp property
     * @return The Properties stored within the Timestamp part of the {@link Key}
     * @throws AccumuloElementConversionException If the supplied group has not been defined
=======
     * @param group
     *            The {@link Element} type to be queried
     * @param timestamp
     * @return The Properties stored within the Timestamp part of the
     *         {@link Key}
     * @throws AccumuloElementConversionException
     *             If the supplied group has not been defined
>>>>>>> 309ff5f7
     */
    public Properties getPropertiesFromTimestamp(final String group, final long timestamp)
            throws AccumuloElementConversionException {
        final StoreElementDefinition elDef = storeSchema.getElement(group);
        if (elDef == null) {
            throw new AccumuloElementConversionException("No element definition found for element class: " + group);
        }
        final Properties properties = new Properties();
        for (final String propertyName : elDef.getProperties()) {
            final StorePropertyDefinition property = elDef.getProperty(propertyName);
            if (StorePositions.TIMESTAMP.isEqual(property.getPosition())) {
                properties.put(propertyName, timestamp);
                return properties;
            }
        }
        return properties;
    }

    @Override
    public byte[] serialiseVertexForBloomKey(final Object vertex) throws AccumuloElementConversionException {
        try {
            return ByteArrayEscapeUtils.escape(this.storeSchema.getVertexSerialiser().serialise(vertex));
        } catch (final SerialisationException e) {
            throw new AccumuloElementConversionException(
                    "Failed to serialise given identifier object for use in the bloom filter", e);
        }
    }

    protected abstract byte[] getRowKeyFromEntity(final Entity entity) throws AccumuloElementConversionException;

    protected abstract Pair<byte[]> getRowKeysFromEdge(final Edge edge) throws AccumuloElementConversionException;

    protected abstract boolean doesKeyRepresentEntity(final byte[] row) throws AccumuloElementConversionException;

    protected abstract Entity getEntityFromKey(final Key key) throws AccumuloElementConversionException;

    protected abstract boolean getSourceAndDestinationFromRowKey(final byte[] rowKey,
            final byte[][] sourceValueDestinationValue, final Map<String, String> options)
                    throws AccumuloElementConversionException;

    protected boolean selfEdge(final Edge edge) {
        return edge.getSource().equals(edge.getDestination());
    }

    protected void addPropertiesToElement(final Element element, final Key key)
            throws AccumuloElementConversionException {
        element.copyProperties(
                getPropertiesFromColumnQualifier(element.getGroup(), key.getColumnQualifierData().getBackingArray()));
        element.copyProperties(
                getPropertiesFromColumnVisibility(element.getGroup(), key.getColumnVisibilityData().getBackingArray()));
        element.copyProperties(getPropertiesFromTimestamp(element.getGroup(), key.getTimestamp()));
    }

    protected Serialisation getVertexSerialiser() {
        return storeSchema.getVertexSerialiser();
    }

    protected Edge getEdgeFromKey(final Key key, final Map<String, String> options)
            throws AccumuloElementConversionException {
        final byte[][] result = new byte[3][];
        final boolean directed = getSourceAndDestinationFromRowKey(key.getRowData().getBackingArray(), result, options);
        String group;
        try {
            group = new String(key.getColumnFamilyData().getBackingArray(), Constants.UTF_8_CHARSET);
        } catch (final UnsupportedEncodingException e) {
            throw new AccumuloElementConversionException(e.getMessage(), e);
        }
        try {
            final Edge edge = new Edge(group, getVertexSerialiser().deserialise(result[0]),
                    getVertexSerialiser().deserialise(result[1]), directed);
            addPropertiesToElement(edge, key);
            return edge;
        } catch (final SerialisationException e) {
            throw new AccumuloElementConversionException("Failed to re-create Edge from key", e);
        }
    }

    protected byte[] getSerialisedSource(final Edge edge) throws AccumuloElementConversionException {
        try {
            return ByteArrayEscapeUtils.escape(getVertexSerialiser().serialise(edge.getSource()));
        } catch (final SerialisationException e) {
            throw new AccumuloElementConversionException("Failed to serialise Edge Source", e);
        }
    }

    protected byte[] getSerialisedDestination(final Edge edge) throws AccumuloElementConversionException {
        try {
            return ByteArrayEscapeUtils.escape(getVertexSerialiser().serialise(edge.getDestination()));
        } catch (final SerialisationException e) {
            throw new AccumuloElementConversionException("Failed to serialise Edge Destination", e);
        }
    }

    protected String getGroupFromKey(final Key key) throws AccumuloElementConversionException {
        try {
            return new String(key.getColumnFamilyData().getBackingArray(), Constants.UTF_8_CHARSET);
        } catch (final UnsupportedEncodingException e) {
            throw new AccumuloElementConversionException("Failed to get element group from key", e);
        }
    }

    private long buildTimestamp(final Element element) throws AccumuloElementConversionException {
        final StoreElementDefinition elDef = storeSchema.getElement(element.getGroup());
        if (elDef == null) {
            throw new AccumuloElementConversionException(
                    "No element definition found for element class: " + element.getGroup());
        }
        for (final String propertyName : elDef.getProperties()) {
            final Object property = element.getProperty(propertyName);
            if (property != null) {
                final StorePropertyDefinition propertyDef = elDef.getProperty(propertyName);
                if (StorePositions.TIMESTAMP.isEqual(propertyDef.getPosition())) {
                    return (Long) property;
                }
            }
        }
        return new Date().getTime();
    }
}<|MERGE_RESOLUTION|>--- conflicted
+++ resolved
@@ -15,25 +15,6 @@
  */
 package gaffer.accumulostore.key.core;
 
-import java.io.ByteArrayInputStream;
-import java.io.DataInputStream;
-import java.io.IOException;
-import java.io.UnsupportedEncodingException;
-import java.util.ArrayList;
-import java.util.Arrays;
-import java.util.Date;
-import java.util.Iterator;
-import java.util.List;
-import java.util.Map;
-
-import org.apache.accumulo.core.data.Key;
-import org.apache.accumulo.core.data.Value;
-import org.apache.hadoop.io.BytesWritable;
-import org.apache.hadoop.io.MapWritable;
-import org.apache.hadoop.io.Text;
-import org.apache.hadoop.io.Writable;
-import org.apache.hadoop.io.WritableUtils;
-
 import edu.umd.cs.findbugs.annotations.SuppressFBWarnings;
 import gaffer.accumulostore.key.AccumuloElementConverter;
 import gaffer.accumulostore.key.exception.AccumuloElementConversionException;
@@ -50,9 +31,26 @@
 import gaffer.store.schema.StoreElementDefinition;
 import gaffer.store.schema.StorePropertyDefinition;
 import gaffer.store.schema.StoreSchema;
+import org.apache.accumulo.core.data.Key;
+import org.apache.accumulo.core.data.Value;
+import org.apache.hadoop.io.BytesWritable;
+import org.apache.hadoop.io.MapWritable;
+import org.apache.hadoop.io.Text;
+import org.apache.hadoop.io.Writable;
+import org.apache.hadoop.io.WritableUtils;
+import java.io.ByteArrayInputStream;
+import java.io.DataInputStream;
+import java.io.IOException;
+import java.io.UnsupportedEncodingException;
+import java.util.ArrayList;
+import java.util.Arrays;
+import java.util.Date;
+import java.util.Iterator;
+import java.util.List;
+import java.util.Map;
 
 public abstract class AbstractCoreKeyAccumuloElementConverter implements AccumuloElementConverter {
-    static final byte[] DELIMITER_ARRAY = new byte[] {0};
+    static final byte[] DELIMITER_ARRAY = new byte[]{0};
     protected final StoreSchema storeSchema;
 
     public AbstractCoreKeyAccumuloElementConverter(final StoreSchema storeSchema) {
@@ -386,20 +384,11 @@
      * Get the properties for a given group defined in the StoreSchema as being
      * stored in the Accumulo timestamp column.
      *
-<<<<<<< HEAD
      * @param group     The {@link Element} type to be queried
      * @param timestamp the element timestamp property
-     * @return The Properties stored within the Timestamp part of the {@link Key}
+     * @return The Properties stored within the Timestamp part of the
+     * {@link Key}
      * @throws AccumuloElementConversionException If the supplied group has not been defined
-=======
-     * @param group
-     *            The {@link Element} type to be queried
-     * @param timestamp
-     * @return The Properties stored within the Timestamp part of the
-     *         {@link Key}
-     * @throws AccumuloElementConversionException
-     *             If the supplied group has not been defined
->>>>>>> 309ff5f7
      */
     public Properties getPropertiesFromTimestamp(final String group, final long timestamp)
             throws AccumuloElementConversionException {
@@ -437,8 +426,8 @@
     protected abstract Entity getEntityFromKey(final Key key) throws AccumuloElementConversionException;
 
     protected abstract boolean getSourceAndDestinationFromRowKey(final byte[] rowKey,
-            final byte[][] sourceValueDestinationValue, final Map<String, String> options)
-                    throws AccumuloElementConversionException;
+                                                                 final byte[][] sourceValueDestinationValue, final Map<String, String> options)
+            throws AccumuloElementConversionException;
 
     protected boolean selfEdge(final Edge edge) {
         return edge.getSource().equals(edge.getDestination());
