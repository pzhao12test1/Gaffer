/*
 * Copyright 2016 Crown Copyright
 *
 * Licensed under the Apache License, Version 2.0 (the "License");
 * you may not use this file except in compliance with the License.
 * You may obtain a copy of the License at
 *
 *     http://www.apache.org/licenses/LICENSE-2.0
 *
 * Unless required by applicable law or agreed to in writing, software
 * distributed under the License is distributed on an "AS IS" BASIS,
 * WITHOUT WARRANTIES OR CONDITIONS OF ANY KIND, either express or implied.
 * See the License for the specific language governing permissions and
 * limitations under the License.
 */

package gaffer.accumulostore.operation.impl;

import gaffer.commonutil.iterable.CloseableIterable;
import gaffer.data.element.Edge;
import gaffer.data.elementdefinition.view.View;
import gaffer.operation.AbstractGetOperation;
import gaffer.operation.GetOperation;
import gaffer.operation.data.EntitySeed;

/**
 * Returns {@link gaffer.data.element.Edge}s where both ends are in a given set.
 **/
public class GetEdgesWithinSet extends GetElementsWithinSet<Edge> {

    public GetEdgesWithinSet() {
    }

    public GetEdgesWithinSet(final Iterable<EntitySeed> seeds) {
        super(seeds);
    }

    public GetEdgesWithinSet(final View view) {
        super(view);
    }

    public GetEdgesWithinSet(final View view, final Iterable<EntitySeed> seeds) {
        super(view, seeds);
    }

    public GetEdgesWithinSet(final GetOperation<EntitySeed, ?> operation) {
        super(operation);
    }

    @Override
    public void setIncludeEdges(final IncludeEdgeType includeEdges) {
        if (IncludeEdgeType.NONE == includeEdges) {
            throw new IllegalArgumentException(getClass().getSimpleName() + " requires edges to be included");
        }

        super.setIncludeEdges(includeEdges);
    }

    @Override
    public boolean isIncludeEntities() {
        return false;
    }

    @Override
    public void setIncludeEntities(final boolean includeEntities) {
        if (includeEntities) {
            throw new IllegalArgumentException(getClass().getSimpleName() + " does not support including entities");
        }
    }

<<<<<<< HEAD
    public abstract static class BaseBuilder<CHILD_CLASS extends BaseBuilder<?>>
            extends AbstractGetOperation.BaseBuilder<GetEdgesWithinSet, EntitySeed, Edge, CHILD_CLASS> {
        public BaseBuilder() {
=======
    public static class Builder extends AbstractGetOperation.Builder<GetEdgesWithinSet, EntitySeed, CloseableIterable<Edge>> {
        public Builder() {
>>>>>>> 70a76310
            super(new GetEdgesWithinSet());
        }
    }

    public static final class Builder extends BaseBuilder<Builder> {

        @Override
        protected Builder self() {
            return this;
        }

        @Override
        public Builder limitResults(final Integer resultLimit) {
            return (Builder) super.limitResults(resultLimit);
        }
    }
}<|MERGE_RESOLUTION|>--- conflicted
+++ resolved
@@ -68,28 +68,17 @@
         }
     }
 
-<<<<<<< HEAD
     public abstract static class BaseBuilder<CHILD_CLASS extends BaseBuilder<?>>
-            extends AbstractGetOperation.BaseBuilder<GetEdgesWithinSet, EntitySeed, Edge, CHILD_CLASS> {
+            extends AbstractGetOperation.BaseBuilder<GetEdgesWithinSet, EntitySeed, CloseableIterable<Edge>, CHILD_CLASS> {
         public BaseBuilder() {
-=======
-    public static class Builder extends AbstractGetOperation.Builder<GetEdgesWithinSet, EntitySeed, CloseableIterable<Edge>> {
-        public Builder() {
->>>>>>> 70a76310
             super(new GetEdgesWithinSet());
         }
     }
 
     public static final class Builder extends BaseBuilder<Builder> {
-
         @Override
         protected Builder self() {
             return this;
         }
-
-        @Override
-        public Builder limitResults(final Integer resultLimit) {
-            return (Builder) super.limitResults(resultLimit);
-        }
     }
 }