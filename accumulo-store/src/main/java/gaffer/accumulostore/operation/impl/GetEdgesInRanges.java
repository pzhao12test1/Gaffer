--- conflicted
+++ resolved
@@ -70,13 +70,8 @@
         super.setIncludeEdges(includeEdges);
     }
 
-<<<<<<< HEAD
     public abstract static class BaseBuilder<SEED_TYPE extends Pair<? extends ElementSeed>, CHILD_CLASS extends BaseBuilder<SEED_TYPE, ?>>
-            extends AbstractGetOperation.BaseBuilder<GetEdgesInRanges<SEED_TYPE>, SEED_TYPE, Edge, CHILD_CLASS> {
-=======
-    public static class Builder<SEED_TYPE extends Pair<? extends ElementSeed>>
-            extends AbstractGetOperation.Builder<GetEdgesInRanges<SEED_TYPE>, SEED_TYPE, CloseableIterable<Edge>> {
->>>>>>> 70a76310
+            extends AbstractGetOperation.BaseBuilder<GetEdgesInRanges<SEED_TYPE>, SEED_TYPE, CloseableIterable<Edge>, CHILD_CLASS> {
 
         public BaseBuilder() {
             super(new GetEdgesInRanges());
@@ -90,10 +85,5 @@
         protected Builder<SEED_TYPE> self() {
             return this;
         }
-
-        @Override
-        public Builder<SEED_TYPE> limitResults(final Integer resultLimit) {
-            return (Builder<SEED_TYPE>) super.limitResults(resultLimit);
-        }
     }
 }