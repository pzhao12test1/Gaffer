--- conflicted
+++ resolved
@@ -16,18 +16,6 @@
 
 package gaffer.accumulostore.retriever;
 
-<<<<<<< HEAD
-=======
-import java.util.Set;
-
-import org.apache.accumulo.core.client.BatchScanner;
-import org.apache.accumulo.core.client.IteratorSetting;
-import org.apache.accumulo.core.client.TableNotFoundException;
-import org.apache.accumulo.core.data.Range;
-import org.apache.accumulo.core.security.Authorizations;
-import org.apache.hadoop.io.Text;
-
->>>>>>> 309ff5f7
 import gaffer.accumulostore.AccumuloStore;
 import gaffer.accumulostore.key.AccumuloElementConverter;
 import gaffer.accumulostore.key.IteratorSettingFactory;
@@ -40,6 +28,13 @@
 import gaffer.data.elementdefinition.view.ViewElementDefinition;
 import gaffer.operation.GetOperation;
 import gaffer.store.StoreException;
+import org.apache.accumulo.core.client.BatchScanner;
+import org.apache.accumulo.core.client.IteratorSetting;
+import org.apache.accumulo.core.client.TableNotFoundException;
+import org.apache.accumulo.core.data.Range;
+import org.apache.accumulo.core.security.Authorizations;
+import org.apache.hadoop.io.Text;
+import java.util.Set;
 
 public abstract class AccumuloRetriever<OP_TYPE extends GetOperation<?, ?>> implements CloseableIterable<Element> {
     private static final String AUTHORISATIONS_SEPERATOR = ",";
@@ -52,12 +47,8 @@
     protected final AccumuloElementConverter elementConverter;
     protected final IteratorSetting[] iteratorSettings;
 
-<<<<<<< HEAD
-    protected AccumuloRetriever(final AccumuloStore store, final OP_TYPE operation, final IteratorSetting... iteratorSettings) {
-=======
     protected AccumuloRetriever(final AccumuloStore store, final OP_TYPE operation,
-            final IteratorSetting... iteratorSettings) throws StoreException {
->>>>>>> 309ff5f7
+                                final IteratorSetting... iteratorSettings) throws StoreException {
         this.store = store;
         this.rangeFactory = store.getKeyPackage().getRangeFactory();
         this.iteratorSettingFactory = store.getKeyPackage().getIteratorFactory();
@@ -89,19 +80,13 @@
 
     /**
      * Create a scanner to use used in your query.
+     * <p>
      *
-<<<<<<< HEAD
      * @param ranges the ranges to get the scanner for
-     * @return A {@link org.apache.accumulo.core.client.BatchScanner} for the table specified in the properties with the ranges provided.
+     * @return A {@link org.apache.accumulo.core.client.BatchScanner} for the
+     * table specified in the properties with the ranges provided.
      * @throws TableNotFoundException if an accumulo table could not be found
      * @throws StoreException         if a connection to accumulo could not be created.
-=======
-     * @param ranges
-     * @return A {@link org.apache.accumulo.core.client.BatchScanner} for the
-     *         table specified in the properties with the ranges provided.
-     * @throws org.apache.accumulo.core.client.TableNotFoundException
-     * @throws gaffer.store.StoreException
->>>>>>> 309ff5f7
      */
     protected BatchScanner getScanner(final Set<Range> ranges) throws TableNotFoundException, StoreException {
         final BatchScanner scanner = store.getConnection().createBatchScanner(store.getProperties().getTable(),
