/*
 * Copyright 2016 Crown Copyright
 *
 * Licensed under the Apache License, Version 2.0 (the "License");
 * you may not use this file except in compliance with the License.
 * You may obtain a copy of the License at
 *
 *     http://www.apache.org/licenses/LICENSE-2.0
 *
 * Unless required by applicable law or agreed to in writing, software
 * distributed under the License is distributed on an "AS IS" BASIS,
 * WITHOUT WARRANTIES OR CONDITIONS OF ANY KIND, either express or implied.
 * See the License for the specific language governing permissions and
 * limitations under the License.
 */

package gaffer.accumulostore.retriever.impl;

import java.util.Set;

import org.apache.accumulo.core.client.IteratorSetting;
import org.apache.hadoop.util.bloom.BloomFilter;

import gaffer.accumulostore.AccumuloStore;
import gaffer.accumulostore.retriever.AccumuloSetRetriever;
import gaffer.accumulostore.retriever.RetrieverException;
import gaffer.accumulostore.utils.BloomFilterUtils;
import gaffer.operation.GetOperation;
import gaffer.operation.data.EntitySeed;
import gaffer.store.StoreException;

/**
 * Retrieves {@link gaffer.data.element.Edge}s where both ends are in a given
 * set of {@link gaffer.operation.data.EntitySeed}'s and
 * {@link gaffer.data.element.Entity}s where the vertex is in the set.
 *
 * {@link org.apache.hadoop.util.bloom.BloomFilter}s are used to identify on the
 * server edges that are likely to be between members of the set and to send
 * only these to the client. This reduces the amount of data sent to the client.
 *
 * This operates in two modes. In the first mode the seeds are loaded into
 * memory (client-side). They are also loaded into a
 * {@link org.apache.hadoop.util.bloom.BloomFilter}. This is passed to the
 * iterators to filter out all edges that are definitely not between elements of
 * the set. A secondary check is done within this class to check that the edge
 * is definitely between elements of the set (this defeats any false positives,
 * i.e. edges that passed the {@link org.apache.hadoop.util.bloom.BloomFilter}
 * check in the iterators). This secondary check uses the in memory set of seeds
 * (and hence there are guaranteed to be no false positives returned to the
 * user).
 *
 * In the second mode, where there are too many seeds to be loaded into memory,
 * the seeds are queried one batch at a time. When the first batch is queried
 * for, a {@link org.apache.hadoop.util.bloom.BloomFilter} of the first batch is
 * created and passed to the iterators. This filters out all edges that are
 * definitely not between elements of the first batch. When the second batch is
 * queried for, the same {@link org.apache.hadoop.util.bloom.BloomFilter} has
 * the second batch added to it. This is passed to the iterators, which filters
 * out all edges that are definitely not between elements of the second batch
 * and the first or second batch. This process repeats until all seeds have been
 * queried for. This is best thought of as a square split into a grid (with the
 * same number of squares in both dimensions). As there are too many seeds to
 * load into memory, we use a client-side
 * {@link org.apache.hadoop.util.bloom.BloomFilter} to further reduce the
 * chances of false positives making it to the user.
 */
public class AccumuloIDWithinSetRetriever extends AccumuloSetRetriever {
    private Iterable<EntitySeed> seeds;

    public AccumuloIDWithinSetRetriever(final AccumuloStore store, final GetOperation<EntitySeed, ?> operation,
            final IteratorSetting... iteratorSettings) throws StoreException {
        this(store, operation, false, iteratorSettings);
    }

    public AccumuloIDWithinSetRetriever(final AccumuloStore store, final GetOperation<EntitySeed, ?> operation,
            final boolean readEntriesIntoMemory, final IteratorSetting... iteratorSettings) throws StoreException {
        super(store, operation, readEntriesIntoMemory, iteratorSettings);
        setSeeds(operation.getSeeds());
    }

    private void setSeeds(final Iterable<EntitySeed> seeds) {
        this.seeds = seeds;
    }

    @Override
    protected boolean hasSeeds() {
        return seeds.iterator().hasNext();
    }

    @Override
    protected ElementIteratorReadIntoMemory createElementIteratorReadIntoMemory() throws RetrieverException {
        return new ElementIteratorReadIntoMemory();
    }

    @Override
    protected ElementIteratorFromBatches createElementIteratorFromBatches() throws RetrieverException {
        return new ElementIteratorFromBatches();
    }

    private class ElementIteratorReadIntoMemory extends AbstractElementIteratorReadIntoMemory {
        private final Set<Object> vertices;

        ElementIteratorReadIntoMemory() throws RetrieverException {
            vertices = extractVertices(seeds);

            // Create Bloom filter, read through set of entities and add them to
            // Bloom filter
            final BloomFilter filter = BloomFilterUtils.getBloomFilter(store.getProperties().getFalsePositiveRate(),
                    vertices.size(), store.getProperties().getMaxBloomFilterToPassToAnIterator());
            addToBloomFilter(vertices, filter);

            initialise(filter);
        }

        /**
<<<<<<< HEAD
         * @param source      the element source identifier
         * @param destination the element destination identifier
         * @return True if the source and destination contained in the provided seed sets
=======
         * @param source
         * @param destination
         * @return True if the source and destination contained in the provided
         *         seed sets
>>>>>>> 309ff5f7
         */
        @Override
        protected boolean checkIfBothEndsInSet(final Object source, final Object destination) {
            return vertices.contains(source) && vertices.contains(destination);
        }
    }

    private class ElementIteratorFromBatches extends AbstractElementIteratorFromBatches {
        ElementIteratorFromBatches() throws RetrieverException {
            idsAIterator = seeds.iterator();
            updateScanner();
        }

        @Override
        protected void updateBloomFilterIfRequired(final EntitySeed seed) throws RetrieverException {
            // NB: Do not reset either of the Bloom filters here - when we query
            // for the first batch of seeds the Bloom filters contain that first set
            // (and so we find edges within that first batch);
            // we next query for the second batch of seeds and the Bloom filters
            // contain both the first batch and the second batch
            // (and so we find edges from the second batch to either the first or second batches).
            addToBloomFilter(seed, filter, clientSideFilter);
        }
    }
}<|MERGE_RESOLUTION|>--- conflicted
+++ resolved
@@ -16,11 +16,6 @@
 
 package gaffer.accumulostore.retriever.impl;
 
-import java.util.Set;
-
-import org.apache.accumulo.core.client.IteratorSetting;
-import org.apache.hadoop.util.bloom.BloomFilter;
-
 import gaffer.accumulostore.AccumuloStore;
 import gaffer.accumulostore.retriever.AccumuloSetRetriever;
 import gaffer.accumulostore.retriever.RetrieverException;
@@ -28,16 +23,19 @@
 import gaffer.operation.GetOperation;
 import gaffer.operation.data.EntitySeed;
 import gaffer.store.StoreException;
+import org.apache.accumulo.core.client.IteratorSetting;
+import org.apache.hadoop.util.bloom.BloomFilter;
+import java.util.Set;
 
 /**
  * Retrieves {@link gaffer.data.element.Edge}s where both ends are in a given
  * set of {@link gaffer.operation.data.EntitySeed}'s and
  * {@link gaffer.data.element.Entity}s where the vertex is in the set.
- *
+ * <p>
  * {@link org.apache.hadoop.util.bloom.BloomFilter}s are used to identify on the
  * server edges that are likely to be between members of the set and to send
  * only these to the client. This reduces the amount of data sent to the client.
- *
+ * <p>
  * This operates in two modes. In the first mode the seeds are loaded into
  * memory (client-side). They are also loaded into a
  * {@link org.apache.hadoop.util.bloom.BloomFilter}. This is passed to the
@@ -48,7 +46,7 @@
  * check in the iterators). This secondary check uses the in memory set of seeds
  * (and hence there are guaranteed to be no false positives returned to the
  * user).
- *
+ * <p>
  * In the second mode, where there are too many seeds to be loaded into memory,
  * the seeds are queried one batch at a time. When the first batch is queried
  * for, a {@link org.apache.hadoop.util.bloom.BloomFilter} of the first batch is
@@ -68,12 +66,12 @@
     private Iterable<EntitySeed> seeds;
 
     public AccumuloIDWithinSetRetriever(final AccumuloStore store, final GetOperation<EntitySeed, ?> operation,
-            final IteratorSetting... iteratorSettings) throws StoreException {
+                                        final IteratorSetting... iteratorSettings) throws StoreException {
         this(store, operation, false, iteratorSettings);
     }
 
     public AccumuloIDWithinSetRetriever(final AccumuloStore store, final GetOperation<EntitySeed, ?> operation,
-            final boolean readEntriesIntoMemory, final IteratorSetting... iteratorSettings) throws StoreException {
+                                        final boolean readEntriesIntoMemory, final IteratorSetting... iteratorSettings) throws StoreException {
         super(store, operation, readEntriesIntoMemory, iteratorSettings);
         setSeeds(operation.getSeeds());
     }
@@ -113,16 +111,9 @@
         }
 
         /**
-<<<<<<< HEAD
          * @param source      the element source identifier
          * @param destination the element destination identifier
          * @return True if the source and destination contained in the provided seed sets
-=======
-         * @param source
-         * @param destination
-         * @return True if the source and destination contained in the provided
-         *         seed sets
->>>>>>> 309ff5f7
          */
         @Override
         protected boolean checkIfBothEndsInSet(final Object source, final Object destination) {
