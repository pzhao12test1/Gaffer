--- conflicted
+++ resolved
@@ -31,33 +31,18 @@
 import org.apache.accumulo.core.data.Range;
 
 /**
- * This allows queries for all data from between the provided {@link gaffer.operation.data.ElementSeed} pairs. 
- * 
+ * This allows queries for all data from between the provided {@link gaffer.operation.data.ElementSeed} pairs.
+ *
  */
 public class AccumuloRangeIDRetriever extends AccumuloItemRetriever<AbstractGetRangeFromPair<ElementSeed, ?>, Pair<ElementSeed>> {
 
-<<<<<<< HEAD
-	public AccumuloRangeIDRetriever(final AccumuloStore store, final AbstractGetRangeFromPair<ElementSeed, ?> operation) throws IteratorSettingException, StoreException {
-=======
-    public AccumuloRangeIDRetriever(final AccumuloStore store, final GetOperationWithPair<ElementSeed, ?> operation) throws IteratorSettingException, StoreException {
->>>>>>> 14293e2f
+    public AccumuloRangeIDRetriever(final AccumuloStore store, final AbstractGetRangeFromPair<ElementSeed, ?> operation) throws IteratorSettingException, StoreException {
         this(store, operation,
                 store.getKeyPackage().getIteratorFactory().getElementFilterIteratorSetting(operation.getView(), store),
                 store.getKeyPackage().getIteratorFactory().getEdgeEntityDirectionFilterIteratorSetting(operation),
                 store.getKeyPackage().getIteratorFactory().getElementPropertyRangeQueryFilter(operation));
     }
 
-<<<<<<< HEAD
-	/**
-	 * Use of the varargs parameter here will mean the usual default iterators wont be applied, (Edge Direction,Edge/Entity Type and View Filtering)
-	 * To apply them pass them directly to the varargs via calling your keyPackage.getIteratorFactory() and either  getElementFilterIteratorSetting and/Or getEdgeEntityDirectionFilterIteratorSetting
-	 * @param store
-	 * @param operation
-	 * @param iteratorSettings
-	 * @throws StoreException
-	 */
-    public AccumuloRangeIDRetriever(final AccumuloStore store, final AbstractGetRangeFromPair<ElementSeed, ?> operation,
-=======
     /**
      * Use of the varargs parameter here will mean the usual default iterators wont be applied, (Edge Direction,Edge/Entity Type and View Filtering)
      * To apply them pass them directly to the varargs via calling your keyPackage.getIteratorFactory() and either  getElementFilterIteratorSetting and/Or getEdgeEntityDirectionFilterIteratorSetting
@@ -66,9 +51,8 @@
      * @param iteratorSettings
      * @throws StoreException
      */
-    public AccumuloRangeIDRetriever(final AccumuloStore store, final GetOperationWithPair<ElementSeed, ?> operation,
->>>>>>> 14293e2f
-                                    final IteratorSetting... iteratorSettings) throws StoreException {
+    public AccumuloRangeIDRetriever(final AccumuloStore store, final AbstractGetRangeFromPair<ElementSeed, ?> operation,
+            final IteratorSetting... iteratorSettings) throws StoreException {
         super(store, operation, iteratorSettings);
     }
 
