--- conflicted
+++ resolved
@@ -53,12 +53,7 @@
 import gaffer.store.StoreProperties;
 import gaffer.store.StoreTrait;
 import gaffer.store.operation.handler.OperationHandler;
-<<<<<<< HEAD
 import gaffer.store.schema.Schema;
-import org.apache.accumulo.core.client.AccumuloException;
-=======
-import gaffer.store.schema.StoreSchema;
->>>>>>> 7f9bd891
 import org.apache.accumulo.core.client.BatchWriter;
 import org.apache.accumulo.core.client.Connector;
 import org.apache.accumulo.core.client.MutationsRejectedException;
@@ -111,7 +106,7 @@
      */
     public Connector getConnection() throws StoreException {
         return TableUtils.getConnector(getProperties().getInstanceName(), getProperties().getZookeepers(),
-                    getProperties().getUserName(), getProperties().getPassword());
+                getProperties().getUserName(), getProperties().getPassword());
     }
 
     @Override
