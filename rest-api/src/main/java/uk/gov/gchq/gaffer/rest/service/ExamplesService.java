/*
 * Copyright 2016-2017 Crown Copyright
 *
 * Licensed under the Apache License, Version 2.0 (the "License");
 * you may not use this file except in compliance with the License.
 * You may obtain a copy of the License at
 *
 *     http://www.apache.org/licenses/LICENSE-2.0
 *
 * Unless required by applicable law or agreed to in writing, software
 * distributed under the License is distributed on an "AS IS" BASIS,
 * WITHOUT WARRANTIES OR CONDITIONS OF ANY KIND, either express or implied.
 * See the License for the specific language governing permissions and
 * limitations under the License.
 */

package uk.gov.gchq.gaffer.rest.service;

import uk.gov.gchq.gaffer.data.element.Edge;
import uk.gov.gchq.gaffer.data.element.Element;
import uk.gov.gchq.gaffer.data.element.Entity;
import uk.gov.gchq.gaffer.data.element.IdentifierType;
import uk.gov.gchq.gaffer.data.element.function.ElementFilter;
import uk.gov.gchq.gaffer.data.element.id.EdgeId;
import uk.gov.gchq.gaffer.data.element.id.ElementId;
import uk.gov.gchq.gaffer.data.element.id.EntityId;
import uk.gov.gchq.gaffer.data.elementdefinition.view.GlobalViewElementDefinition;
import uk.gov.gchq.gaffer.data.elementdefinition.view.View;
import uk.gov.gchq.gaffer.data.elementdefinition.view.ViewElementDefinition;
import uk.gov.gchq.gaffer.operation.Operation;
import uk.gov.gchq.gaffer.operation.OperationChain;
import uk.gov.gchq.gaffer.operation.data.EdgeSeed;
import uk.gov.gchq.gaffer.operation.data.EntitySeed;
import uk.gov.gchq.gaffer.operation.impl.add.AddElements;
import uk.gov.gchq.gaffer.operation.impl.generate.GenerateElements;
import uk.gov.gchq.gaffer.operation.impl.generate.GenerateObjects;
<<<<<<< HEAD
import uk.gov.gchq.gaffer.operation.impl.get.GetAdjacentIds;
import uk.gov.gchq.gaffer.operation.impl.get.GetAllEdges;
=======
import uk.gov.gchq.gaffer.operation.impl.get.GetAdjacentEntitySeeds;
>>>>>>> 460f2b3d
import uk.gov.gchq.gaffer.operation.impl.get.GetAllElements;
import uk.gov.gchq.gaffer.operation.impl.get.GetElements;
import uk.gov.gchq.gaffer.operation.io.Output;
import uk.gov.gchq.gaffer.rest.example.ExampleDomainObject;
import uk.gov.gchq.gaffer.rest.example.ExampleDomainObjectGenerator;
import uk.gov.gchq.gaffer.rest.example.ExampleFilterFunction;
import uk.gov.gchq.gaffer.rest.factory.GraphFactory;
import uk.gov.gchq.gaffer.rest.factory.UserFactory;
import uk.gov.gchq.gaffer.store.schema.Schema;
import uk.gov.gchq.gaffer.store.schema.SchemaEdgeDefinition;
import uk.gov.gchq.gaffer.store.schema.SchemaElementDefinition;
import uk.gov.gchq.gaffer.store.schema.SchemaEntityDefinition;
import javax.inject.Inject;
import java.util.ArrayList;
import java.util.Arrays;
import java.util.Date;
import java.util.List;
import java.util.Locale;
import java.util.Map.Entry;


public class ExamplesService implements IExamplesService {
    public static final String TRANSFORMED_PROPERTIES = "transformedProperties";

    @Inject
    private GraphFactory graphFactory;

    @Inject
    private UserFactory userFactory;

    @Override
    public OperationChain execute() {
        return new OperationChain.Builder()
<<<<<<< HEAD
                .first(getAdjacentIds())
                .then(new GetEdges<>())
=======
                .first(getAdjacentEntitySeeds())
                .then(new GetElements())
>>>>>>> 460f2b3d
                .build();
    }

    @Override
    public OperationChain executeChunked() {
        return execute();
    }

    @Override
<<<<<<< HEAD
    public GetElements<ElementId, Element> getElementsBySeed() {
        final GetElements<ElementId, Element> op = new GetElements<>();
        final List<ElementId> seeds = new ArrayList<>();
=======
    public GetElements getElementsBySeed() {
        final GetElements op = new GetElements();
        final List<ElementSeed> seeds = new ArrayList<>();
>>>>>>> 460f2b3d
        if (hasEntities()) {
            seeds.add(getEntityId(1));
        }

        if (hasEdges()) {
            seeds.add(getEdgeId(1, 2));
        }

        op.setInput(seeds);
        populateOperation(op);
        return op;
    }

    @Override
<<<<<<< HEAD
    public GetElements<ElementId, Element> getRelatedElements() {
        final GetElements<ElementId, Element> op = new GetElements<>();
        final List<ElementId> seeds = new ArrayList<>();
=======
    public GetElements getRelatedElements() {
        final GetElements op = new GetElements();
        final List<ElementSeed> seeds = new ArrayList<>();
>>>>>>> 460f2b3d
        if (hasEntities()) {
            seeds.add(getEntityId(1));
        } else if (hasEdges()) {
            seeds.add(new EntitySeed(getEdgeId(1, 2).getSource()));
        }

        if (hasEdges()) {
            seeds.add(getEdgeId(1, 2));
        }

<<<<<<< HEAD
        op.setSeeds(seeds);
        populateOperation(op);
        return op;
    }

    @Override
    public GetEntities getEntitiesBySeed() {
        final GetEntities op = new GetEntities<>();
        if (hasEntities()) {
            op.setSeeds(Collections.singletonList(getEntityId(1)));
        }
        populateOperation(op);
        return op;
    }

    @Override
    public GetEntities getRelatedEntities() {
        final GetEntities op = new GetEntities();
        final List<ElementId> seeds = new ArrayList<>();
        if (hasEntities()) {
            seeds.add(getEntityId(1));
        }

        if (hasEdges()) {
            seeds.add(getEdgeId(1, 2));
        }

        op.setSeeds(seeds);
        populateOperation(op);
        return op;
    }

    @Override
    public GetEdges getEdgesBySeed() {
        final GetEdges op = new GetEdges();
        if (hasEdges()) {
            op.setSeeds(Collections.singletonList(getEdgeId(1, 2)));
        }
        populateOperation(op);
        return op;
    }

    @Override
    public GetEdges getRelatedEdges() {
        final GetEdges op = new GetEdges();
        final List<ElementId> seeds = new ArrayList<>();
        if (hasEntities()) {
            seeds.add(getEntityId(1));
        } else if (hasEdges()) {
            seeds.add(new EntitySeed(getEdgeId(1, 2).getSource()));
        }

        if (hasEdges()) {
            seeds.add(getEdgeId(1, 2));
        }

        op.setSeeds(seeds);
=======
        op.setInput(seeds);
>>>>>>> 460f2b3d
        populateOperation(op);
        return op;
    }

    @Override
    public GetAdjacentIds getAdjacentIds() {
        final GetAdjacentIds op = new GetAdjacentIds();
        final List<EntityId> seeds = new ArrayList<>();
        if (hasEntities()) {
            seeds.add(getEntityId(1));
        } else if (hasEdges()) {
            seeds.add(new EntitySeed(getEdgeId(1, 2).getSource()));
        }

        op.setInput(seeds);
        populateOperation(op);
        return op;
    }

    @Override
    public GetAllElements getAllElements() {
        final GetAllElements op = new GetAllElements();
        populateOperation(op);
        return op;
    }

    @Override
    public GetElements getElements() {
<<<<<<< HEAD
        final GetElements<ElementId, Element> op = new GetElements<>();
        final List<ElementId> seeds = new ArrayList<>();
=======
        final GetElements op = new GetElements();
        final List<ElementSeed> seeds = new ArrayList<>();
>>>>>>> 460f2b3d
        if (hasEntities()) {
            seeds.add(getEntityId(1));
        } else if (hasEdges()) {
            seeds.add(new EntitySeed(getEdgeId(1, 2).getSource()));
        }

        if (hasEdges()) {
            seeds.add(getEdgeId(1, 2));
        }

        op.setInput(seeds);
        populateOperation(op);
        return op;
    }

<<<<<<< HEAD
    @Override
    public GetEntities getEntities() {
        final GetEntities op = new GetEntities();
        final List<ElementId> seeds = new ArrayList<>();
        if (hasEntities()) {
            seeds.add(getEntityId(1));
        }

        if (hasEdges()) {
            seeds.add(getEdgeId(1, 2));
        }

        op.setSeeds(seeds);
        populateOperation(op);
        return op;
    }

    @Override
    public GetEdges getEdges() {
        final GetEdges op = new GetEdges();
        final List<ElementId> seeds = new ArrayList<>();
        if (hasEntities()) {
            seeds.add(getEntityId(1));
        } else if (hasEdges()) {
            seeds.add(new EntitySeed(getEdgeId(1, 2).getSource()));
        }

        if (hasEdges()) {
            seeds.add(getEdgeId(1, 2));
        }

        op.setSeeds(seeds);
        populateOperation(op);
        return op;
    }
=======
>>>>>>> 460f2b3d

    @Override
    public AddElements addElements() {
        final AddElements op = new AddElements();
        List<Element> elements = new ArrayList<>();
        if (hasEntities()) {
            elements.add(getEntity(1));
            elements.add(getEntity(2));
        }
        if (hasEdges()) {
            elements.add(getEdge(1, 2));
        }

        op.setInput(elements);

        populateOperation(op);
        return op;
    }

    @Override
    public GenerateObjects generateObjects() {
        final GenerateObjects<ExampleDomainObject> op = new GenerateObjects<>(new ExampleDomainObjectGenerator());
        List<Element> elements = new ArrayList<>();
        if (hasEntities()) {
            elements.add(getEntity(1));
            elements.add(getEntity(2));
        }
        if (hasEdges()) {
            elements.add(getEdge(1, 2));
        }
        op.setInput(elements);
        populateOperation(op);
        return op;
    }


    @Override
    public GenerateElements generateElements() {
        final GenerateElements<ExampleDomainObject> op = new GenerateElements<>(new ExampleDomainObjectGenerator());
        final ArrayList<ExampleDomainObject> objs = new ArrayList<>();
        if (hasEntities()) {
            final SchemaElementDefinition entityDef = getSchema().getEntity(getAnEntityGroup());
            objs.add(new ExampleDomainObject(getAnEntityGroup(),
                    getExampleVertex(entityDef.getIdentifierClass(IdentifierType.VERTEX), 1)));
            objs.add(new ExampleDomainObject(getAnEntityGroup(),
                    getExampleVertex(entityDef.getIdentifierClass(IdentifierType.VERTEX), 2)));
        }


        if (hasEdges()) {
            final SchemaElementDefinition edgeDef = getSchema().getEdge(getAnEdgeGroup());
            objs.add(new ExampleDomainObject(getAnEdgeGroup(),
                    getExampleVertex(edgeDef.getIdentifierClass(IdentifierType.SOURCE), 1),
                    getExampleVertex(edgeDef.getIdentifierClass(IdentifierType.DESTINATION), 1),
                    isAnEdgeDirected()));
        }

        op.setInput(objs);
        populateOperation(op);
        return op;
    }

    private Schema getSchema() {
        return graphFactory.getGraph().getSchema();
    }

    private void populateOperation(final Output operation) {
        populateOperation((Operation) operation);
    }

    protected View.Builder generateViewBuilder() {
        final View.Builder viewBuilder = new View.Builder();
        if (hasEntities()) {
            final ViewElementDefinition viewElement;
            if (null == getAnEntityPropertyName()) {
                viewElement = new ViewElementDefinition();
            } else {
                viewElement = new ViewElementDefinition.Builder()
                        .preAggregationFilter(new ElementFilter.Builder()
                                .select(getAnEntityPropertyName())
                                .execute(new ExampleFilterFunction())
                                .build())
                        .build();
            }
            viewBuilder.entity(getAnEntityGroup(), viewElement);
        }

        if (hasEdges()) {
            final ViewElementDefinition viewElement;
            if (null == getAnEdgePropertyName()) {
                viewElement = new ViewElementDefinition();
            } else {
                viewElement = new ViewElementDefinition.Builder()
                        .preAggregationFilter(new ElementFilter.Builder()
                                .select(getAnEdgePropertyName())
                                .execute(new ExampleFilterFunction())
                                .build())
                        .build();
            }
            viewBuilder.edge(getAnEdgeGroup(), viewElement);
        }

        viewBuilder.globalElements(new GlobalViewElementDefinition.Builder()
                .groupBy()
                .build());

        return viewBuilder;
    }

    protected void populateOperation(final Operation operation) {
        // override to add options to the operation
    }

    protected Entity getEntity(final int uniqueId) {
        final String group = getAnEntityGroup();
        final SchemaElementDefinition entityDef = getSchema().getEntity(group);

        final Entity entity = new Entity(group);
        entity.setVertex(getExampleVertex(entityDef.getIdentifierClass(IdentifierType.VERTEX), uniqueId));
        populateProperties(entity, entityDef, uniqueId);

        return entity;
    }

    protected Edge getEdge(final int uniqueId1, final int uniqueId2) {
        final String group = getAnEdgeGroup();
        final SchemaElementDefinition edgeDef = getSchema().getEdge(group);

        final Edge edge = new Edge(group);
        edge.setSource(getExampleVertex(edgeDef.getIdentifierClass(IdentifierType.SOURCE), uniqueId1));
        edge.setDestination(getExampleVertex(edgeDef.getIdentifierClass(IdentifierType.DESTINATION), uniqueId2));
        edge.setDirected(isAnEdgeDirected());

        populateProperties(edge, edgeDef, uniqueId1);

        return edge;
    }

    protected EntityId getEntityId(final int uniqueId) {
        return new EntitySeed(
                getExampleVertex(getSchema().getEntity(getAnEntityGroup()).getIdentifierClass(IdentifierType.VERTEX), uniqueId));
    }

    protected EdgeId getEdgeId(final int uniqueId1, final int uniqueId2) {
        return new EdgeSeed(
                getExampleVertex(getSchema().getEdge(getAnEdgeGroup()).getIdentifierClass(IdentifierType.SOURCE), uniqueId1),
                getExampleVertex(getSchema().getEdge(getAnEdgeGroup()).getIdentifierClass(IdentifierType.DESTINATION), uniqueId2),
                isAnEdgeDirected());
    }

    protected boolean isAnEdgeDirected() {
        return !getSchema().getEdge(getAnEdgeGroup()).getDirected().toLowerCase(Locale.getDefault()).contains("false");
    }

    protected String getAnEntityPropertyName() {
        final SchemaElementDefinition entityDef = getSchema().getEntity(getAnEntityGroup());
        String propertyName = null;
        if (null != entityDef && !entityDef.getProperties().isEmpty()) {
            propertyName = entityDef.getProperties().iterator().next();
        }

        return propertyName;
    }

    protected String getAnEntityGroup() {
        if (!getSchema().getEntityGroups().isEmpty()) {
            for (final Entry<String, SchemaEntityDefinition> entry : getSchema().getEntities().entrySet()) {
                // Try and find an entity that has properties
                if (null != entry.getValue().getProperties() && !entry.getValue().getProperties().isEmpty()) {
                    return entry.getKey();
                }
            }
            // if no entities have properties just return the first entity.
            return getSchema().getEntityGroups().iterator().next();
        } else {
            return "exampleEntityGroup";
        }
    }

    protected String getAnEdgePropertyName() {
        final SchemaElementDefinition edgeDef = getSchema().getEdge(getAnEdgeGroup());
        final String propertyName;
        if (null != edgeDef && !edgeDef.getProperties().isEmpty()) {
            propertyName = edgeDef.getProperties().iterator().next();
        } else {
            propertyName = "examplePropertyName";
        }

        return propertyName;
    }

    protected String getAnEdgeGroup() {
        if (!getSchema().getEdgeGroups().isEmpty()) {
            for (final Entry<String, SchemaEdgeDefinition> entry : getSchema().getEdges().entrySet()) {
                // Try and find an edge that has properties
                if (null != entry.getValue().getProperties() && !entry.getValue().getProperties().isEmpty()) {
                    return entry.getKey();
                }
            }
            // if no edges have properties just return the first entity.
            return getSchema().getEdgeGroups().iterator().next();
        } else {
            return "exampleEdgeGroup";
        }
    }

    protected boolean hasEdges() {
        return !getSchema().getEdges().isEmpty();
    }

    protected boolean hasEntities() {
        return !getSchema().getEntities().isEmpty();
    }

    protected void populateProperties(final Element element, final SchemaElementDefinition elementDef, final int uniqueId) {
        for (final String property : elementDef.getProperties()) {
            element.putProperty(property, getExampleValue(elementDef.getPropertyClass(property), uniqueId));
        }
    }

    protected Object getExampleVertex(final Class<?> clazz, final int uniqueId) {
        if (String.class.equals(clazz) || Object.class.equals(clazz)) {
            return "vertex" + uniqueId;
        }

        return getExampleValue(clazz, uniqueId);
    }

    protected Object getExampleValue(final Class clazz, final int uniqueId) {
        Object value;
        if (null == clazz) {
            value = null;
        } else if (String.class.equals(clazz) || Object.class.equals(clazz)) {
            value = String.valueOf(uniqueId);
        } else if (Integer.class.equals(clazz)) {
            value = uniqueId;
        } else if (Double.class.equals(clazz)) {
            value = (double) uniqueId + 0.1;
        } else if (Long.class.equals(clazz)) {
            value = (long) uniqueId;
        } else if (Float.class.equals(clazz)) {
            value = (float) uniqueId;
        } else if (Date.class.equals(clazz)) {
            value = new Date(System.currentTimeMillis() - 10000 + uniqueId);
        } else {
            try {
                if (clazz.isEnum()) {
                    List l = Arrays.asList(clazz.getEnumConstants());
                    if (l.size() > 0) {
                        value = Enum.valueOf(clazz, l.get(0).toString());
                    } else {
                        value = clazz.newInstance();
                    }
                } else {
                    value = clazz.newInstance();
                }
            } catch (InstantiationException | IllegalAccessException e) {
                value = null;
            }
        }

        return value;
    }
}<|MERGE_RESOLUTION|>--- conflicted
+++ resolved
@@ -34,12 +34,7 @@
 import uk.gov.gchq.gaffer.operation.impl.add.AddElements;
 import uk.gov.gchq.gaffer.operation.impl.generate.GenerateElements;
 import uk.gov.gchq.gaffer.operation.impl.generate.GenerateObjects;
-<<<<<<< HEAD
 import uk.gov.gchq.gaffer.operation.impl.get.GetAdjacentIds;
-import uk.gov.gchq.gaffer.operation.impl.get.GetAllEdges;
-=======
-import uk.gov.gchq.gaffer.operation.impl.get.GetAdjacentEntitySeeds;
->>>>>>> 460f2b3d
 import uk.gov.gchq.gaffer.operation.impl.get.GetAllElements;
 import uk.gov.gchq.gaffer.operation.impl.get.GetElements;
 import uk.gov.gchq.gaffer.operation.io.Output;
@@ -73,13 +68,8 @@
     @Override
     public OperationChain execute() {
         return new OperationChain.Builder()
-<<<<<<< HEAD
                 .first(getAdjacentIds())
-                .then(new GetEdges<>())
-=======
-                .first(getAdjacentEntitySeeds())
                 .then(new GetElements())
->>>>>>> 460f2b3d
                 .build();
     }
 
@@ -89,15 +79,9 @@
     }
 
     @Override
-<<<<<<< HEAD
-    public GetElements<ElementId, Element> getElementsBySeed() {
-        final GetElements<ElementId, Element> op = new GetElements<>();
-        final List<ElementId> seeds = new ArrayList<>();
-=======
     public GetElements getElementsBySeed() {
         final GetElements op = new GetElements();
-        final List<ElementSeed> seeds = new ArrayList<>();
->>>>>>> 460f2b3d
+        final List<ElementId> seeds = new ArrayList<>();
         if (hasEntities()) {
             seeds.add(getEntityId(1));
         }
@@ -112,15 +96,9 @@
     }
 
     @Override
-<<<<<<< HEAD
-    public GetElements<ElementId, Element> getRelatedElements() {
-        final GetElements<ElementId, Element> op = new GetElements<>();
-        final List<ElementId> seeds = new ArrayList<>();
-=======
     public GetElements getRelatedElements() {
         final GetElements op = new GetElements();
-        final List<ElementSeed> seeds = new ArrayList<>();
->>>>>>> 460f2b3d
+        final List<ElementId> seeds = new ArrayList<>();
         if (hasEntities()) {
             seeds.add(getEntityId(1));
         } else if (hasEdges()) {
@@ -131,155 +109,52 @@
             seeds.add(getEdgeId(1, 2));
         }
 
-<<<<<<< HEAD
-        op.setSeeds(seeds);
-        populateOperation(op);
-        return op;
-    }
-
-    @Override
-    public GetEntities getEntitiesBySeed() {
-        final GetEntities op = new GetEntities<>();
-        if (hasEntities()) {
-            op.setSeeds(Collections.singletonList(getEntityId(1)));
-        }
-        populateOperation(op);
-        return op;
-    }
-
-    @Override
-    public GetEntities getRelatedEntities() {
-        final GetEntities op = new GetEntities();
-        final List<ElementId> seeds = new ArrayList<>();
-        if (hasEntities()) {
-            seeds.add(getEntityId(1));
-        }
-
-        if (hasEdges()) {
-            seeds.add(getEdgeId(1, 2));
-        }
-
-        op.setSeeds(seeds);
-        populateOperation(op);
-        return op;
-    }
-
-    @Override
-    public GetEdges getEdgesBySeed() {
-        final GetEdges op = new GetEdges();
-        if (hasEdges()) {
-            op.setSeeds(Collections.singletonList(getEdgeId(1, 2)));
-        }
-        populateOperation(op);
-        return op;
-    }
-
-    @Override
-    public GetEdges getRelatedEdges() {
-        final GetEdges op = new GetEdges();
-        final List<ElementId> seeds = new ArrayList<>();
+        op.setInput(seeds);
+        populateOperation(op);
+        return op;
+    }
+
+    @Override
+    public GetAdjacentIds getAdjacentIds() {
+        final GetAdjacentIds op = new GetAdjacentIds();
+        final List<EntityId> seeds = new ArrayList<>();
         if (hasEntities()) {
             seeds.add(getEntityId(1));
         } else if (hasEdges()) {
             seeds.add(new EntitySeed(getEdgeId(1, 2).getSource()));
         }
 
-        if (hasEdges()) {
-            seeds.add(getEdgeId(1, 2));
-        }
-
-        op.setSeeds(seeds);
-=======
         op.setInput(seeds);
->>>>>>> 460f2b3d
-        populateOperation(op);
-        return op;
-    }
-
-    @Override
-    public GetAdjacentIds getAdjacentIds() {
-        final GetAdjacentIds op = new GetAdjacentIds();
-        final List<EntityId> seeds = new ArrayList<>();
+        populateOperation(op);
+        return op;
+    }
+
+    @Override
+    public GetAllElements getAllElements() {
+        final GetAllElements op = new GetAllElements();
+        populateOperation(op);
+        return op;
+    }
+
+    @Override
+    public GetElements getElements() {
+        final GetElements op = new GetElements();
+        final List<ElementId> seeds = new ArrayList<>();
         if (hasEntities()) {
             seeds.add(getEntityId(1));
         } else if (hasEdges()) {
             seeds.add(new EntitySeed(getEdgeId(1, 2).getSource()));
         }
 
+        if (hasEdges()) {
+            seeds.add(getEdgeId(1, 2));
+        }
+
         op.setInput(seeds);
         populateOperation(op);
         return op;
     }
 
-    @Override
-    public GetAllElements getAllElements() {
-        final GetAllElements op = new GetAllElements();
-        populateOperation(op);
-        return op;
-    }
-
-    @Override
-    public GetElements getElements() {
-<<<<<<< HEAD
-        final GetElements<ElementId, Element> op = new GetElements<>();
-        final List<ElementId> seeds = new ArrayList<>();
-=======
-        final GetElements op = new GetElements();
-        final List<ElementSeed> seeds = new ArrayList<>();
->>>>>>> 460f2b3d
-        if (hasEntities()) {
-            seeds.add(getEntityId(1));
-        } else if (hasEdges()) {
-            seeds.add(new EntitySeed(getEdgeId(1, 2).getSource()));
-        }
-
-        if (hasEdges()) {
-            seeds.add(getEdgeId(1, 2));
-        }
-
-        op.setInput(seeds);
-        populateOperation(op);
-        return op;
-    }
-
-<<<<<<< HEAD
-    @Override
-    public GetEntities getEntities() {
-        final GetEntities op = new GetEntities();
-        final List<ElementId> seeds = new ArrayList<>();
-        if (hasEntities()) {
-            seeds.add(getEntityId(1));
-        }
-
-        if (hasEdges()) {
-            seeds.add(getEdgeId(1, 2));
-        }
-
-        op.setSeeds(seeds);
-        populateOperation(op);
-        return op;
-    }
-
-    @Override
-    public GetEdges getEdges() {
-        final GetEdges op = new GetEdges();
-        final List<ElementId> seeds = new ArrayList<>();
-        if (hasEntities()) {
-            seeds.add(getEntityId(1));
-        } else if (hasEdges()) {
-            seeds.add(new EntitySeed(getEdgeId(1, 2).getSource()));
-        }
-
-        if (hasEdges()) {
-            seeds.add(getEdgeId(1, 2));
-        }
-
-        op.setSeeds(seeds);
-        populateOperation(op);
-        return op;
-    }
-=======
->>>>>>> 460f2b3d
 
     @Override
     public AddElements addElements() {
