/*
 * Copyright 2016 Crown Copyright
 *
 * Licensed under the Apache License, Version 2.0 (the "License");
 * you may not use this file except in compliance with the License.
 * You may obtain a copy of the License at
 *
 *     http://www.apache.org/licenses/LICENSE-2.0
 *
 * Unless required by applicable law or agreed to in writing, software
 * distributed under the License is distributed on an "AS IS" BASIS,
 * WITHOUT WARRANTIES OR CONDITIONS OF ANY KIND, either express or implied.
 * See the License for the specific language governing permissions and
 * limitations under the License.
 */

package gaffer.rest.service;

<<<<<<< HEAD
import java.util.ArrayList;
import java.util.Iterator;
import java.util.List;

import org.slf4j.Logger;
import org.slf4j.LoggerFactory;

import com.google.common.collect.Iterables;

=======
>>>>>>> bdbecb14
import gaffer.data.element.Edge;
import gaffer.data.element.Element;
import gaffer.data.element.Entity;
import gaffer.graph.Graph;
import gaffer.operation.Operation;
import gaffer.operation.OperationChain;
import gaffer.operation.OperationException;
import gaffer.operation.data.ElementSeed;
import gaffer.operation.data.EntitySeed;
import gaffer.operation.impl.add.AddElements;
import gaffer.operation.impl.generate.GenerateElements;
import gaffer.operation.impl.generate.GenerateObjects;
import gaffer.operation.impl.get.GetAdjacentEntitySeeds;
import gaffer.operation.impl.get.GetEdgesBySeed;
import gaffer.operation.impl.get.GetElementsSeed;
import gaffer.operation.impl.get.GetEntitiesBySeed;
import gaffer.operation.impl.get.GetRelatedEdges;
import gaffer.operation.impl.get.GetRelatedElements;
import gaffer.operation.impl.get.GetRelatedEntities;
import gaffer.rest.GraphFactory;
import org.slf4j.Logger;
import org.slf4j.LoggerFactory;
import java.util.ArrayList;
import java.util.Iterator;
import java.util.List;

/**
 * An implementation of {@link gaffer.rest.service.IOperationService}. By default it will use a singleton
 * {@link gaffer.graph.Graph} generated using the {@link gaffer.rest.GraphFactory}.
 * All operations are simple delegated to the graph.
 * Pre and post operation hooks are available by extending this class and implementing preOperationHook and/or
 * postOperationHook.
 */
public class SimpleOperationService implements IOperationService {
    private static final Logger LOGGER = LoggerFactory.getLogger(SimpleOperationService.class);
    private final GraphFactory graphFactory;

    public SimpleOperationService() {
        this(new GraphFactory(true));
    }

    public SimpleOperationService(final GraphFactory graphFactory) {
        this.graphFactory = graphFactory;
    }

    @Override
    public Object execute(final OperationChain opChain) {
        return execute(opChain, false);
    }

    @Override
    public Object generateObjects(final GenerateObjects operation) {
        return execute((GenerateObjects<?, ?>) operation);
    }

    @Override
    public Iterable<Element> generateElements(final GenerateElements operation) {
        return execute((GenerateElements<?>) operation);
    }

    @Override
    public void addElements(final AddElements operation) {
        execute(operation);
    }

    @Override
    public Iterable<Element> getElementsBySeed(final GetElementsSeed<ElementSeed, Element> operation, final Integer n) {
        Iterable<Element> elements = execute(operation);
        if (null == n) {
            return elements;
        } else {
            Iterator<Element> elms = elements.iterator();
            List<Element> elList = new ArrayList<>();
            int i = 0;
            while (elms.hasNext() && i < n) {
                elList.add(elms.next());
                ++i;
            }
            return elList;
        }
    }

    @Override
    public Iterable<Element> getRelatedElements(final GetRelatedElements<ElementSeed, Element> operation, final Integer n) {
        return execute(operation);
    }

    @Override
    public Iterable<Entity> getEntitiesBySeed(final GetEntitiesBySeed operation, final Integer n) {
        return execute(operation);
    }

    @Override
    public Iterable<Entity> getRelatedEntities(final GetRelatedEntities operation, final Integer n) {
        return execute(operation);
    }


    @Override
    public Iterable<Edge> getEdgesBySeed(final GetEdgesBySeed operation, final Integer n) {
        return execute(operation);
    }


    @Override
    public Iterable<Edge> getRelatedEdges(final GetRelatedEdges operation, final Integer n) {
        return execute(operation);
    }

    @Override
    public Iterable<EntitySeed> getAdjacentEntitySeeds(final GetAdjacentEntitySeeds operation, final Integer n) {
        return execute(operation);
    }

    protected void preOperationHook(final OperationChain<?> opChain) {
        // no action by default
    }

    protected void postOperationHook(final OperationChain<?> opChain) {
        // no action by default
    }

    protected Graph getGraph() {
        return graphFactory.getGraph();
    }

    protected <OUTPUT> OUTPUT execute(final Operation<?, OUTPUT> operation) {
        return execute(new OperationChain<>(operation), false);
    }

    protected <OUTPUT> OUTPUT execute(final OperationChain<OUTPUT> opChain, final boolean async) {
        preOperationHook(opChain);

        if (async) {
            new Thread(new Runnable() {
                @Override
                public void run() {
                    try {
                        graphFactory.getGraph().execute(opChain);
                    } catch (OperationException e) {
                        LOGGER.error("Error executing opChain", e);
                    } finally {
                        postOperationHook(opChain);
                    }
                }
            }).start();
            return null;
        } else {
            try {
                return graphFactory.getGraph().execute(opChain);
            } catch (OperationException e) {
                throw new RuntimeException("Error executing opChain", e);
            } finally {
                postOperationHook(opChain);
            }
        }
    }
<<<<<<< HEAD
    
    protected Iterable<Element> executeGet(Operation<?, Iterable<Element>> operation, Integer n) {
        return null != n ? Iterables.limit(execute(operation), n) : execute(operation);
=======

    protected Iterable<Element> executeGet(final Operation<?, Iterable<Element>> operation, final Integer n) {
        Iterable<Element> results = execute(operation);
        if (null == n) {
            return results;
        } else {
            Iterator<Element> resultsIterator = results.iterator();
            List<Element> limitedResults = new ArrayList<>();
            int i = 0;
            while (resultsIterator.hasNext() && i < n) {
                limitedResults.add(resultsIterator.next());
                ++i;
            }
            return limitedResults;
        }
>>>>>>> bdbecb14
    }
}<|MERGE_RESOLUTION|>--- conflicted
+++ resolved
@@ -16,18 +16,8 @@
 
 package gaffer.rest.service;
 
-<<<<<<< HEAD
-import java.util.ArrayList;
-import java.util.Iterator;
-import java.util.List;
-
-import org.slf4j.Logger;
-import org.slf4j.LoggerFactory;
-
 import com.google.common.collect.Iterables;
 
-=======
->>>>>>> bdbecb14
 import gaffer.data.element.Edge;
 import gaffer.data.element.Element;
 import gaffer.data.element.Entity;
@@ -185,26 +175,9 @@
             }
         }
     }
-<<<<<<< HEAD
     
     protected Iterable<Element> executeGet(Operation<?, Iterable<Element>> operation, Integer n) {
         return null != n ? Iterables.limit(execute(operation), n) : execute(operation);
-=======
+    }
 
-    protected Iterable<Element> executeGet(final Operation<?, Iterable<Element>> operation, final Integer n) {
-        Iterable<Element> results = execute(operation);
-        if (null == n) {
-            return results;
-        } else {
-            Iterator<Element> resultsIterator = results.iterator();
-            List<Element> limitedResults = new ArrayList<>();
-            int i = 0;
-            while (resultsIterator.hasNext() && i < n) {
-                limitedResults.add(resultsIterator.next());
-                ++i;
-            }
-            return limitedResults;
-        }
->>>>>>> bdbecb14
-    }
 }