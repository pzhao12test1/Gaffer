/*
 * Copyright 2016 Crown Copyright
 *
 * Licensed under the Apache License, Version 2.0 (the "License");
 * you may not use this file except in compliance with the License.
 * You may obtain a copy of the License at
 *
 *     http://www.apache.org/licenses/LICENSE-2.0
 *
 * Unless required by applicable law or agreed to in writing, software
 * distributed under the License is distributed on an "AS IS" BASIS,
 * WITHOUT WARRANTIES OR CONDITIONS OF ANY KIND, either express or implied.
 * See the License for the specific language governing permissions and
 * limitations under the License.
 */

function getVersion() {
    var footer = document.getElementById("swagger-ui-container").children[1].children[2].innerText
    return footer.substr(footer.lastIndexOf(':') + 2, 2);
}

function addExampleButtons(){

    var tables = $("#resource_operations .operation-params")

    var exampleButton = "<input type='button' value='Add Example' onclick='loadExample(this)'>";
    var exampleOpsAndButton = "<select class='example-operations-select'><option value='uk.gov.gchq.gaffer.operation.OperationChain'>OperationChain</option></select>" + exampleButton;
    var exampleHtml;
    if(getVersion() === "v1") {
        exampleHtml = exampleButton;
    } else {
        exampleHtml = exampleOpsAndButton;
    }

    for (var i = 0; i < tables.length; i++) {
        var table = tables[i]
        var rows = table.children
        for (var j = 0; j < rows.length; j++) {
            var row = rows[j]
            var firstCell = row.firstElementChild
            if (firstCell.firstElementChild.innerText == "body") {
                row.children[2].innerHTML = exampleHtml;
            }
        }
    }

    initExampleOperations();
}

function loadExample(exampleButton){
    var version = getVersion();
    var exampleUrl;
    if(version === "v1") {
        var classPathParam = ""

        var operation = $(exampleButton).closest('.operation')

        var row = operation.find(".operation-params")[0].firstElementChild

        if (row.firstElementChild.textContent == "className") {
            classPathParam = row.children[1].firstElementChild.value
        }

        var urlSuffix = operation.find(".path").text().trim();
        var method = operation.find(".http_method").text().trim();

        if (classPathParam == "" && urlSuffix.includes('{')) {
            classPathParam = "uk.gov.gchq.gaffer.operation.OperationChain"
            row.children[1].firstElementChild.value = "uk.gov.gchq.gaffer.operation.OperationChain"
        }

        exampleUrl = version + "/example" + urlSuffix.replace(/\{(.*?)\}/, classPathParam);
    } else {
        var classPathParam = $(exampleButton).parent().children(".example-operations-select").val();
        exampleUrl = version + "/graph/operations/" + classPathParam + "/example";
    }

    var onSuccess = function(response){
        var jsonStr = JSON.stringify(response, null,"   ");
        var textArea = $(exampleButton.parentElement.parentElement).find("textarea");
        var existingVal = textArea.val()
        if(existingVal !== '') {
            try {
                var existingJson = JSON.parse(existingVal);
                if(!existingJson.operations) {
                    existingJson = {
                       class: "uk.gov.gchq.gaffer.operation.OperationChain",
                       operations: [existingJson]
                    };
                }

                existingJson.operations.push(response);
                jsonStr = JSON.stringify(existingJson, null,"   ");
            } catch(e) {
              // just override the existing.
            }
        }
        textArea.val(jsonStr);
    };
    $.ajax({url: exampleUrl, success: onSuccess});
}

function log() {
    if ('console' in window) {
      console.log.apply(console, arguments);
    }
}

function initExampleOperations() {
    var availableOperationsSelect = $('.example-operations-select');
    $.get(
          getVersion() + '/graph/operations',
          null,
          function(availableOperations){
               // Sort operations based on name of operation (not including the package name)
               availableOperations.sort(function(a,b){return a.split('.').pop().localeCompare(b.split('.').pop())})
               if(availableOperationsSelect && availableOperationsSelect.size() > 0 && availableOperations) {
                  $.each(availableOperations,function(index, item) {
                      var opName = item.split('.').pop();
                      if("OperationChain" !== opName && "OperationChainDAO" !== opName) {
                        availableOperationsSelect.append('<option value=' + item + '>' + opName + '</option>');
                      }
                  });
               }
          }
     )
}

function init(onSwaggerComplete, onPropertiesLoad){
      window.swaggerUi = new SwaggerUi({
        url: "latest/swagger.json",
        dom_id: "swagger-ui-container",
        supportedSubmitMethods: ['get', 'post', 'put', 'delete'],
        onComplete: function(swaggerApi, swaggerUi){
          log("Loaded swagger");
              $('pre code').each(function(i,e){hljs.highlightBlock(e)});
              initFromProperties(onPropertiesLoad);
              addExampleButtons();
              hideJobsIfRequired();
              if(onSwaggerComplete) {
                  onSwaggerComplete();
              }
        },
        onFailure: function(data) {
          log("Unable to load SwaggerUI");
        },
        docExpansion: "none",
        jsonEditor: false,
        defaultModelRendering: 'schema',
        showRequestHeaders: false,
        showOperationIds: false,
        docExpansion: "none",
        sorter: "alpha",
        apisSorter: "alpha",
        operationsSorter: "alpha"
      });

      window.swaggerUi.load();
}

<<<<<<< HEAD
// TODO - merge develop
// add function to update #logo__img to the relevant property
// possibly update favicon with automatic image resizing?
// add to rest-api/README.md
=======
function initFromProperties(onPropertiesLoad) {
    var onSuccess = function(properties) {
        updateTitle(properties);
        updateDescription(properties);
        updateBanner(properties);
        updateDocUrl(properties);
        if(onPropertiesLoad) {
            onPropertiesLoad(properties);
        }
    }
    $.get(getVersion() + '/properties', null, onSuccess);
}

function hideJobsIfRequired() {
    $.get(getVersion() + '/graph/operations/uk.gov.gchq.gaffer.operation.impl.job.GetJobDetails')
    .fail(function() {
         $("#resource_job").attr("hidden", true);
    })
}

function updateTitle(properties) {
    updateElement('gaffer.properties.app.title', properties, function(value, id) {
        $('#' + id).text(value);
        document.title = value;
    });
}

function updateBanner(properties) {
    if($('#banner').length == 0){
        updateElementWithId('banner', 'gaffer.properties.app.banner.description', properties, function (value, id) {
            $('body').prepend("<div id='banner' class='banner'>" + value + "</div>")
            updateElementWithId('banner', 'gaffer.properties.app.banner.colour', properties, function(value, id) {
                $('#' + id).css({'background-color': value});
            });
        });
    }
}

function updateDescription(properties) {
    updateElement('gaffer.properties.app.description', properties, function(value, id) {
        $('#' + id).html(value);
    });
}

function updateDocUrl(properties) {
    updateElementWithId('doc-url', 'gaffer.properties.app.doc.url', properties, function(value, id) {
        $('#' + id).html("For more information see our <a href='" + value + "'>documentation</a>.");
    });
}

function updateElement(key, properties, onSuccess) {
    updateElementWithId(key.split('.').pop(), key, properties, onSuccess);
}

function updateElementWithId(id, key, properties, onSuccess) {
    if(key in properties) {
        if(onSuccess) {
            var value = properties[key];
            if(value != null && value !== '') {
                onSuccess(value, id);
            }
        }
    }
}
>>>>>>> ab67f0e3
<|MERGE_RESOLUTION|>--- conflicted
+++ resolved
@@ -158,12 +158,6 @@
       window.swaggerUi.load();
 }
 
-<<<<<<< HEAD
-// TODO - merge develop
-// add function to update #logo__img to the relevant property
-// possibly update favicon with automatic image resizing?
-// add to rest-api/README.md
-=======
 function initFromProperties(onPropertiesLoad) {
     var onSuccess = function(properties) {
         updateTitle(properties);
@@ -227,5 +221,4 @@
             }
         }
     }
-}
->>>>>>> ab67f0e3
+}