--- conflicted
+++ resolved
@@ -31,12 +31,6 @@
 }
 
 function loadExample(exampleButton){
-<<<<<<< HEAD
-    var urlSuffix = $(exampleButton).closest('.operation').find(".path").text().trim();
-    var method = $(exampleButton).closest('.operation').find(".http_method").text().trim();
-
-    var exampleUrl = "latest/example" + urlSuffix;
-=======
 
     var footer = document.getElementById("swagger-ui-container").children[1].children[2].innerText
 
@@ -61,7 +55,6 @@
     }
 
     var exampleUrl = version + "/example" + urlSuffix.replace(/\{(.*?)\}/, classPathParam);
->>>>>>> 69919e86
 
     if (method != 'post') {
         exampleUrl = exampleUrl + '/' + method
@@ -94,7 +87,7 @@
               }
         },
         onFailure: function(data) {
-          log("Unable to Load SwaggerUI");
+          log("Unable to load SwaggerUI");
         },
         docExpansion: "none",
         jsonEditor: false,
