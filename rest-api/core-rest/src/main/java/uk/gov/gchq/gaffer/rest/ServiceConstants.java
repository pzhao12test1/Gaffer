/*
 * Copyright 2017 Crown Copyright
 *
 * Licensed under the Apache License, Version 2.0 (the "License");
 * you may not use this file except in compliance with the License.
 * You may obtain a copy of the License at
 *
 *     http://www.apache.org/licenses/LICENSE-2.0
 *
 * Unless required by applicable law or agreed to in writing, software
 * distributed under the License is distributed on an "AS IS" BASIS,
 * WITHOUT WARRANTIES OR CONDITIONS OF ANY KIND, either express or implied.
 * See the License for the specific language governing permissions and
 * limitations under the License.
 */
package uk.gov.gchq.gaffer.rest;

/**
 * Utility class providing constants for the Gaffer REST API.
 */
public final class ServiceConstants {

    // REST Headers
    public static final String GAFFER_MEDIA_TYPE_HEADER = "X-Gaffer-Media-Type";
    public static final String GAFFER_MEDIA_TYPE;
    public static final String GAFFER_MEDIA_TYPE_HEADER_DESCRIPTION = "The gaffer media type containing the REST API version.";
    public static final String JOB_ID_HEADER = "job-id";
    public static final String JOB_ID_HEADER_DESCRIPTION = "The job execution ID.";

    // REST status error messages
    public static final String OK = "OK";
    public static final String BAD_REQUEST = "Error while processing request body";
    public static final String FORBIDDEN = "The current user cannot perform the requested operation";
    public static final String INTERNAL_SERVER_ERROR = "Something went wrong in the server";

    public static final String CLASS_NOT_FOUND = "Class not found";
    public static final String FUNCTION_NOT_FOUND = "Function not found";
    public static final String PROPERTY_NOT_FOUND = "Property not found";

    public static final String OPERATION_NOT_FOUND = "Operation not found";
    public static final String OPERATION_NOT_IMPLEMENTED = "The requested operation is not supported by the target store";

    public static final String JOB_CREATED = "A new job was successfully submitted";
    public static final String JOB_NOT_FOUND = "Job was not found";
    public static final String JOB_SERVICE_UNAVAILABLE = "The job service is not available";

<<<<<<< HEAD
    // REST - Other
    public static final String GAFFER_DOCUMENTATION_URL = "https://gchq.github.io/gaffer-doc/";
    public static final String GAFFER_LOGO_PATH = "https://gchq.github.io/gaffer-doc/logos/logoWithText.png";

=======
>>>>>>> ab67f0e3
    static {
        final String apiVersion = System.getProperty(SystemProperty.REST_API_VERSION, SystemProperty.CORE_VERSION);
        GAFFER_MEDIA_TYPE = "gaffer.v" + apiVersion.charAt(0) + "; format=json";
    }

    private ServiceConstants() {
        // Empty constructor to prevent instantiation.
    }
}<|MERGE_RESOLUTION|>--- conflicted
+++ resolved
@@ -44,13 +44,6 @@
     public static final String JOB_NOT_FOUND = "Job was not found";
     public static final String JOB_SERVICE_UNAVAILABLE = "The job service is not available";
 
-<<<<<<< HEAD
-    // REST - Other
-    public static final String GAFFER_DOCUMENTATION_URL = "https://gchq.github.io/gaffer-doc/";
-    public static final String GAFFER_LOGO_PATH = "https://gchq.github.io/gaffer-doc/logos/logoWithText.png";
-
-=======
->>>>>>> ab67f0e3
     static {
         final String apiVersion = System.getProperty(SystemProperty.REST_API_VERSION, SystemProperty.CORE_VERSION);
         GAFFER_MEDIA_TYPE = "gaffer.v" + apiVersion.charAt(0) + "; format=json";
