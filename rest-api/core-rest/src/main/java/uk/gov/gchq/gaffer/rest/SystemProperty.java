/*
 * Copyright 2016 Crown Copyright
 *
 * Licensed under the Apache License, Version 2.0 (the "License");
 * you may not use this file except in compliance with the License.
 * You may obtain a copy of the License at
 *
 *     http://www.apache.org/licenses/LICENSE-2.0
 *
 * Unless required by applicable law or agreed to in writing, software
 * distributed under the License is distributed on an "AS IS" BASIS,
 * WITHOUT WARRANTIES OR CONDITIONS OF ANY KIND, either express or implied.
 * See the License for the specific language governing permissions and
 * limitations under the License.
 */

package uk.gov.gchq.gaffer.rest;

import uk.gov.gchq.gaffer.commonutil.DebugUtil;
import uk.gov.gchq.gaffer.jsonserialisation.JSONSerialiser;
import uk.gov.gchq.gaffer.rest.factory.DefaultGraphFactory;
import uk.gov.gchq.gaffer.rest.factory.UnknownUserFactory;

/**
 * System property keys and default values.
 */
public abstract class SystemProperty {
    // KEYS
    public static final String GRAPH_CONFIG_PATH = "gaffer.graph.config";
    public static final String SCHEMA_PATHS = "gaffer.schemas";
    public static final String STORE_PROPERTIES_PATH = "gaffer.storeProperties";

    public static final String BASE_PATH = "gaffer.rest-api.basePath";
    public static final String REST_API_VERSION = "gaffer.rest-api.version";
    public static final String GRAPH_FACTORY_CLASS = "gaffer.graph.factory.class";
    public static final String USER_FACTORY_CLASS = "gaffer.user.factory.class";
    public static final String SERVICES_PACKAGE_PREFIX = "gaffer.rest-api.resourcePackage";
    public static final String PACKAGE_PREFIXES = "gaffer.package.prefixes";
    public static final String JSON_SERIALISER_CLASS = JSONSerialiser.JSON_SERIALISER_CLASS_KEY;
    public static final String JSON_SERIALISER_MODULES = JSONSerialiser.JSON_SERIALISER_MODULES;
    public static final String REST_DEBUG = DebugUtil.DEBUG;
<<<<<<< HEAD
    public static final String APP_LOGO_PATH = "gaffer.properties.app.logo.path";
=======

    // Exposed Property Keys
    /**
     * A CSV of properties to expose via the properties endpoint.
     */
    public static final String EXPOSED_PROPERTIES = "gaffer.properties";
    public static final String APP_TITLE = "gaffer.properties.app.title";
    public static final String APP_DESCRIPTION = "gaffer.properties.app.description";
    public static final String APP_BANNER_COLOUR = "gaffer.properties.app.banner.colour";
    public static final String APP_BANNER_DESCRIPTION = "gaffer.properties.app.banner.description";
    public static final String APP_DOCUMENTATION_URL = "gaffer.properties.app.doc.url";

>>>>>>> ab67f0e3
    /**
     * @deprecated create a GraphConfig json file and use GRAPH_CONFIG_PATH instead
     */
    @Deprecated
    public static final String GRAPH_ID = "gaffer.graph.id";

    /**
     * @deprecated create a GraphConfig json file and use GRAPH_CONFIG_PATH instead
     */
    @Deprecated
    public static final String GRAPH_HOOKS_PATH = "gaffer.graph.hooks.path";

    /**
     * @deprecated create a GraphConfig json file and use GRAPH_CONFIG_PATH instead
     */
    @Deprecated
    public static final String GRAPH_LIBRARY_CLASS = "gaffer.graph.library.class";

    /**
     * @deprecated create a GraphConfig json file and use GRAPH_CONFIG_PATH instead
     */
    @Deprecated
    public static final String GRAPH_LIBRARY_CONFIG = "gaffer.graph.library.config";

    // DEFAULTS
    /**
     * Comma separated list of package prefixes to search for Functions and {@link uk.gov.gchq.gaffer.operation.Operation}s.
     */
    public static final String PACKAGE_PREFIXES_DEFAULT = "uk.gov.gchq";
    public static final String SERVICES_PACKAGE_PREFIX_DEFAULT = "uk.gov.gchq.gaffer.rest";
    public static final String BASE_PATH_DEFAULT = "rest";
    public static final String CORE_VERSION = "2.0.0";
    public static final String GRAPH_FACTORY_CLASS_DEFAULT = DefaultGraphFactory.class.getName();
    public static final String USER_FACTORY_CLASS_DEFAULT = UnknownUserFactory.class.getName();
    public static final String REST_DEBUG_DEFAULT = DebugUtil.DEBUG_DEFAULT;
<<<<<<< HEAD
    public static final String APP_LOGO_PATH_DEFAULT = "images/logo_small.png";
=======
    public static final String APP_TITLE_DEFAULT = "Gaffer REST";
    public static final String APP_DESCRIPTION_DEFAULT = "The Gaffer REST service.";
    public static final String APP_DOCUMENTATION_URL_DEFAULT = "https://gchq.github.io/gaffer-doc/";
>>>>>>> ab67f0e3

    private SystemProperty() {
        // Private constructor to prevent instantiation.
    }
}<|MERGE_RESOLUTION|>--- conflicted
+++ resolved
@@ -39,9 +39,6 @@
     public static final String JSON_SERIALISER_CLASS = JSONSerialiser.JSON_SERIALISER_CLASS_KEY;
     public static final String JSON_SERIALISER_MODULES = JSONSerialiser.JSON_SERIALISER_MODULES;
     public static final String REST_DEBUG = DebugUtil.DEBUG;
-<<<<<<< HEAD
-    public static final String APP_LOGO_PATH = "gaffer.properties.app.logo.path";
-=======
 
     // Exposed Property Keys
     /**
@@ -54,7 +51,6 @@
     public static final String APP_BANNER_DESCRIPTION = "gaffer.properties.app.banner.description";
     public static final String APP_DOCUMENTATION_URL = "gaffer.properties.app.doc.url";
 
->>>>>>> ab67f0e3
     /**
      * @deprecated create a GraphConfig json file and use GRAPH_CONFIG_PATH instead
      */
@@ -90,13 +86,9 @@
     public static final String GRAPH_FACTORY_CLASS_DEFAULT = DefaultGraphFactory.class.getName();
     public static final String USER_FACTORY_CLASS_DEFAULT = UnknownUserFactory.class.getName();
     public static final String REST_DEBUG_DEFAULT = DebugUtil.DEBUG_DEFAULT;
-<<<<<<< HEAD
-    public static final String APP_LOGO_PATH_DEFAULT = "images/logo_small.png";
-=======
     public static final String APP_TITLE_DEFAULT = "Gaffer REST";
     public static final String APP_DESCRIPTION_DEFAULT = "The Gaffer REST service.";
     public static final String APP_DOCUMENTATION_URL_DEFAULT = "https://gchq.github.io/gaffer-doc/";
->>>>>>> ab67f0e3
 
     private SystemProperty() {
         // Private constructor to prevent instantiation.
