--- conflicted
+++ resolved
@@ -25,16 +25,7 @@
  */
 public abstract class SystemProperty {
     // KEYS
-<<<<<<< HEAD
-    /**
-     * @deprecated create a GraphConfig json file and use GRAPH_CONFIG_PATH instead
-     */
-    @Deprecated
-=======
-    public static final String GRAPH_LIBRARY_CLASS = "gaffer.graph.library.class";
-    public static final String GRAPH_LIBRARY_CONFIG = "gaffer.graph.library.config";
->>>>>>> 0dad12d5
-    public static final String GRAPH_ID = "gaffer.graph.id";
+
     public static final String GRAPH_CONFIG_PATH = "gaffer.graph.config";
     public static final String SCHEMA_PATHS = "gaffer.schemas";
     public static final String STORE_PROPERTIES_PATH = "gaffer.storeProperties";
@@ -45,11 +36,30 @@
     public static final String SERVICES_PACKAGE_PREFIX = "gaffer.rest-api.resourcePackage";
     public static final String PACKAGE_PREFIXES = "gaffer.package.prefixes";
     public static final String REST_DEBUG = DebugUtil.DEBUG;
+
+    /**
+     * @deprecated create a GraphConfig json file and use GRAPH_CONFIG_PATH instead
+     */
+    @Deprecated
+    public static final String GRAPH_ID = "gaffer.graph.id";
+
     /**
      * @deprecated create a GraphConfig json file and use GRAPH_CONFIG_PATH instead
      */
     @Deprecated
     public static final String GRAPH_HOOKS_PATH = "gaffer.graph.hooks.path";
+
+    /**
+     * @deprecated create a GraphConfig json file and use GRAPH_CONFIG_PATH instead
+     */
+    @Deprecated
+    public static final String GRAPH_LIBRARY_CLASS = "gaffer.graph.library.class";
+
+    /**
+     * @deprecated create a GraphConfig json file and use GRAPH_CONFIG_PATH instead
+     */
+    @Deprecated
+    public static final String GRAPH_LIBRARY_CONFIG = "gaffer.graph.library.config";
 
     // DEFAULTS
     /**
