<?xml version="1.0" encoding="UTF-8"?>
<<<<<<< HEAD
<project xmlns="http://maven.apache.org/POM/4.0.0"
         xmlns:xsi="http://www.w3.org/2001/XMLSchema-instance"
         xsi:schemaLocation="http://maven.apache.org/POM/4.0.0 http://maven.apache.org/xsd/maven-4.0.0.xsd">
    <parent>
        <artifactId>gaffer2</artifactId>
        <groupId>uk.gov.gchq.gaffer</groupId>
        <version>0.6.4-SNAPSHOT</version>
=======
<project xmlns="http://maven.apache.org/POM/4.0.0" xmlns:xsi="http://www.w3.org/2001/XMLSchema-instance" xsi:schemaLocation="http://maven.apache.org/POM/4.0.0 http://maven.apache.org/xsd/maven-4.0.0.xsd">
    <parent>
        <artifactId>gaffer2</artifactId>
        <groupId>uk.gov.gchq.gaffer</groupId>
        <version>0.6.7-SNAPSHOT</version>
>>>>>>> 08293be2
    </parent>
    <modelVersion>4.0.0</modelVersion>

    <artifactId>rest-api</artifactId>
    <packaging>pom</packaging>

    <modules>
        <module>core-rest</module>
        <module>accumulo-rest</module>
<<<<<<< HEAD
        <module>hbase-rest</module>
=======
        <module>map-rest</module>
>>>>>>> 08293be2
    </modules>
</project><|MERGE_RESOLUTION|>--- conflicted
+++ resolved
@@ -1,19 +1,9 @@
 <?xml version="1.0" encoding="UTF-8"?>
-<<<<<<< HEAD
-<project xmlns="http://maven.apache.org/POM/4.0.0"
-         xmlns:xsi="http://www.w3.org/2001/XMLSchema-instance"
-         xsi:schemaLocation="http://maven.apache.org/POM/4.0.0 http://maven.apache.org/xsd/maven-4.0.0.xsd">
-    <parent>
-        <artifactId>gaffer2</artifactId>
-        <groupId>uk.gov.gchq.gaffer</groupId>
-        <version>0.6.4-SNAPSHOT</version>
-=======
 <project xmlns="http://maven.apache.org/POM/4.0.0" xmlns:xsi="http://www.w3.org/2001/XMLSchema-instance" xsi:schemaLocation="http://maven.apache.org/POM/4.0.0 http://maven.apache.org/xsd/maven-4.0.0.xsd">
     <parent>
         <artifactId>gaffer2</artifactId>
         <groupId>uk.gov.gchq.gaffer</groupId>
         <version>0.6.7-SNAPSHOT</version>
->>>>>>> 08293be2
     </parent>
     <modelVersion>4.0.0</modelVersion>
 
@@ -23,10 +13,7 @@
     <modules>
         <module>core-rest</module>
         <module>accumulo-rest</module>
-<<<<<<< HEAD
         <module>hbase-rest</module>
-=======
         <module>map-rest</module>
->>>>>>> 08293be2
     </modules>
 </project>