<?xml version="1.0" encoding="UTF-8"?>
<!DOCTYPE module PUBLIC
        "-//Puppy Crawl//DTD Check Configuration 1.3//EN"
        "http://www.puppycrawl.com/dtds/configuration_1_3.dtd">
<!--
  ~ Copyright 2016 Crown Copyright
  ~
  ~ Licensed under the Apache License, Version 2.0 (the "License");
  ~ you may not use this file except in compliance with the License.
  ~ You may obtain a copy of the License at
  ~
  ~     http://www.apache.org/licenses/LICENSE-2.0
  ~
  ~ Unless required by applicable law or agreed to in writing, software
  ~ distributed under the License is distributed on an "AS IS" BASIS,
  ~ WITHOUT WARRANTIES OR CONDITIONS OF ANY KIND, either express or implied.
  ~ See the License for the specific language governing permissions and
  ~ limitations under the License.
  -->

<module name="Checker">
    <module name="Translation"/>
    <module name="FileLength"/>
    <module name="NewlineAtEndOfFile">
        <property name="lineSeparator" value="lf_cr_crlf"/>
    </module>
    <module name="FileTabCharacter">
        <property name="eachLine" value="true"/>
    </module>

    <module name="RegexpHeader">
        <property name="headerFile" value="${checkstyle.header.file}"/>
    </module>

    <module name="RegexpSingleline">
        <property name="format" value="\s+$"/>
        <property name="message" value="Line has trailing spaces."/>
    </module>

    <module name="TreeWalker">
        <property name="cacheFile" value="${checkstyle.cache.file}"/>

        <module name="SuppressWarningsHolder"/>

        <module name="AtclauseOrder"/>
        <module name="JavadocMethod">
            <property name="allowMissingJavadoc" value="true"/>
        </module>
        <module name="JavadocStyle">
            <property name="checkFirstSentence" value="false"/>
        </module>
        <module name="SingleLineJavadoc"/>
        <module name="NonEmptyAtclauseDescription"/>

        <module name="ConstantName"/>
        <module name="LocalFinalVariableName"/>
        <module name="LocalVariableName"/>
        <module name="MemberName"/>
        <module name="PackageName"/>
        <module name="ParameterName"/>
        <module name="StaticVariableName"/>
        <module name="TypeName"/>

        <module name="AvoidStarImport"/>
        <module name="RedundantImport"/>
        <module name="UnusedImports"/>

        <module name="ImportOrder">
            <property name="groups" value="*,javax,java"/>
            <property name="ordered" value="true"/>
            <property name="separated" value="false"/>
            <property name="option" value="bottom"/>
            <property name="sortStaticImportsAlphabetically" value="true"/>
        </module>

        <module name="MethodLength"/>
<<<<<<< HEAD
        <!-- <module name="ParameterNumber"/> -->
=======
        <module name="ParameterNumber">
            <property name="max" value="11"/>
        </module>
>>>>>>> 6dfec9a9

        <module name="EmptyForIteratorPad"/>
        <module name="MethodParamPad"/>
        <module name="NoWhitespaceAfter"/>
        <module name="NoWhitespaceBefore"/>
        <module name="ParenPad"/>
        <module name="TypecastParenPad"/>
        <module name="WhitespaceAfter"/>
        <module name="WhitespaceAround"/>

        <module name="ModifierOrder"/>
        <module name="RedundantModifier"/>

        <module name="AvoidNestedBlocks"/>
        <module name="LeftCurly"/>
        <module name="NeedBraces"/>
        <module name="RightCurly"/>

        <module name="EmptyStatement"/>
        <module name="EqualsHashCode"/>
        <module name="IllegalInstantiation"/>
        <module name="MissingSwitchDefault"/>
        <module name="SimplifyBooleanExpression"/>
        <module name="SimplifyBooleanReturn"/>

        <module name="FinalClass"/>
        <module name="HideUtilityClassConstructor"/>
        <module name="InterfaceIsType"/>

        <module name="ArrayTypeStyle"/>
        <module name="FinalParameters">
            <property name="tokens" value="FOR_EACH_CLAUSE"/>
            <property name="tokens" value="CTOR_DEF"/>
            <property name="tokens" value="METHOD_DEF"/>
        </module>
        <module name="UpperEll"/>

    </module>

    <module name="UniqueProperties"/>

</module><|MERGE_RESOLUTION|>--- conflicted
+++ resolved
@@ -74,13 +74,10 @@
         </module>
 
         <module name="MethodLength"/>
-<<<<<<< HEAD
-        <!-- <module name="ParameterNumber"/> -->
-=======
+        
         <module name="ParameterNumber">
             <property name="max" value="11"/>
         </module>
->>>>>>> 6dfec9a9
 
         <module name="EmptyForIteratorPad"/>
         <module name="MethodParamPad"/>
